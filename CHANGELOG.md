--- conflicted
+++ resolved
@@ -5,11 +5,8 @@
 ### Features
 
 - [#7355](https://github.com/blockscout/blockscout/pull/7355) - Add endpoint for token info import
-<<<<<<< HEAD
 - [#7200](https://github.com/blockscout/blockscout/pull/7200) - Add Optimism BedRock Deposits to the main page in API
-=======
 - [#7393](https://github.com/blockscout/blockscout/pull/7393) - Realtime fetcher max gap
->>>>>>> cc93a314
 
 ### Fixes
 - [#7391](https://github.com/blockscout/blockscout/pull/7391) - Fix: cannot read properties of null (reading 'value')
