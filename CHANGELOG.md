--- conflicted
+++ resolved
@@ -4,11 +4,8 @@
 
 ### Features
 
-<<<<<<< HEAD
 - [#6694](https://github.com/blockscout/blockscout/pull/6694) - Add withdrawals support (EIP-4895)
-=======
 - [#7246](https://github.com/blockscout/blockscout/pull/7246) - Fallback JSON RPC option
->>>>>>> 0d9f126c
 
 ### Fixes
 
