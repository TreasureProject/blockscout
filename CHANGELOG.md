# ChangeLog

## Current

### Features

<<<<<<< HEAD
- [#8528](https://github.com/blockscout/blockscout/pull/8528) - Account: add pagination + envs for limits
- [#8634](https://github.com/blockscout/blockscout/pull/8634) - API v2: NFT for address
=======
- [#8609](https://github.com/blockscout/blockscout/pull/8609) - Change logs format to JSON; Add endpoint url to the block_scout_web logging
>>>>>>> 95ab7cda

### Fixes

### Chore

<details>
  <summary>Dependencies version bumps</summary>
</details>

## 5.3.0-beta

### Features

- [#8512](https://github.com/blockscout/blockscout/pull/8512) - Add caching and improve `/tabs-counters` performance
- [#8472](https://github.com/blockscout/blockscout/pull/8472) - Integrate `/api/v2/bytecodes/sources:search-all` of `eth_bytecode_db`
- [#8589](https://github.com/blockscout/blockscout/pull/8589) - DefiLlama TVL source
- [#8544](https://github.com/blockscout/blockscout/pull/8544) - Fix `nil` `"structLogs"`
- [#8583](https://github.com/blockscout/blockscout/pull/8583) - Add stats widget for rootstock
- [#8542](https://github.com/blockscout/blockscout/pull/8542) - Add tracing for rootstock
- [#8561](https://github.com/blockscout/blockscout/pull/8561), [#8564](https://github.com/blockscout/blockscout/pull/8564) - Get historical market cap data from CoinGecko
- [#8543](https://github.com/blockscout/blockscout/pull/8543) - Fix polygon tracer
- [#8386](https://github.com/blockscout/blockscout/pull/8386) - Add `owner_address_hash` to the `token_instances`
- [#8530](https://github.com/blockscout/blockscout/pull/8530) - Add `block_type` to search results
- [#8180](https://github.com/blockscout/blockscout/pull/8180) - Deposits and Withdrawals for Polygon Edge
- [#7996](https://github.com/blockscout/blockscout/pull/7996) - Add CoinBalance fetcher init query limit
- [#8658](https://github.com/blockscout/blockscout/pull/8658) - Remove block consensus on import fail
- [#8575](https://github.com/blockscout/blockscout/pull/8575) - Filter token transfers on coin balances updates

### Fixes

- [#8661](https://github.com/blockscout/blockscout/pull/8661) - arm64-compatible docker image
- [#8649](https://github.com/blockscout/blockscout/pull/8649) - Set max 30sec JSON RPC poll frequency for realtime fetcher when WS is disabled
- [#8614](https://github.com/blockscout/blockscout/pull/8614) - Disable market history cataloger fetcher when exchange rates are disabled
- [#8613](https://github.com/blockscout/blockscout/pull/8613) - Refactor parsing of FIRST_BLOCK, LAST_BLOCK, TRACE_FIRST_BLOCK, TRACE_LAST_BLOCK env variables
- [#8572](https://github.com/blockscout/blockscout/pull/8572) - Refactor docker-compose config
- [#8552](https://github.com/blockscout/blockscout/pull/8552) - Add CHAIN_TYPE build arg to Dockerfile
- [#8550](https://github.com/blockscout/blockscout/pull/8550) - Sanitize paging params
- [#8515](https://github.com/blockscout/blockscout/pull/8515) - Fix `:error.types/0 is undefined` warning
- [#7959](https://github.com/blockscout/blockscout/pull/7959) - Fix empty batch transfers handling
- [#8513](https://github.com/blockscout/blockscout/pull/8513) - Don't override transaction status
- [#8620](https://github.com/blockscout/blockscout/pull/8620) - Fix the display of icons
- [#8594](https://github.com/blockscout/blockscout/pull/8594) - Fix TokenBalance fetcher retry logic

### Chore

- [#8584](https://github.com/blockscout/blockscout/pull/8584) - Store chain together with cookie hash in Redis
- [#8579](https://github.com/blockscout/blockscout/pull/8579), [#8590](https://github.com/blockscout/blockscout/pull/8590) - IPFS gateway URL runtime env variable
- [#8573](https://github.com/blockscout/blockscout/pull/8573) - Update Nginx to proxy all frontend paths
- [#8290](https://github.com/blockscout/blockscout/pull/8290) - Update Chromedriver version
- [#8536](https://github.com/blockscout/blockscout/pull/8536), [#8537](https://github.com/blockscout/blockscout/pull/8537), [#8540](https://github.com/blockscout/blockscout/pull/8540), [#8557](https://github.com/blockscout/blockscout/pull/8557) - New issue template
- [#8529](https://github.com/blockscout/blockscout/pull/8529) - Move PolygonEdge-related migration to the corresponding ecto repository
- [#8504](https://github.com/blockscout/blockscout/pull/8504) - Deploy new UI through Makefile
- [#8501](https://github.com/blockscout/blockscout/pull/8501) - Conceal secondary ports in docker compose setup

<details>
  <summary>Dependencies version bumps</summary>
- [#8508](https://github.com/blockscout/blockscout/pull/8508) - Bump sass from 1.67.0 to 1.68.0 in /apps/block_scout_web/assets
- [#8509](https://github.com/blockscout/blockscout/pull/8509) - Bump autoprefixer from 10.4.15 to 10.4.16 in /apps/block_scout_web/assets
- [#8511](https://github.com/blockscout/blockscout/pull/8511) - Bump mox from 1.0.2 to 1.1.0
- [#8532](https://github.com/blockscout/blockscout/pull/8532) - Bump eslint from 8.49.0 to 8.50.0 in /apps/block_scout_web/assets
- [#8533](https://github.com/blockscout/blockscout/pull/8533) - Bump sweetalert2 from 11.7.28 to 11.7.29 in /apps/block_scout_web/assets
- [#8531](https://github.com/blockscout/blockscout/pull/8531) - Bump ex_cldr_units from 3.16.2 to 3.16.3
- [#8534](https://github.com/blockscout/blockscout/pull/8534) - Bump @babel/core from 7.22.20 to 7.23.0 in /apps/block_scout_web/assets
- [#8546](https://github.com/blockscout/blockscout/pull/8546) - Bump sweetalert2 from 11.7.29 to 11.7.31 in /apps/block_scout_web/assets
- [#8553](https://github.com/blockscout/blockscout/pull/8553) - Bump @amplitude/analytics-browser from 2.3.1 to 2.3.2 in /apps/block_scout_web/assets
- [#8554](https://github.com/blockscout/blockscout/pull/8554) - https://github.com/blockscout/blockscout/pull/8554
- [#8547](https://github.com/blockscout/blockscout/pull/8547) - Bump briefly from 678a376 to 51dfe7f
- [#8567](https://github.com/blockscout/blockscout/pull/8567) - Bump photoswipe from 5.4.1 to 5.4.2 in /apps/block_scout_web/assets
- [#8566](https://github.com/blockscout/blockscout/pull/8566) - Bump postcss from 8.4.30 to 8.4.31 in /apps/block_scout_web/assets
- [#7575](https://github.com/blockscout/blockscout/pull/7575) - Bump css-loader from 5.2.7 to 6.8.1 in /apps/block_scout_web/assets
- [#8569](https://github.com/blockscout/blockscout/pull/8569) - Bump web3 from 1.10.0 to 1.10.2 in /apps/block_scout_web/assets
- [#8570](https://github.com/blockscout/blockscout/pull/8570) - Bump core-js from 3.32.2 to 3.33.0 in /apps/block_scout_web/assets
- [#8581](https://github.com/blockscout/blockscout/pull/8581) - Bump credo from 1.7.0 to 1.7.1
- [#8607](https://github.com/blockscout/blockscout/pull/8607) - Bump sass from 1.68.0 to 1.69.0 in /apps/block_scout_web/assets
- [#8606](https://github.com/blockscout/blockscout/pull/8606) - Bump highlight.js from 11.8.0 to 11.9.0 in /apps/block_scout_web/assets
- [#8605](https://github.com/blockscout/blockscout/pull/8605) - Bump eslint from 8.50.0 to 8.51.0 in /apps/block_scout_web/assets
- [#8608](https://github.com/blockscout/blockscout/pull/8608) - Bump sweetalert2 from 11.7.31 to 11.7.32 in /apps/block_scout_web/assets
- [#8510](https://github.com/blockscout/blockscout/pull/8510) - Bump hackney from 1.18.1 to 1.19.1
- [#8637](https://github.com/blockscout/blockscout/pull/8637) - Bump @babel/preset-env from 7.22.20 to 7.23.2 in /apps/block_scout_web/assets
- [#8639](https://github.com/blockscout/blockscout/pull/8639) - Bump sass from 1.69.0 to 1.69.3 in /apps/block_scout_web/assets
- [#8643](https://github.com/blockscout/blockscout/pull/8643) - Bump floki from 0.34.3 to 0.35.0
- [#8641](https://github.com/blockscout/blockscout/pull/8641) - Bump ex_cldr from 2.37.2 to 2.37.4
- [#8646](https://github.com/blockscout/blockscout/pull/8646) - Bump @babel/traverse from 7.23.0 to 7.23.2 in /apps/block_scout_web/assets
- [#8636](https://github.com/blockscout/blockscout/pull/8636) - Bump @babel/core from 7.23.0 to 7.23.2 in /apps/block_scout_web/assets
- [#8645](https://github.com/blockscout/blockscout/pull/8645) - Bump ex_doc from 0.30.6 to 0.30.7
- [#8638](https://github.com/blockscout/blockscout/pull/8638) - Bump webpack from 5.88.2 to 5.89.0 in /apps/block_scout_web/assets
- [#8640](https://github.com/blockscout/blockscout/pull/8640) - Bump hackney from 1.19.1 to 1.20.1
</details>

## 5.2.3-beta

### Features

- [#8382](https://github.com/blockscout/blockscout/pull/8382) - Add sitemap.xml
- [#8313](https://github.com/blockscout/blockscout/pull/8313) - Add batches to TokenInstance fetchers
- [#8285](https://github.com/blockscout/blockscout/pull/8285), [#8399](https://github.com/blockscout/blockscout/pull/8399) - Add CG/CMC coin price sources
- [#8181](https://github.com/blockscout/blockscout/pull/8181) - Insert current token balances placeholders along with historical
- [#8210](https://github.com/blockscout/blockscout/pull/8210) - Drop address foreign keys
- [#8292](https://github.com/blockscout/blockscout/pull/8292) - Add ETHEREUM_JSONRPC_WAIT_PER_TIMEOUT env var
- [#8269](https://github.com/blockscout/blockscout/pull/8269) - Don't push back to sequence on catchup exception
- [#8362](https://github.com/blockscout/blockscout/pull/8362), [#8398](https://github.com/blockscout/blockscout/pull/8398) - Drop token balances tokens foreign key

### Fixes

- [#8446](https://github.com/blockscout/blockscout/pull/8446) - Fix market cap calculation in case of CMC
- [#8431](https://github.com/blockscout/blockscout/pull/8431) - Fix contracts' output decoding
- [#8354](https://github.com/blockscout/blockscout/pull/8354) - Hotfix for proper addresses' tokens displaying
- [#8350](https://github.com/blockscout/blockscout/pull/8350) - Add Base Mainnet support for tx actions
- [#8282](https://github.com/blockscout/blockscout/pull/8282) - NFT fetcher improvements
- [#8287](https://github.com/blockscout/blockscout/pull/8287) - Add separate hackney pool for TokenInstance fetchers
- [#8293](https://github.com/blockscout/blockscout/pull/8293) - Add ETHEREUM_JSONRPC_TRACE_URL for Geth in docker-compose.yml
- [#8240](https://github.com/blockscout/blockscout/pull/8240) - Refactor and fix paging params in API v2
- [#8242](https://github.com/blockscout/blockscout/pull/8242) - Fixing visualizer service CORS issue when running docker-compose
- [#8355](https://github.com/blockscout/blockscout/pull/8355) - Fix current token balances redefining
- [#8338](https://github.com/blockscout/blockscout/pull/8338) - Fix reorgs query
- [#8413](https://github.com/blockscout/blockscout/pull/8413) - Put error in last call for STOP opcode
- [#8447](https://github.com/blockscout/blockscout/pull/8447) - Fix reorg transactions
- [#8513](https://github.com/blockscout/blockscout/pull/8513) - Don't override transaction status

### Chore

- [#8494](https://github.com/blockscout/blockscout/pull/8494) - Add release announcement in Slack
- [#8493](https://github.com/blockscout/blockscout/pull/8493) - Fix arm docker image build
- [#8478](https://github.com/blockscout/blockscout/pull/8478) - Set integration with Blockscout's eth bytecode DB endpoint by default and other enhancements
- [#8442](https://github.com/blockscout/blockscout/pull/8442) - Unify burn address definition
- [#8321](https://github.com/blockscout/blockscout/pull/8321) - Add curl into resulting Docker image
- [#8319](https://github.com/blockscout/blockscout/pull/8319) - Add MIX_ENV: 'prod' to docker-compose
- [#8281](https://github.com/blockscout/blockscout/pull/8281) - Planned removal of duplicate API endpoints: for CSV export and GraphQL

<details>
  <summary>Dependencies version bumps</summary>
- [#8244](https://github.com/blockscout/blockscout/pull/8244) - Bump core-js from 3.32.0 to 3.32.1 in /apps/block_scout_web/assets
- [#8243](https://github.com/blockscout/blockscout/pull/8243) - Bump sass from 1.65.1 to 1.66.0 in /apps/block_scout_web/assets
- [#8259](https://github.com/blockscout/blockscout/pull/8259) - Bump sweetalert2 from 11.7.23 to 11.7.27 in /apps/block_scout_web/assets
- [#8258](https://github.com/blockscout/blockscout/pull/8258) - Bump sass from 1.66.0 to 1.66.1 in /apps/block_scout_web/assets
- [#8260](https://github.com/blockscout/blockscout/pull/8260) - Bump jest from 29.6.2 to 29.6.3 in /apps/block_scout_web/assets
- [#8261](https://github.com/blockscout/blockscout/pull/8261) - Bump eslint-plugin-import from 2.28.0 to 2.28.1 in /apps/block_scout_web/assets
- [#8262](https://github.com/blockscout/blockscout/pull/8262) - Bump jest-environment-jsdom from 29.6.2 to 29.6.3 in /apps/block_scout_web/assets
- [#8275](https://github.com/blockscout/blockscout/pull/8275) - Bump ecto_sql from 3.10.1 to 3.10.2
- [#8284](https://github.com/blockscout/blockscout/pull/8284) - Bump luxon from 3.4.0 to 3.4.1 in /apps/block_scout_web/assets
- [#8294](https://github.com/blockscout/blockscout/pull/8294) - Bump chart.js from 4.3.3 to 4.4.0 in /apps/block_scout_web/assets
- [#8295](https://github.com/blockscout/blockscout/pull/8295) - Bump jest from 29.6.3 to 29.6.4 in /apps/block_scout_web/assets
- [#8296](https://github.com/blockscout/blockscout/pull/8296) - Bump jest-environment-jsdom from 29.6.3 to 29.6.4 in /apps/block_scout_web/assets
- [#8297](https://github.com/blockscout/blockscout/pull/8297) - Bump @babel/core from 7.22.10 to 7.22.11 in /apps/block_scout_web/assets
- [#8305](https://github.com/blockscout/blockscout/pull/8305) - Bump @amplitude/analytics-browser from 2.2.0 to 2.2.1 in /apps/block_scout_web/assets
- [#8342](https://github.com/blockscout/blockscout/pull/8342) - Bump postgrex from 0.17.2 to 0.17.3
- [#8341](https://github.com/blockscout/blockscout/pull/8341) - Bump hackney from 1.18.1 to 1.18.2
- [#8343](https://github.com/blockscout/blockscout/pull/8343) - Bump @amplitude/analytics-browser from 2.2.1 to 2.2.2 in /apps/block_scout_web/assets
- [#8344](https://github.com/blockscout/blockscout/pull/8344) - Bump postcss from 8.4.28 to 8.4.29 in /apps/block_scout_web/assets
- [#8330](https://github.com/blockscout/blockscout/pull/8330) - Bump bignumber.js from 9.1.1 to 9.1.2 in /apps/block_scout_web/assets
- [#8332](https://github.com/blockscout/blockscout/pull/8332) - Bump jquery from 3.7.0 to 3.7.1 in /apps/block_scout_web/assets
- [#8329](https://github.com/blockscout/blockscout/pull/8329) - Bump viewerjs from 1.11.4 to 1.11.5 in /apps/block_scout_web/assets
- [#8328](https://github.com/blockscout/blockscout/pull/8328) - Bump eslint from 8.47.0 to 8.48.0 in /apps/block_scout_web/assets
- [#8325](https://github.com/blockscout/blockscout/pull/8325) - Bump exvcr from 0.14.3 to 0.14.4
- [#8323](https://github.com/blockscout/blockscout/pull/8323) - Bump ex_doc from 0.30.5 to 0.30.6
- [#8322](https://github.com/blockscout/blockscout/pull/8322) - Bump dialyxir from 1.3.0 to 1.4.0
- [#8326](https://github.com/blockscout/blockscout/pull/8326) - Bump comeonin from 5.3.3 to 5.4.0
- [#8331](https://github.com/blockscout/blockscout/pull/8331) - Bump luxon from 3.4.1 to 3.4.2 in /apps/block_scout_web/assets
- [#8324](https://github.com/blockscout/blockscout/pull/8324) - Bump spandex_datadog from 1.3.0 to 1.4.0
- [#8327](https://github.com/blockscout/blockscout/pull/8327) - Bump bcrypt_elixir from 3.0.1 to 3.1.0
- [#8358](https://github.com/blockscout/blockscout/pull/8358) - Bump @babel/preset-env from 7.22.10 to 7.22.14 in /apps/block_scout_web/assets
- [#8365](https://github.com/blockscout/blockscout/pull/8365) - Bump dialyxir from 1.4.0 to 1.4.1
- [#8374](https://github.com/blockscout/blockscout/pull/8374) - Bump @amplitude/analytics-browser from 2.2.2 to 2.2.3 in /apps/block_scout_web/assets
- [#8373](https://github.com/blockscout/blockscout/pull/8373) - Bump ex_secp256k1 from 0.7.0 to 0.7.1
- [#8391](https://github.com/blockscout/blockscout/pull/8391) - Bump @babel/preset-env from 7.22.14 to 7.22.15 in /apps/block_scout_web/assets
- [#8390](https://github.com/blockscout/blockscout/pull/8390) - Bump photoswipe from 5.3.8 to 5.3.9 in /apps/block_scout_web/assets
- [#8389](https://github.com/blockscout/blockscout/pull/8389) - Bump @babel/core from 7.22.11 to 7.22.15 in /apps/block_scout_web/assets
- [#8392](https://github.com/blockscout/blockscout/pull/8392) - Bump ex_cldr_numbers from 2.31.3 to 2.32.0
- [#8400](https://github.com/blockscout/blockscout/pull/8400) - Bump ex_secp256k1 from 0.7.1 to 0.7.2
- [#8405](https://github.com/blockscout/blockscout/pull/8405) - Bump luxon from 3.4.2 to 3.4.3 in /apps/block_scout_web/assets
- [#8404](https://github.com/blockscout/blockscout/pull/8404) - Bump ex_abi from 0.6.0 to 0.6.1
- [#8410](https://github.com/blockscout/blockscout/pull/8410) - Bump core-js from 3.32.1 to 3.32.2 in /apps/block_scout_web/assets
- [#8418](https://github.com/blockscout/blockscout/pull/8418) - Bump url from 0.11.1 to 0.11.2 in /apps/block_scout_web/assets
- [#8416](https://github.com/blockscout/blockscout/pull/8416) - Bump @babel/core from 7.22.15 to 7.22.17 in /apps/block_scout_web/assets
- [#8419](https://github.com/blockscout/blockscout/pull/8419) - Bump assert from 2.0.0 to 2.1.0 in /apps/block_scout_web/assets
- [#8417](https://github.com/blockscout/blockscout/pull/8417) - Bump photoswipe from 5.3.9 to 5.4.0 in /apps/block_scout_web/assets
- [#8441](https://github.com/blockscout/blockscout/pull/8441) - Bump eslint from 8.48.0 to 8.49.0 in /apps/block_scout_web/assets
- [#8439](https://github.com/blockscout/blockscout/pull/8439) - Bump ex_cldr_numbers from 2.32.0 to 2.32.1
- [#8444](https://github.com/blockscout/blockscout/pull/8444) - Bump ex_cldr_numbers from 2.32.1 to 2.32.2
- [#8445](https://github.com/blockscout/blockscout/pull/8445) - Bump ex_abi from 0.6.1 to 0.6.2
- [#8450](https://github.com/blockscout/blockscout/pull/8450) - Bump jest-environment-jsdom from 29.6.4 to 29.7.0 in /apps/block_scout_web/assets
- [#8451](https://github.com/blockscout/blockscout/pull/8451) - Bump jest from 29.6.4 to 29.7.0 in /apps/block_scout_web/assets
- [#8463](https://github.com/blockscout/blockscout/pull/8463) - Bump sass from 1.66.1 to 1.67.0 in /apps/block_scout_web/assets
- [#8464](https://github.com/blockscout/blockscout/pull/8464) - Bump @babel/core from 7.22.17 to 7.22.19 in /apps/block_scout_web/assets
- [#8462](https://github.com/blockscout/blockscout/pull/8462) - Bump sweetalert2 from 11.7.27 to 11.7.28 in /apps/block_scout_web/assets
- [#8479](https://github.com/blockscout/blockscout/pull/8479) - Bump photoswipe from 5.4.0 to 5.4.1 in /apps/block_scout_web/assets
- [#8483](https://github.com/blockscout/blockscout/pull/8483) - Bump @amplitude/analytics-browser from 2.2.3 to 2.3.1 in /apps/block_scout_web/assets
- [#8481](https://github.com/blockscout/blockscout/pull/8481) - Bump @babel/preset-env from 7.22.15 to 7.22.20 in /apps/block_scout_web/assets
- [#8480](https://github.com/blockscout/blockscout/pull/8480) - Bump @babel/core from 7.22.19 to 7.22.20 in /apps/block_scout_web/assets
- [#8482](https://github.com/blockscout/blockscout/pull/8482) - Bump viewerjs from 1.11.5 to 1.11.6 in /apps/block_scout_web/assets
- [#8489](https://github.com/blockscout/blockscout/pull/8489) - Bump postcss from 8.4.29 to 8.4.30 in /apps/block_scout_web/assets
</details>

## 5.2.2-beta

### Features

- [#8218](https://github.com/blockscout/blockscout/pull/8218) - Add `/api/v2/search/quick` method
- [#8202](https://github.com/blockscout/blockscout/pull/8202) - Add `/api/v2/addresses/:address_hash/tabs-counters` endpoint
- [#8156](https://github.com/blockscout/blockscout/pull/8156) - Add `is_verified_via_admin_panel` property to tokens table
- [#8165](https://github.com/blockscout/blockscout/pull/8165), [#8201](https://github.com/blockscout/blockscout/pull/8201) - Add broadcast of updated address_current_token_balances
- [#7952](https://github.com/blockscout/blockscout/pull/7952) - Add parsing constructor arguments for sourcify contracts
- [#6190](https://github.com/blockscout/blockscout/pull/6190) - Add EIP-1559 support to gas price oracle
- [#7977](https://github.com/blockscout/blockscout/pull/7977) - GraphQL: extend schema with new field for existing objects
- [#8158](https://github.com/blockscout/blockscout/pull/8158), [#8164](https://github.com/blockscout/blockscout/pull/8164) - Include unfetched balances in TokenBalanceOnDemand fetcher

### Fixes

- [#8233](https://github.com/blockscout/blockscout/pull/8233) - Fix API v2 broken tx response
- [#8147](https://github.com/blockscout/blockscout/pull/8147) - Switch sourcify tests from POA Sokol to Gnosis Chiado
- [#8145](https://github.com/blockscout/blockscout/pull/8145) - Handle negative holders count in API v2
- [#8040](https://github.com/blockscout/blockscout/pull/8040) - Resolve issue with Docker image for Mac M1/M2
- [#8060](https://github.com/blockscout/blockscout/pull/8060) - Fix eth_getLogs API endpoint
- [#8082](https://github.com/blockscout/blockscout/pull/8082), [#8088](https://github.com/blockscout/blockscout/pull/8088) - Fix Rootstock charts API
- [#7992](https://github.com/blockscout/blockscout/pull/7992) - Fix missing range insert
- [#8022](https://github.com/blockscout/blockscout/pull/8022) - Don't add reorg block number to missing blocks

### Chore

- [#8222](https://github.com/blockscout/blockscout/pull/8222) - docker-compose for new UI with external backend
- [#8177](https://github.com/blockscout/blockscout/pull/8177) - Refactor address counter functions
- [#8183](https://github.com/blockscout/blockscout/pull/8183) - Update frontend envs in order to pass their validation
- [#8167](https://github.com/blockscout/blockscout/pull/8167) - Manage concurrency for Token and TokenBalance fetcher
- [#8179](https://github.com/blockscout/blockscout/pull/8179) - Enhance nginx config
- [#8146](https://github.com/blockscout/blockscout/pull/8146) - Add method_id to write methods in API v2 response
- [#8105](https://github.com/blockscout/blockscout/pull/8105) - Extend API v1 with endpoints used by new UI
- [#8104](https://github.com/blockscout/blockscout/pull/8104) - remove "TODO" from API v2 response
- [#8100](https://github.com/blockscout/blockscout/pull/8100), [#8103](https://github.com/blockscout/blockscout/pull/8103) - Extend docker-compose configs with new config when front is running externally
- [#8012](https://github.com/blockscout/blockscout/pull/8012) - API v2 smart-contract verification extended logging

<details>
  <summary>Dependencies version bumps</summary>

- [#7980](https://github.com/blockscout/blockscout/pull/7980) - Bump solc from 0.8.20 to 0.8.21 in /apps/explorer
- [#7986](https://github.com/blockscout/blockscout/pull/7986) - Bump sass from 1.63.6 to 1.64.0 in /apps/block_scout_web/assets
- [#8030](https://github.com/blockscout/blockscout/pull/8030) - Bump sweetalert2 from 11.7.18 to 11.7.20 in /apps/block_scout_web/assets
- [#8029](https://github.com/blockscout/blockscout/pull/8029) - Bump viewerjs from 1.11.3 to 1.11.4 in /apps/block_scout_web/assets
- [#8028](https://github.com/blockscout/blockscout/pull/8028) - Bump sass from 1.64.0 to 1.64.1 in /apps/block_scout_web/assets
- [#8026](https://github.com/blockscout/blockscout/pull/8026) - Bump dataloader from 1.0.10 to 1.0.11
- [#8036](https://github.com/blockscout/blockscout/pull/8036) - Bump ex_cldr_numbers from 2.31.1 to 2.31.3
- [#8027](https://github.com/blockscout/blockscout/pull/8027) - Bump absinthe from 1.7.4 to 1.7.5
- [#8035](https://github.com/blockscout/blockscout/pull/8035) - Bump wallaby from 0.30.4 to 0.30.5
- [#8038](https://github.com/blockscout/blockscout/pull/8038) - Bump chart.js from 4.3.0 to 4.3.1 in /apps/block_scout_web/assets
- [#8047](https://github.com/blockscout/blockscout/pull/8047) - Bump chart.js from 4.3.1 to 4.3.2 in /apps/block_scout_web/assets
- [#8000](https://github.com/blockscout/blockscout/pull/8000) - Bump postcss from 8.4.26 to 8.4.27 in /apps/block_scout_web/assets
- [#8052](https://github.com/blockscout/blockscout/pull/8052) - Bump @amplitude/analytics-browser from 2.1.2 to 2.1.3 in /apps/block_scout_web/assets
- [#8054](https://github.com/blockscout/blockscout/pull/8054) - Bump jest-environment-jsdom from 29.6.1 to 29.6.2 in /apps/block_scout_web/assets
- [#8063](https://github.com/blockscout/blockscout/pull/8063) - Bump eslint from 8.45.0 to 8.46.0 in /apps/block_scout_web/assets
- [#8066](https://github.com/blockscout/blockscout/pull/8066) - Bump ex_json_schema from 0.9.3 to 0.10.1
- [#8064](https://github.com/blockscout/blockscout/pull/8064) - Bump core-js from 3.31.1 to 3.32.0 in /apps/block_scout_web/assets
- [#8053](https://github.com/blockscout/blockscout/pull/8053) - Bump jest from 29.6.1 to 29.6.2 in /apps/block_scout_web/assets
- [#8065](https://github.com/blockscout/blockscout/pull/8065) - Bump eslint-plugin-import from 2.27.5 to 2.28.0 in /apps/block_scout_web/assets
- [#8092](https://github.com/blockscout/blockscout/pull/8092) - Bump exvcr from 0.14.1 to 0.14.2
- [#8091](https://github.com/blockscout/blockscout/pull/8091) - Bump sass from 1.64.1 to 1.64.2 in /apps/block_scout_web/assets
- [#8114](https://github.com/blockscout/blockscout/pull/8114) - Bump ex_doc from 0.30.3 to 0.30.4
- [#8115](https://github.com/blockscout/blockscout/pull/8115) - Bump chart.js from 4.3.2 to 4.3.3 in /apps/block_scout_web/assets
- [#8116](https://github.com/blockscout/blockscout/pull/8116) - Bump @fortawesome/fontawesome-free from 6.4.0 to 6.4.2 in /apps/block_scout_web/assets
- [#8142](https://github.com/blockscout/blockscout/pull/8142) - Bump sobelow from 0.12.2 to 0.13.0
- [#8141](https://github.com/blockscout/blockscout/pull/8141) - Bump @babel/core from 7.22.9 to 7.22.10 in /apps/block_scout_web/assets
- [#8140](https://github.com/blockscout/blockscout/pull/8140) - Bump @babel/preset-env from 7.22.9 to 7.22.10 in /apps/block_scout_web/assets
- [#8160](https://github.com/blockscout/blockscout/pull/8160) - Bump exvcr from 0.14.2 to 0.14.3
- [#8159](https://github.com/blockscout/blockscout/pull/8159) - Bump luxon from 3.3.0 to 3.4.0 in /apps/block_scout_web/assets
- [#8169](https://github.com/blockscout/blockscout/pull/8169) - Bump sass from 1.64.2 to 1.65.1 in /apps/block_scout_web/assets
- [#8170](https://github.com/blockscout/blockscout/pull/8170) - Bump sweetalert2 from 11.7.20 to 11.7.22 in /apps/block_scout_web/assets
- [#8188](https://github.com/blockscout/blockscout/pull/8188) - Bump eslint from 8.46.0 to 8.47.0 in /apps/block_scout_web/assets
- [#8204](https://github.com/blockscout/blockscout/pull/8204) - Bump ex_doc from 0.30.4 to 0.30.5
- [#8207](https://github.com/blockscout/blockscout/pull/8207) - Bump wallaby from 0.30.5 to 0.30.6
- [#8212](https://github.com/blockscout/blockscout/pull/8212) - Bump sweetalert2 from 11.7.22 to 11.7.23 in /apps/block_scout_web/assets
- [#8203](https://github.com/blockscout/blockscout/pull/8203) - Bump autoprefixer from 10.4.14 to 10.4.15 in /apps/block_scout_web/assets
- [#8214](https://github.com/blockscout/blockscout/pull/8214) - Bump @amplitude/analytics-browser from 2.1.3 to 2.2.0 in /apps/block_scout_web/assets
- [#8225](https://github.com/blockscout/blockscout/pull/8225) - Bump postcss from 8.4.27 to 8.4.28 in /apps/block_scout_web/assets
- [#8224](https://github.com/blockscout/blockscout/pull/8224) - Bump gettext from 0.22.3 to 0.23.1

</details>

## 5.2.1-beta

### Features

- [#7970](https://github.com/blockscout/blockscout/pull/7970) - Search improvements: add sorting
- [#7771](https://github.com/blockscout/blockscout/pull/7771) - CSV export: speed up
- [#7962](https://github.com/blockscout/blockscout/pull/7962) - Allow indicate CMC id of the coin through env var
- [#7946](https://github.com/blockscout/blockscout/pull/7946) - API v2 rate limit: Put token to cookies & change /api/v2/key method
- [#7888](https://github.com/blockscout/blockscout/pull/7888) - Add token balances info to watchlist address response
- [#7898](https://github.com/blockscout/blockscout/pull/7898) - Add possibility to add extra headers with JSON RPC URL
- [#7836](https://github.com/blockscout/blockscout/pull/7836) - Improve unverified email flow
- [#7784](https://github.com/blockscout/blockscout/pull/7784) - Search improvements: Add new fields, light refactoring
- [#7811](https://github.com/blockscout/blockscout/pull/7811) - Filter addresses before insertion
- [#7895](https://github.com/blockscout/blockscout/pull/7895) - API v2: Add sorting to tokens page
- [#7859](https://github.com/blockscout/blockscout/pull/7859) - Add TokenTotalSupplyUpdater
- [#7873](https://github.com/blockscout/blockscout/pull/7873) - Chunk realtime balances requests
- [#7927](https://github.com/blockscout/blockscout/pull/7927) - Delete token balances only for blocks that lost consensus
- [#7947](https://github.com/blockscout/blockscout/pull/7947) - Improve locks acquiring

### Fixes

- [#8187](https://github.com/blockscout/blockscout/pull/8187) - API v1 500 error convert to 404, if requested path is incorrect
- [#7852](https://github.com/blockscout/blockscout/pull/7852) - Token balances refactoring & fixes
- [#7872](https://github.com/blockscout/blockscout/pull/7872) - Fix pending gas price in pending tx
- [#7875](https://github.com/blockscout/blockscout/pull/7875) - Fix twin compiler version
- [#7825](https://github.com/blockscout/blockscout/pull/7825) - Fix nginx config for the new frontend websockets
- [#7772](https://github.com/blockscout/blockscout/pull/7772) - Fix parsing of database password period(s)
- [#7803](https://github.com/blockscout/blockscout/pull/7803) - Fix additional sources and interfaces, save names for vyper contracts
- [#7758](https://github.com/blockscout/blockscout/pull/7758) - Remove limit for configurable fetchers
- [#7764](https://github.com/blockscout/blockscout/pull/7764) - Fix missing ranges insertion and deletion logic
- [#7843](https://github.com/blockscout/blockscout/pull/7843) - Fix created_contract_code_indexed_at updating
- [#7855](https://github.com/blockscout/blockscout/pull/7855) - Handle internal transactions unique_violation
- [#7899](https://github.com/blockscout/blockscout/pull/7899) - Fix catchup numbers_to_ranges function
- [#7951](https://github.com/blockscout/blockscout/pull/7951) - Fix TX url in email notifications on mainnet

### Chore

- [#7963](https://github.com/blockscout/blockscout/pull/7963) - Op Stack: ignore depositNonce
- [#7954](https://github.com/blockscout/blockscout/pull/7954) - Enhance Account Explorer.Account.Notifier.Email module tests
- [#7950](https://github.com/blockscout/blockscout/pull/7950) - Add GA CI for Eth Goerli chain
- [#7934](https://github.com/blockscout/blockscout/pull/7934), [#7936](https://github.com/blockscout/blockscout/pull/7936) - Explicitly set consensus == true in queries (convenient for search), remove logger requirements, where it is not used anymore
- [#7901](https://github.com/blockscout/blockscout/pull/7901) - Fix Docker image build
- [#7890](https://github.com/blockscout/blockscout/pull/7890), [#7918](https://github.com/blockscout/blockscout/pull/7918) - Resolve warning: Application.get_env/2 is discouraged in the module body, use Application.compile_env/3 instead
- [#7863](https://github.com/blockscout/blockscout/pull/7863) - Add max_age for account sessions
- [#7841](https://github.com/blockscout/blockscout/pull/7841) - CORS setup for docker-compose config with new frontend
- [#7832](https://github.com/blockscout/blockscout/pull/7832), [#7891](https://github.com/blockscout/blockscout/pull/7891) - API v2: Add block_number, block_hash to logs
- [#7789](https://github.com/blockscout/blockscout/pull/7789) - Fix test warnings; Fix name of `MICROSERVICE_ETH_BYTECODE_DB_INTERVAL_BETWEEN_LOOKUPS` env variable
- [#7819](https://github.com/blockscout/blockscout/pull/7819) - Add logging for unknown error verification result
- [#7781](https://github.com/blockscout/blockscout/pull/7781) - Add `/api/v1/health/liveness` and `/api/v1/health/readiness`

<details>
  <summary>Dependencies version bumps</summary>

- [#7759](https://github.com/blockscout/blockscout/pull/7759) - Bump sass from 1.63.4 to 1.63.5 in /apps/block_scout_web/assets
- [#7760](https://github.com/blockscout/blockscout/pull/7760) - Bump @amplitude/analytics-browser from 2.0.0 to 2.0.1 in /apps/block_scout_web/assets
- [#7762](https://github.com/blockscout/blockscout/pull/7762) - Bump webpack from 5.87.0 to 5.88.0 in /apps/block_scout_web/assets
- [#7769](https://github.com/blockscout/blockscout/pull/7769) - Bump sass from 1.63.5 to 1.63.6 in /apps/block_scout_web/assets
- [#7805](https://github.com/blockscout/blockscout/pull/7805) - Bump ssl_verify_fun from 1.1.6 to 1.1.7
- [#7812](https://github.com/blockscout/blockscout/pull/7812) - Bump webpack from 5.88.0 to 5.88.1 in /apps/block_scout_web/assets
- [#7770](https://github.com/blockscout/blockscout/pull/7770) - Bump @amplitude/analytics-browser from 2.0.1 to 2.1.0 in /apps/block_scout_web/assets
- [#7821](https://github.com/blockscout/blockscout/pull/7821) - Bump absinthe from 1.7.1 to 1.7.3
- [#7823](https://github.com/blockscout/blockscout/pull/7823) - Bump @amplitude/analytics-browser from 2.1.0 to 2.1.1 in /apps/block_scout_web/assets
- [#7838](https://github.com/blockscout/blockscout/pull/7838) - Bump gettext from 0.22.2 to 0.22.3
- [#7840](https://github.com/blockscout/blockscout/pull/7840) - Bump eslint from 8.43.0 to 8.44.0 in /apps/block_scout_web/assets
- [#7839](https://github.com/blockscout/blockscout/pull/7839) - Bump photoswipe from 5.3.7 to 5.3.8 in /apps/block_scout_web/assets
- [#7850](https://github.com/blockscout/blockscout/pull/7850) - Bump jest-environment-jsdom from 29.5.0 to 29.6.0 in /apps/block_scout_web/assets
- [#7848](https://github.com/blockscout/blockscout/pull/7848) - Bump @amplitude/analytics-browser from 2.1.1 to 2.1.2 in /apps/block_scout_web/assets
- [#7847](https://github.com/blockscout/blockscout/pull/7847) - Bump @babel/core from 7.22.5 to 7.22.6 in /apps/block_scout_web/assets
- [#7846](https://github.com/blockscout/blockscout/pull/7846) - Bump @babel/preset-env from 7.22.5 to 7.22.6 in /apps/block_scout_web/assets
- [#7856](https://github.com/blockscout/blockscout/pull/7856) - Bump ex_cldr from 2.37.1 to 2.37.2
- [#7870](https://github.com/blockscout/blockscout/pull/7870) - Bump jest from 29.5.0 to 29.6.1 in /apps/block_scout_web/assets
- [#7867](https://github.com/blockscout/blockscout/pull/7867) - Bump postcss from 8.4.24 to 8.4.25 in /apps/block_scout_web/assets
- [#7871](https://github.com/blockscout/blockscout/pull/7871) - Bump @babel/core from 7.22.6 to 7.22.8 in /apps/block_scout_web/assets
- [#7868](https://github.com/blockscout/blockscout/pull/7868) - Bump jest-environment-jsdom from 29.6.0 to 29.6.1 in /apps/block_scout_web/assets
- [#7866](https://github.com/blockscout/blockscout/pull/7866) - Bump @babel/preset-env from 7.22.6 to 7.22.7 in /apps/block_scout_web/assets
- [#7869](https://github.com/blockscout/blockscout/pull/7869) - Bump core-js from 3.31.0 to 3.31.1 in /apps/block_scout_web/assets
- [#7884](https://github.com/blockscout/blockscout/pull/7884) - Bump ecto from 3.10.2 to 3.10.3
- [#7882](https://github.com/blockscout/blockscout/pull/7882) - Bump jason from 1.4.0 to 1.4.1
- [#7880](https://github.com/blockscout/blockscout/pull/7880) - Bump absinthe from 1.7.3 to 1.7.4
- [#7879](https://github.com/blockscout/blockscout/pull/7879) - Bump babel-loader from 9.1.2 to 9.1.3 in /apps/block_scout_web/assets
- [#7881](https://github.com/blockscout/blockscout/pull/7881) - Bump ex_cldr_numbers from 2.31.1 to 2.31.2
- [#7883](https://github.com/blockscout/blockscout/pull/7883) - Bump ex_doc from 0.29.4 to 0.30.1
- [#7916](https://github.com/blockscout/blockscout/pull/7916) - Bump semver from 5.7.1 to 5.7.2 in /apps/explorer
- [#7912](https://github.com/blockscout/blockscout/pull/7912) - Bump sweetalert2 from 11.7.12 to 11.7.16 in /apps/block_scout_web/assets
- [#7913](https://github.com/blockscout/blockscout/pull/7913) - Bump ex_doc from 0.30.1 to 0.30.2
- [#7923](https://github.com/blockscout/blockscout/pull/7923) - Bump postgrex from 0.17.1 to 0.17.2
- [#7921](https://github.com/blockscout/blockscout/pull/7921) - Bump @babel/preset-env from 7.22.7 to 7.22.9 in /apps/block_scout_web/assets
- [#7922](https://github.com/blockscout/blockscout/pull/7922) - Bump @babel/core from 7.22.8 to 7.22.9 in /apps/block_scout_web/assets
- [#7931](https://github.com/blockscout/blockscout/pull/7931) - Bump wallaby from 0.30.3 to 0.30.4
- [#7940](https://github.com/blockscout/blockscout/pull/7940) - Bump postcss from 8.4.25 to 8.4.26 in /apps/block_scout_web/assets
- [#7939](https://github.com/blockscout/blockscout/pull/7939) - Bump eslint from 8.44.0 to 8.45.0 in /apps/block_scout_web/assets
- [#7955](https://github.com/blockscout/blockscout/pull/7955) - Bump sweetalert2 from 11.7.16 to 11.7.18 in /apps/block_scout_web/assets
- [#7958](https://github.com/blockscout/blockscout/pull/7958) - Bump ex_doc from 0.30.2 to 0.30.3
- [#7965](https://github.com/blockscout/blockscout/pull/7965) - Bump webpack from 5.88.1 to 5.88.2 in /apps/block_scout_web/assets
- [#7972](https://github.com/blockscout/blockscout/pull/7972) - Bump word-wrap from 1.2.3 to 1.2.4 in /apps/block_scout_web/assets
</details>

## 5.2.0-beta

### Features

- [#7502](https://github.com/blockscout/blockscout/pull/7502) - Improve performance of some methods, endpoints and SQL queries
- [#7665](https://github.com/blockscout/blockscout/pull/7665) - Add standard-json vyper verification
- [#7685](https://github.com/blockscout/blockscout/pull/7685) - Add yul filter and "language" field for smart contracts
- [#7653](https://github.com/blockscout/blockscout/pull/7653) - Add support for DEPOSIT and WITHDRAW token transfer event in older contracts
- [#7628](https://github.com/blockscout/blockscout/pull/7628) - Support partially verified property from verifier MS; Add property to track contracts automatically verified via eth-bytecode-db
- [#7603](https://github.com/blockscout/blockscout/pull/7603) - Add Polygon Edge and optimism genesis files support
- [#7585](https://github.com/blockscout/blockscout/pull/7585) - Store and display native coin market cap from the DB
- [#7513](https://github.com/blockscout/blockscout/pull/7513) - Add Polygon Edge support
- [#7532](https://github.com/blockscout/blockscout/pull/7532) - Handle empty id in json rpc responses
- [#7544](https://github.com/blockscout/blockscout/pull/7544) - Add ERC-1155 signatures to uncataloged_token_transfer_block_numbers
- [#7363](https://github.com/blockscout/blockscout/pull/7363) - CSV export filters
- [#7697](https://github.com/blockscout/blockscout/pull/7697) - Limit fetchers init tasks

### Fixes

- [#7712](https://github.com/blockscout/blockscout/pull/7712) - Transaction actions import fix
- [#7709](https://github.com/blockscout/blockscout/pull/7709) - Contract args displaying bug
- [#7654](https://github.com/blockscout/blockscout/pull/7654) - Optimize exchange rates requests rate
- [#7636](https://github.com/blockscout/blockscout/pull/7636) - Remove receive from read methods
- [#7635](https://github.com/blockscout/blockscout/pull/7635) - Fix single 1155 transfer displaying
- [#7629](https://github.com/blockscout/blockscout/pull/7629) - Fix NFT fetcher
- [#7614](https://github.com/blockscout/blockscout/pull/7614) - API and smart-contracts fixes and improvements
- [#7611](https://github.com/blockscout/blockscout/pull/7611) - Fix tokens pagination
- [#7566](https://github.com/blockscout/blockscout/pull/7566) - Account: check composed email before sending
- [#7564](https://github.com/blockscout/blockscout/pull/7564) - Return contract type in address view
- [#7562](https://github.com/blockscout/blockscout/pull/7562) - Remove fallback from Read methods
- [#7537](https://github.com/blockscout/blockscout/pull/7537), [#7553](https://github.com/blockscout/blockscout/pull/7553) - Withdrawals fixes and improvements
- [#7546](https://github.com/blockscout/blockscout/pull/7546) - API v2: fix today coin price (use in-memory or cached in DB value)
- [#7545](https://github.com/blockscout/blockscout/pull/7545) - API v2: Check if cached exchange rate is empty before replacing DB value in stats API
- [#7516](https://github.com/blockscout/blockscout/pull/7516) - Fix shrinking logo in Safari
- [#7590](https://github.com/blockscout/blockscout/pull/7590) - Drop genesis block in internal transactions fetcher
- [#7639](https://github.com/blockscout/blockscout/pull/7639) - Fix contract creation transactions
- [#7724](https://github.com/blockscout/blockscout/pull/7724), [#7753](https://github.com/blockscout/blockscout/pull/7753) - Move MissingRangesCollector init logic to handle_continue
- [#7751](https://github.com/blockscout/blockscout/pull/7751) - Add missing method_to_url params for trace transactions

### Chore

- [#7699](https://github.com/blockscout/blockscout/pull/7699) - Add block_number index for address_coin_balances table
- [#7666](https://github.com/blockscout/blockscout/pull/7666), [#7740](https://github.com/blockscout/blockscout/pull/7740), [#7741](https://github.com/blockscout/blockscout/pull/7741) - Search label query
- [#7644](https://github.com/blockscout/blockscout/pull/7644) - Publish docker images CI for prod/staging branches
- [#7594](https://github.com/blockscout/blockscout/pull/7594) - Stats service support in docker-compose config with new frontend
- [#7576](https://github.com/blockscout/blockscout/pull/7576) - Check left blocks in pending block operations in order to decide, if we need to display indexing int tx banner at the top
- [#7543](https://github.com/blockscout/blockscout/pull/7543) - Allow hyphen in DB username

<details>
  <summary>Dependencies version bumps</summary>

- [#7518](https://github.com/blockscout/blockscout/pull/7518) - Bump mini-css-extract-plugin from 2.7.5 to 2.7.6 in /apps/block_scout_web/assets
- [#7519](https://github.com/blockscout/blockscout/pull/7519) - Bump style-loader from 3.3.2 to 3.3.3 in /apps/block_scout_web/assets
- [#7505](https://github.com/blockscout/blockscout/pull/7505) - Bump webpack from 5.83.0 to 5.83.1 in /apps/block_scout_web/assets
- [#7533](https://github.com/blockscout/blockscout/pull/7533) - Bump sass-loader from 13.2.2 to 13.3.0 in /apps/block_scout_web/assets
- [#7534](https://github.com/blockscout/blockscout/pull/7534) - Bump eslint from 8.40.0 to 8.41.0 in /apps/block_scout_web/assets
- [#7541](https://github.com/blockscout/blockscout/pull/7541) - Bump cldr_utils from 2.23.1 to 2.24.0
- [#7542](https://github.com/blockscout/blockscout/pull/7542) - Bump ex_cldr_units from 3.16.0 to 3.16.1
- [#7548](https://github.com/blockscout/blockscout/pull/7548) - Bump briefly from 20d1318 to 678a376
- [#7547](https://github.com/blockscout/blockscout/pull/7547) - Bump webpack from 5.83.1 to 5.84.0 in /apps/block_scout_web/assets
- [#7554](https://github.com/blockscout/blockscout/pull/7554) - Bump webpack from 5.84.0 to 5.84.1 in /apps/block_scout_web/assets
- [#7568](https://github.com/blockscout/blockscout/pull/7568) - Bump @babel/core from 7.21.8 to 7.22.1 in /apps/block_scout_web/assets
- [#7569](https://github.com/blockscout/blockscout/pull/7569) - Bump postcss-loader from 7.3.0 to 7.3.1 in /apps/block_scout_web/assets
- [#7570](https://github.com/blockscout/blockscout/pull/7570) - Bump number from 1.0.3 to 1.0.4
- [#7567](https://github.com/blockscout/blockscout/pull/7567) - Bump @babel/preset-env from 7.21.5 to 7.22.2 in /apps/block_scout_web/assets
- [#7582](https://github.com/blockscout/blockscout/pull/7582) - Bump eslint-config-standard from 17.0.0 to 17.1.0 in /apps/block_scout_web/assets
- [#7581](https://github.com/blockscout/blockscout/pull/7581) - Bump sass-loader from 13.3.0 to 13.3.1 in /apps/block_scout_web/assets
- [#7578](https://github.com/blockscout/blockscout/pull/7578) - Bump @babel/preset-env from 7.22.2 to 7.22.4 in /apps/block_scout_web/assets
- [#7577](https://github.com/blockscout/blockscout/pull/7577) - Bump postcss-loader from 7.3.1 to 7.3.2 in /apps/block_scout_web/assets
- [#7579](https://github.com/blockscout/blockscout/pull/7579) - Bump sweetalert2 from 11.7.5 to 11.7.8 in /apps/block_scout_web/assets
- [#7591](https://github.com/blockscout/blockscout/pull/7591) - Bump sweetalert2 from 11.7.8 to 11.7.9 in /apps/block_scout_web/assets
- [#7593](https://github.com/blockscout/blockscout/pull/7593) - Bump ex_json_schema from 0.9.2 to 0.9.3
- [#7580](https://github.com/blockscout/blockscout/pull/7580) - Bump postcss from 8.4.23 to 8.4.24 in /apps/block_scout_web/assets
- [#7601](https://github.com/blockscout/blockscout/pull/7601) - Bump sweetalert2 from 11.7.9 to 11.7.10 in /apps/block_scout_web/assets
- [#7602](https://github.com/blockscout/blockscout/pull/7602) - Bump mime from 2.0.3 to 2.0.4
- [#7618](https://github.com/blockscout/blockscout/pull/7618) - Bump gettext from 0.22.1 to 0.22.2
- [#7617](https://github.com/blockscout/blockscout/pull/7617) - Bump @amplitude/analytics-browser from 1.10.3 to 1.10.4 in /apps/block_scout_web/assets
- [#7609](https://github.com/blockscout/blockscout/pull/7609) - Bump webpack from 5.84.1 to 5.85.0 in /apps/block_scout_web/assets
- [#7610](https://github.com/blockscout/blockscout/pull/7610) - Bump mime from 2.0.4 to 2.0.5
- [#7634](https://github.com/blockscout/blockscout/pull/7634) - Bump eslint from 8.41.0 to 8.42.0 in /apps/block_scout_web/assets
- [#7633](https://github.com/blockscout/blockscout/pull/7633) - Bump floki from 0.34.2 to 0.34.3
- [#7631](https://github.com/blockscout/blockscout/pull/7631) - Bump phoenix_ecto from 4.4.1 to 4.4.2
- [#7630](https://github.com/blockscout/blockscout/pull/7630) - Bump webpack-cli from 5.1.1 to 5.1.3 in /apps/block_scout_web/assets
- [#7632](https://github.com/blockscout/blockscout/pull/7632) - Bump webpack from 5.85.0 to 5.85.1 in /apps/block_scout_web/assets
- [#7646](https://github.com/blockscout/blockscout/pull/7646) - Bump sweetalert2 from 11.7.10 to 11.7.11 in /apps/block_scout_web/assets
- [#7647](https://github.com/blockscout/blockscout/pull/7647) - Bump @amplitude/analytics-browser from 1.10.4 to 1.10.6 in /apps/block_scout_web/assets
- [#7659](https://github.com/blockscout/blockscout/pull/7659) - Bump webpack-cli from 5.1.3 to 5.1.4 in /apps/block_scout_web/assets
- [#7658](https://github.com/blockscout/blockscout/pull/7658) - Bump @amplitude/analytics-browser from 1.10.6 to 1.10.7 in /apps/block_scout_web/assets
- [#7657](https://github.com/blockscout/blockscout/pull/7657) - Bump webpack from 5.85.1 to 5.86.0 in /apps/block_scout_web/assets
- [#7672](https://github.com/blockscout/blockscout/pull/7672) - Bump @babel/preset-env from 7.22.4 to 7.22.5 in /apps/block_scout_web/assets
- [#7674](https://github.com/blockscout/blockscout/pull/7674) - Bump ecto from 3.10.1 to 3.10.2
- [#7673](https://github.com/blockscout/blockscout/pull/7673) - Bump @babel/core from 7.22.1 to 7.22.5 in /apps/block_scout_web/assets
- [#7671](https://github.com/blockscout/blockscout/pull/7671) - Bump sass from 1.62.1 to 1.63.2 in /apps/block_scout_web/assets
- [#7681](https://github.com/blockscout/blockscout/pull/7681) - Bump sweetalert2 from 11.7.11 to 11.7.12 in /apps/block_scout_web/assets
- [#7679](https://github.com/blockscout/blockscout/pull/7679) - Bump @amplitude/analytics-browser from 1.10.7 to 1.10.8 in /apps/block_scout_web/assets
- [#7680](https://github.com/blockscout/blockscout/pull/7680) - Bump sass from 1.63.2 to 1.63.3 in /apps/block_scout_web/assets
- [#7693](https://github.com/blockscout/blockscout/pull/7693) - Bump sass-loader from 13.3.1 to 13.3.2 in /apps/block_scout_web/assets
- [#7692](https://github.com/blockscout/blockscout/pull/7692) - Bump postcss-loader from 7.3.2 to 7.3.3 in /apps/block_scout_web/assets
- [#7691](https://github.com/blockscout/blockscout/pull/7691) - Bump url from 0.11.0 to 0.11.1 in /apps/block_scout_web/assets
- [#7690](https://github.com/blockscout/blockscout/pull/7690) - Bump core-js from 3.30.2 to 3.31.0 in /apps/block_scout_web/assets
- [#7701](https://github.com/blockscout/blockscout/pull/7701) - Bump css-minimizer-webpack-plugin from 5.0.0 to 5.0.1 in /apps/block_scout_web/assets
- [#7702](https://github.com/blockscout/blockscout/pull/7702) - Bump @amplitude/analytics-browser from 1.10.8 to 1.11.0 in /apps/block_scout_web/assets
- [#7708](https://github.com/blockscout/blockscout/pull/7708) - Bump phoenix_pubsub from 2.1.2 to 2.1.3
- [#7707](https://github.com/blockscout/blockscout/pull/7707) - Bump @amplitude/analytics-browser from 1.11.0 to 2.0.0 in /apps/block_scout_web/assets
- [#7706](https://github.com/blockscout/blockscout/pull/7706) - Bump webpack from 5.86.0 to 5.87.0 in /apps/block_scout_web/assets
- [#7705](https://github.com/blockscout/blockscout/pull/7705) - Bump sass from 1.63.3 to 1.63.4 in /apps/block_scout_web/assets
- [#7714](https://github.com/blockscout/blockscout/pull/7714) - Bump ex_cldr_units from 3.16.1 to 3.16.2
- [#7748](https://github.com/blockscout/blockscout/pull/7748) - Bump mock from 0.3.7 to 0.3.8
- [#7746](https://github.com/blockscout/blockscout/pull/7746) - Bump eslint from 8.42.0 to 8.43.0 in /apps/block_scout_web/assets
- [#7747](https://github.com/blockscout/blockscout/pull/7747) - Bump cldr_utils from 2.24.0 to 2.24.1

</details>

## 5.1.5-beta

### Features

- [#7439](https://github.com/blockscout/blockscout/pull/7439) - Define batch size for token balance fetcher via runtime env var
- [#7298](https://github.com/blockscout/blockscout/pull/7298) - Add changes to support force email verification
- [#7422](https://github.com/blockscout/blockscout/pull/7422) - Refactor state changes
- [#7416](https://github.com/blockscout/blockscout/pull/7416) - Add option to disable reCAPTCHA
- [#6694](https://github.com/blockscout/blockscout/pull/6694) - Add withdrawals support (EIP-4895)
- [#7355](https://github.com/blockscout/blockscout/pull/7355) - Add endpoint for token info import
- [#7393](https://github.com/blockscout/blockscout/pull/7393) - Realtime fetcher max gap
- [#7436](https://github.com/blockscout/blockscout/pull/7436) - TokenBalanceOnDemand ERC-1155 support
- [#7469](https://github.com/blockscout/blockscout/pull/7469), [#7485](https://github.com/blockscout/blockscout/pull/7485), [#7493](https://github.com/blockscout/blockscout/pull/7493) - Clear missing block ranges after every success import
- [#7489](https://github.com/blockscout/blockscout/pull/7489) - INDEXER_CATCHUP_BLOCK_INTERVAL env var

### Fixes

- [#7490](https://github.com/blockscout/blockscout/pull/7490) - Fix pending txs is not a map
- [#7474](https://github.com/blockscout/blockscout/pull/7474) - Websocket v2 improvements
- [#7472](https://github.com/blockscout/blockscout/pull/7472) - Fix RE_CAPTCHA_DISABLED variable parsing
- [#7391](https://github.com/blockscout/blockscout/pull/7391) - Fix: cannot read properties of null (reading 'value')
- [#7377](https://github.com/blockscout/blockscout/pull/7377), [#7454](https://github.com/blockscout/blockscout/pull/7454) - API v2 improvements

### Chore

- [#7496](https://github.com/blockscout/blockscout/pull/7496) - API v2: Pass backend version to the frontend
- [#7468](https://github.com/blockscout/blockscout/pull/7468) - Refactoring queries with blocks
- [#7435](https://github.com/blockscout/blockscout/pull/7435) - Add `.exs` and `.eex` checking in cspell
- [#7450](https://github.com/blockscout/blockscout/pull/7450) - Resolve unresponsive navbar in verification form page
- [#7449](https://github.com/blockscout/blockscout/pull/7449) - Actualize docker-compose readme and use latest tags instead main
- [#7417](https://github.com/blockscout/blockscout/pull/7417) - Docker compose for frontend
- [#7349](https://github.com/blockscout/blockscout/pull/7349) - Proxy pattern with getImplementation()
- [#7360](https://github.com/blockscout/blockscout/pull/7360) - Manage visibility of indexing progress alert

<details>
  <summary>Dependencies version bumps</summary>

- [#7351](https://github.com/blockscout/blockscout/pull/7351) - Bump decimal from 2.0.0 to 2.1.1
- [#7356](https://github.com/blockscout/blockscout/pull/7356) - Bump @amplitude/analytics-browser from 1.10.0 to 1.10.1 in /apps/block_scout_web/assets
- [#7366](https://github.com/blockscout/blockscout/pull/7366) - Bump mixpanel-browser from 2.46.0 to 2.47.0 in /apps/block_scout_web/assets
- [#7365](https://github.com/blockscout/blockscout/pull/7365) - Bump @amplitude/analytics-browser from 1.10.1 to 1.10.2 in /apps/block_scout_web/assets
- [#7368](https://github.com/blockscout/blockscout/pull/7368) - Bump cowboy from 2.9.0 to 2.10.0
- [#7370](https://github.com/blockscout/blockscout/pull/7370) - Bump ex_cldr_units from 3.15.0 to 3.16.0
- [#7364](https://github.com/blockscout/blockscout/pull/7364) - Bump chart.js from 4.2.1 to 4.3.0 in /apps/block_scout_web/assets
- [#7382](https://github.com/blockscout/blockscout/pull/7382) - Bump @babel/preset-env from 7.21.4 to 7.21.5 in /apps/block_scout_web/assets
- [#7381](https://github.com/blockscout/blockscout/pull/7381) - Bump highlight.js from 11.7.0 to 11.8.0 in /apps/block_scout_web/assets
- [#7379](https://github.com/blockscout/blockscout/pull/7379) - Bump @babel/core from 7.21.4 to 7.21.5 in /apps/block_scout_web/assets
- [#7380](https://github.com/blockscout/blockscout/pull/7380) - Bump postcss-loader from 7.2.4 to 7.3.0 in /apps/block_scout_web/assets
- [#7395](https://github.com/blockscout/blockscout/pull/7395) - Bump @babel/core from 7.21.5 to 7.21.8 in /apps/block_scout_web/assets
- [#7402](https://github.com/blockscout/blockscout/pull/7402) - Bump webpack from 5.81.0 to 5.82.0 in /apps/block_scout_web/assets
- [#7411](https://github.com/blockscout/blockscout/pull/7411) - Bump cldr_utils from 2.22.0 to 2.23.1
- [#7409](https://github.com/blockscout/blockscout/pull/7409) - Bump @amplitude/analytics-browser from 1.10.2 to 1.10.3 in /apps/block_scout_web/assets
- [#7410](https://github.com/blockscout/blockscout/pull/7410) - Bump sweetalert2 from 11.7.3 to 11.7.5 in /apps/block_scout_web/assets
- [#7434](https://github.com/blockscout/blockscout/pull/7434) - Bump ex_cldr from 2.37.0 to 2.37.1
- [#7433](https://github.com/blockscout/blockscout/pull/7433) - Bump eslint from 8.39.0 to 8.40.0 in /apps/block_scout_web/assets
- [#7432](https://github.com/blockscout/blockscout/pull/7432) - Bump tesla from 1.6.0 to 1.6.1
- [#7431](https://github.com/blockscout/blockscout/pull/7431) - Bump webpack-cli from 5.0.2 to 5.1.0 in /apps/block_scout_web/assets
- [#7430](https://github.com/blockscout/blockscout/pull/7430) - Bump core-js from 3.30.1 to 3.30.2 in /apps/block_scout_web/assets
- [#7443](https://github.com/blockscout/blockscout/pull/7443) - Bump webpack-cli from 5.1.0 to 5.1.1 in /apps/block_scout_web/assets
- [#7457](https://github.com/blockscout/blockscout/pull/7457) - Bump web3 from 1.9.0 to 1.10.0 in /apps/block_scout_web/assets
- [#7456](https://github.com/blockscout/blockscout/pull/7456) - Bump webpack from 5.82.0 to 5.82.1 in /apps/block_scout_web/assets
- [#7458](https://github.com/blockscout/blockscout/pull/7458) - Bump phoenix_ecto from 4.4.0 to 4.4.1
- [#7455](https://github.com/blockscout/blockscout/pull/7455) - Bump solc from 0.8.19 to 0.8.20 in /apps/explorer
- [#7460](https://github.com/blockscout/blockscout/pull/7460) - Bump jquery from 3.6.4 to 3.7.0 in /apps/block_scout_web/assets
- [#7488](https://github.com/blockscout/blockscout/pull/7488) - Bump exvcr from 0.13.5 to 0.14.1
- [#7486](https://github.com/blockscout/blockscout/pull/7486) - Bump redix from 1.2.2 to 1.2.3
- [#7487](https://github.com/blockscout/blockscout/pull/7487) - Bump tesla from 1.6.1 to 1.7.0
- [#7494](https://github.com/blockscout/blockscout/pull/7494) - Bump webpack from 5.82.1 to 5.83.0 in /apps/block_scout_web/assets
- [#7495](https://github.com/blockscout/blockscout/pull/7495) - Bump ex_cldr_numbers from 2.31.0 to 2.31.1

</details>

## 5.1.4-beta

### Features

- [#7273](https://github.com/blockscout/blockscout/pull/7273) - Support reCAPTCHA v3 in CSV export page
- [#7345](https://github.com/blockscout/blockscout/pull/7345) - Manage telegram link and its visibility in the footer
- [#7313](https://github.com/blockscout/blockscout/pull/7313) - API v2 new endpoints: watchlist transactions
- [#7286](https://github.com/blockscout/blockscout/pull/7286) - Split token instance fetcher
- [#7246](https://github.com/blockscout/blockscout/pull/7246) - Fallback JSON RPC option
- [#7329](https://github.com/blockscout/blockscout/pull/7329) - Delete pending block operations for empty blocks

### Fixes

- [#7317](https://github.com/blockscout/blockscout/pull/7317) - Fix tokensupply API v1 endpoint: handle nil total_supply
- [#7290](https://github.com/blockscout/blockscout/pull/7290) - Allow nil gas price for pending tx (Erigon node case)
- [#7288](https://github.com/blockscout/blockscout/pull/7288) - API v2 improvements: Fix tx type for pending contract creation; Remove owner for not unique ERC-1155 token instances
- [#7283](https://github.com/blockscout/blockscout/pull/7283) - Fix status for dropped/replaced tx
- [#7270](https://github.com/blockscout/blockscout/pull/7270) - Fix default `TOKEN_EXCHANGE_RATE_REFETCH_INTERVAL`
- [#7276](https://github.com/blockscout/blockscout/pull/7276) - Convert 99+% of int txs indexing into 100% in order to hide top indexing banner
- [#7282](https://github.com/blockscout/blockscout/pull/7282) - Add not found transaction error case
- [#7305](https://github.com/blockscout/blockscout/pull/7305) - Reset MissingRangesCollector min_fetched_block_number

### Chore

- [#7343](https://github.com/blockscout/blockscout/pull/7343) - Management flexibility of charts dashboard on the main page
- [#7337](https://github.com/blockscout/blockscout/pull/7337) - Account: derive Auth0 logout urls from existing envs
- [#7332](https://github.com/blockscout/blockscout/pull/7332) - Add volume for Postgres Docker containers DB
- [#7328](https://github.com/blockscout/blockscout/pull/7328) - Update Docker image tag latest with release only
- [#7312](https://github.com/blockscout/blockscout/pull/7312) - Add configs for Uniswap v3 transaction actions to index them on Base Goerli
- [#7310](https://github.com/blockscout/blockscout/pull/7310) - Reducing resource consumption on bs-indexer-eth-goerli environment
- [#7297](https://github.com/blockscout/blockscout/pull/7297) - Use tracing JSONRPC URL in case of debug_traceTransaction method
- [#7292](https://github.com/blockscout/blockscout/pull/7292) - Allow Node 16+ version

<details>
  <summary>Dependencies version bumps</summary>

- [#7257](https://github.com/blockscout/blockscout/pull/7257) - Bump ecto_sql from 3.10.0 to 3.10.1
- [#7265](https://github.com/blockscout/blockscout/pull/7265) - Bump ecto from 3.10.0 to 3.10.1
- [#7263](https://github.com/blockscout/blockscout/pull/7263) - Bump sass from 1.61.0 to 1.62.0 in /apps/block_scout_web/assets
- [#7264](https://github.com/blockscout/blockscout/pull/7264) - Bump webpack from 5.78.0 to 5.79.0 in /apps/block_scout_web/assets
- [#7274](https://github.com/blockscout/blockscout/pull/7274) - Bump postgrex from 0.17.0 to 0.17.1
- [#7277](https://github.com/blockscout/blockscout/pull/7277) - Bump core-js from 3.30.0 to 3.30.1 in /apps/block_scout_web/assets
- [#7295](https://github.com/blockscout/blockscout/pull/7295) - Bump postcss from 8.4.21 to 8.4.22 in /apps/block_scout_web/assets
- [#7303](https://github.com/blockscout/blockscout/pull/7303) - Bump redix from 1.2.1 to 1.2.2
- [#7302](https://github.com/blockscout/blockscout/pull/7302) - Bump webpack from 5.79.0 to 5.80.0 in /apps/block_scout_web/assets
- [#7307](https://github.com/blockscout/blockscout/pull/7307) - Bump postcss from 8.4.22 to 8.4.23 in /apps/block_scout_web/assets
- [#7321](https://github.com/blockscout/blockscout/pull/7321) - Bump webpack-cli from 5.0.1 to 5.0.2 in /apps/block_scout_web/assets
- [#7320](https://github.com/blockscout/blockscout/pull/7320) - Bump js-cookie from 3.0.1 to 3.0.4 in /apps/block_scout_web/assets
- [#7333](https://github.com/blockscout/blockscout/pull/7333) - Bump js-cookie from 3.0.4 to 3.0.5 in /apps/block_scout_web/assets
- [#7334](https://github.com/blockscout/blockscout/pull/7334) - Bump eslint from 8.38.0 to 8.39.0 in /apps/block_scout_web/assets
- [#7344](https://github.com/blockscout/blockscout/pull/7344) - Bump @amplitude/analytics-browser from 1.9.4 to 1.10.0 in /apps/block_scout_web/assets
- [#7347](https://github.com/blockscout/blockscout/pull/7347) - Bump webpack from 5.80.0 to 5.81.0 in /apps/block_scout_web/assets
- [#7348](https://github.com/blockscout/blockscout/pull/7348) - Bump sass from 1.62.0 to 1.62.1 in /apps/block_scout_web/assets

</details>

## 5.1.3-beta

### Features

- [#7253](https://github.com/blockscout/blockscout/pull/7253) - Add `EIP_1559_ELASTICITY_MULTIPLIER` env variable
- [#7187](https://github.com/blockscout/blockscout/pull/7187) - Integrate [Eth Bytecode DB](https://github.com/blockscout/blockscout-rs/tree/main/eth-bytecode-db/eth-bytecode-db)
- [#7185](https://github.com/blockscout/blockscout/pull/7185) - Aave v3 transaction actions indexer
- [#7148](https://github.com/blockscout/blockscout/pull/7148), [#7244](https://github.com/blockscout/blockscout/pull/7244) - API v2 improvements: API rate limiting, `/tokens/{address_hash}/instances/{token_id}/holders` and other changes

### Fixes

- [#7242](https://github.com/blockscout/blockscout/pull/7242) - Fix daily txs chart
- [#7210](https://github.com/blockscout/blockscout/pull/7210) - Fix Makefile docker image build
- [#7203](https://github.com/blockscout/blockscout/pull/7203) - Fix write contract functionality for multidimensional arrays case
- [#7186](https://github.com/blockscout/blockscout/pull/7186) - Fix build from Dockerfile
- [#7255](https://github.com/blockscout/blockscout/pull/7255) - Fix MissingRangesCollector max block number fetching

### Chore

- [#7254](https://github.com/blockscout/blockscout/pull/7254) - Rename env vars related for the integration with microservices
- [#7107](https://github.com/blockscout/blockscout/pull/7107) - Tx actions: remove excess delete_all calls and remake a cache
- [#7201](https://github.com/blockscout/blockscout/pull/7201) - Remove rust, cargo from dependencies since the latest version of ex_keccak is using precompiled rust

<details>
  <summary>Dependencies version bumps</summary>

- [#7183](https://github.com/blockscout/blockscout/pull/7183) - Bump sobelow from 0.11.1 to 0.12.1
- [#7188](https://github.com/blockscout/blockscout/pull/7188) - Bump @babel/preset-env from 7.20.2 to 7.21.4 in /apps/block_scout_web/assets
- [#7190](https://github.com/blockscout/blockscout/pull/7190) - Bump @amplitude/analytics-browser from 1.9.1 to 1.9.2 in /apps/block_scout_web/assets
- [#7189](https://github.com/blockscout/blockscout/pull/7189) - Bump @babel/core from 7.21.3 to 7.21.4 in /apps/block_scout_web/assets
- [#7206](https://github.com/blockscout/blockscout/pull/7206) - Bump tesla from 1.5.1 to 1.6.0
- [#7207](https://github.com/blockscout/blockscout/pull/7207) - Bump sobelow from 0.12.1 to 0.12.2
- [#7205](https://github.com/blockscout/blockscout/pull/7205) - Bump @amplitude/analytics-browser from 1.9.2 to 1.9.3 in /apps/block_scout_web/assets
- [#7204](https://github.com/blockscout/blockscout/pull/7204) - Bump postcss-loader from 7.1.0 to 7.2.1 in /apps/block_scout_web/assets
- [#7214](https://github.com/blockscout/blockscout/pull/7214) - Bump core-js from 3.29.1 to 3.30.0 in /apps/block_scout_web/assets
- [#7215](https://github.com/blockscout/blockscout/pull/7215) - Bump postcss-loader from 7.2.1 to 7.2.4 in /apps/block_scout_web/assets
- [#7220](https://github.com/blockscout/blockscout/pull/7220) - Bump wallaby from 0.30.2 to 0.30.3
- [#7236](https://github.com/blockscout/blockscout/pull/7236) - Bump sass from 1.60.0 to 1.61.0 in /apps/block_scout_web/assets
- [#7235](https://github.com/blockscout/blockscout/pull/7235) - Bump @amplitude/analytics-browser from 1.9.3 to 1.9.4 in /apps/block_scout_web/assets
- [#7224](https://github.com/blockscout/blockscout/pull/7224) - Bump webpack from 5.77.0 to 5.78.0 in /apps/block_scout_web/assets
- [#7245](https://github.com/blockscout/blockscout/pull/7245) - Bump eslint from 8.37.0 to 8.38.0 in /apps/block_scout_web/assets
- [#7250](https://github.com/blockscout/blockscout/pull/7250) - Bump dialyxir from 1.2.0 to 1.3.0

</details>

## 5.1.2-beta

### Features

- [#6925](https://github.com/blockscout/blockscout/pull/6925) - Rework token price fetching mechanism and sort token balances by fiat value
- [#7068](https://github.com/blockscout/blockscout/pull/7068) - Add authenticate endpoint
- [#6990](https://github.com/blockscout/blockscout/pull/6990) - Improved http requests logging, batch transfers pagination; New API v2 endpoint `/smart-contracts/counters`; And some refactoring
- [#7089](https://github.com/blockscout/blockscout/pull/7089) - ETHEREUM_JSONRPC_HTTP_TIMEOUT env variable

### Fixes

- [#7243](https://github.com/blockscout/blockscout/pull/7243) - Fix Elixir tracer to work with polygon edge
- [#7162](https://github.com/blockscout/blockscout/pull/7162) - Hide indexing alert, if internal transactions indexer disabled
- [#7096](https://github.com/blockscout/blockscout/pull/7096) - Hide indexing alert, if indexer disabled
- [#7102](https://github.com/blockscout/blockscout/pull/7102) - Set infinity timeout timestamp_to_block_number query
- [#7091](https://github.com/blockscout/blockscout/pull/7091) - Fix custom ABI
- [#7087](https://github.com/blockscout/blockscout/pull/7087) - Allow URI special symbols in `DATABASE_URL`
- [#7062](https://github.com/blockscout/blockscout/pull/7062) - Save block count in the DB when calculated in Cache module
- [#7008](https://github.com/blockscout/blockscout/pull/7008) - Fetch image/video content from IPFS link
- [#7007](https://github.com/blockscout/blockscout/pull/7007), [#7031](https://github.com/blockscout/blockscout/pull/7031), [#7058](https://github.com/blockscout/blockscout/pull/7058), [#7061](https://github.com/blockscout/blockscout/pull/7061), [#7067](https://github.com/blockscout/blockscout/pull/7067) - Token instance fetcher fixes
- [#7009](https://github.com/blockscout/blockscout/pull/7009) - Fix updating coin balances with empty value
- [#7055](https://github.com/blockscout/blockscout/pull/7055) - Set updated_at on token update even if there are no changes
- [#7080](https://github.com/blockscout/blockscout/pull/7080) - Deduplicate second degree relations before insert
- [#7161](https://github.com/blockscout/blockscout/pull/7161) - Treat "" as empty value while parsing env vars
- [#7135](https://github.com/blockscout/blockscout/pull/7135) - Block reorg fixes

### Chore

- [#7147](https://github.com/blockscout/blockscout/pull/7147) - Add missing GAS_PRICE_ORACLE_ vars to Makefile
- [#7144](https://github.com/blockscout/blockscout/pull/7144) - Update Blockscout logo
- [#7136](https://github.com/blockscout/blockscout/pull/7136) - Add release link or commit hash to docker images
- [#7097](https://github.com/blockscout/blockscout/pull/7097) - Force display token instance page
- [#7119](https://github.com/blockscout/blockscout/pull/7119), [#7149](https://github.com/blockscout/blockscout/pull/7149) - Refactor runtime config
- [#7072](https://github.com/blockscout/blockscout/pull/7072) - Add a separate docker compose for geth with clique consensus
- [#7056](https://github.com/blockscout/blockscout/pull/7056) - Add path_helper in interact.js
- [#7040](https://github.com/blockscout/blockscout/pull/7040) - Use alias BlockScoutWeb.Cldr.Number
- [#7037](https://github.com/blockscout/blockscout/pull/7037) - Define common function for "reltuples" query
- [#7034](https://github.com/blockscout/blockscout/pull/7034) - Resolve "Unexpected var, use let or const instead"
- [#7014](https://github.com/blockscout/blockscout/pull/7014), [#7036](https://github.com/blockscout/blockscout/pull/7036), [7041](https://github.com/blockscout/blockscout/pull/7041) - Fix spell in namings, add spell checking in CI
- [#7012](https://github.com/blockscout/blockscout/pull/7012) - Refactor socket.js
- [#6960](https://github.com/blockscout/blockscout/pull/6960) - Add deploy + workflow for testing (bs-indexers-ethereum-goerli)
- [#6989](https://github.com/blockscout/blockscout/pull/6989) - Update bitwalker/alpine-elixir-phoenix: 1.13 -> 1.14
- [#6987](https://github.com/blockscout/blockscout/pull/6987) - Change tx actions warning importance

<details>
  <summary>Dependencies version bumps</summary>

- [6997](https://github.com/blockscout/blockscout/pull/6997) - Bump sweetalert2 from 11.7.2 to 11.7.3 in /apps/block_scout_web/assets
- [6999](https://github.com/blockscout/blockscout/pull/6999) - Bump @amplitude/analytics-browser from 1.8.0 to 1.9.0 in /apps/block_scout_web/assets
- [7000](https://github.com/blockscout/blockscout/pull/7000) - Bump eslint from 8.34.0 to 8.35.0 in /apps/block_scout_web/assets
- [7001](https://github.com/blockscout/blockscout/pull/7001) - Bump core-js from 3.28.0 to 3.29.0 in /apps/block_scout_web/assets
- [7002](https://github.com/blockscout/blockscout/pull/7002) - Bump floki from 0.34.1 to 0.34.2
- [7004](https://github.com/blockscout/blockscout/pull/7004) - Bump ex_cldr from 2.34.1 to 2.34.2
- [7011](https://github.com/blockscout/blockscout/pull/7011) - Bump ex_doc from 0.29.1 to 0.29.2
- [7026](https://github.com/blockscout/blockscout/pull/7026) - Bump @amplitude/analytics-browser from 1.9.0 to 1.9.1 in /apps/block_scout_web/assets
- [7029](https://github.com/blockscout/blockscout/pull/7029) - Bump jest from 29.4.3 to 29.5.0 in /apps/block_scout_web/assets
- [7028](https://github.com/blockscout/blockscout/pull/7028) - Bump luxon from 3.2.1 to 3.3.0 in /apps/block_scout_web/assets
- [7027](https://github.com/blockscout/blockscout/pull/7027) - Bump jest-environment-jsdom from 29.4.3 to 29.5.0 in /apps/block_scout_web/assets
- [7030](https://github.com/blockscout/blockscout/pull/7030) - Bump viewerjs from 1.11.2 to 1.11.3 in /apps/block_scout_web/assets
- [7042](https://github.com/blockscout/blockscout/pull/7042) - Bump ex_cldr_numbers from 2.29.0 to 2.30.0
- [7048](https://github.com/blockscout/blockscout/pull/7048) - Bump webpack from 5.75.0 to 5.76.0 in /apps/block_scout_web/assets
- [7049](https://github.com/blockscout/blockscout/pull/7049) - Bump jquery from 3.6.3 to 3.6.4 in /apps/block_scout_web/assets
- [7050](https://github.com/blockscout/blockscout/pull/7050) - Bump mini-css-extract-plugin from 2.7.2 to 2.7.3 in /apps/block_scout_web/assets
- [7063](https://github.com/blockscout/blockscout/pull/7063) - Bump autoprefixer from 10.4.13 to 10.4.14 in /apps/block_scout_web/assets
- [7064](https://github.com/blockscout/blockscout/pull/7064) - Bump ueberauth from 0.10.3 to 0.10.5
- [7074](https://github.com/blockscout/blockscout/pull/7074) - Bump core-js from 3.29.0 to 3.29.1 in /apps/block_scout_web/assets
- [7078](https://github.com/blockscout/blockscout/pull/7078) - Bump ex_cldr from 2.35.1 to 2.36.0
- [7075](https://github.com/blockscout/blockscout/pull/7075) - Bump webpack from 5.76.0 to 5.76.1 in /apps/block_scout_web/assets
- [7077](https://github.com/blockscout/blockscout/pull/7077) - Bump wallaby from 0.30.1 to 0.30.2
- [7073](https://github.com/blockscout/blockscout/pull/7073) - Bump sass from 1.58.3 to 1.59.2 in /apps/block_scout_web/assets
- [7076](https://github.com/blockscout/blockscout/pull/7076) - Bump eslint from 8.35.0 to 8.36.0 in /apps/block_scout_web/assets
- [7082](https://github.com/blockscout/blockscout/pull/7082) - Bump @babel/core from 7.21.0 to 7.21.3 in /apps/block_scout_web/assets
- [7083](https://github.com/blockscout/blockscout/pull/7083) - Bump style-loader from 3.3.1 to 3.3.2 in /apps/block_scout_web/assets
- [7086](https://github.com/blockscout/blockscout/pull/7086) - Bump sass from 1.59.2 to 1.59.3 in /apps/block_scout_web/assets
- [7092](https://github.com/blockscout/blockscout/pull/7092) - Bump mini-css-extract-plugin from 2.7.3 to 2.7.4 in /apps/block_scout_web/assets
- [7094](https://github.com/blockscout/blockscout/pull/7094) - Bump webpack from 5.76.1 to 5.76.2 in /apps/block_scout_web/assets
- [7095](https://github.com/blockscout/blockscout/pull/7095) - Bump plug_cowboy from 2.6.0 to 2.6.1
- [7093](https://github.com/blockscout/blockscout/pull/7093) - Bump postcss-loader from 7.0.2 to 7.1.0 in /apps/block_scout_web/assets
- [7100](https://github.com/blockscout/blockscout/pull/7100) - Bump mini-css-extract-plugin from 2.7.4 to 2.7.5 in /apps/block_scout_web/assets
- [7101](https://github.com/blockscout/blockscout/pull/7101) - Bump ex_doc from 0.29.2 to 0.29.3
- [7113](https://github.com/blockscout/blockscout/pull/7113) - Bump sass-loader from 13.2.0 to 13.2.1 in /apps/block_scout_web/assets
- [7114](https://github.com/blockscout/blockscout/pull/7114) - Bump web3 from 1.8.2 to 1.9.0 in /apps/block_scout_web/assets
- [7117](https://github.com/blockscout/blockscout/pull/7117) - Bump flow from 1.2.3 to 1.2.4
- [7127](https://github.com/blockscout/blockscout/pull/7127) - Bump webpack from 5.76.2 to 5.76.3 in /apps/block_scout_web/assets
- [7128](https://github.com/blockscout/blockscout/pull/7128) - Bump ecto from 3.9.4 to 3.9.5
- [7129](https://github.com/blockscout/blockscout/pull/7129) - Bump ex_abi from 0.5.16 to 0.6.0
- [7118](https://github.com/blockscout/blockscout/pull/7118) - Bump credo from 1.6.7 to 1.7.0
- [7151](https://github.com/blockscout/blockscout/pull/7151) - Bump mixpanel-browser from 2.45.0 to 2.46.0 in /apps/block_scout_web/assets
- [7156](https://github.com/blockscout/blockscout/pull/7156) - Bump cldr_utils from 2.21.0 to 2.22.0
- [7155](https://github.com/blockscout/blockscout/pull/7155) - Bump timex from 3.7.9 to 3.7.11
- [7154](https://github.com/blockscout/blockscout/pull/7154) - Bump sass-loader from 13.2.1 to 13.2.2 in /apps/block_scout_web/assets
- [7152](https://github.com/blockscout/blockscout/pull/7152) - Bump @fortawesome/fontawesome-free from 6.3.0 to 6.4.0 in /apps/block_scout_web/assets
- [7153](https://github.com/blockscout/blockscout/pull/7153) - Bump sass from 1.59.3 to 1.60.0 in /apps/block_scout_web/assets
- [7159](https://github.com/blockscout/blockscout/pull/7159) - Bump ex_cldr_numbers from 2.30.0 to 2.30.1
- [7158](https://github.com/blockscout/blockscout/pull/7158) - Bump css-minimizer-webpack-plugin from 4.2.2 to 5.0.0 in /apps/block_scout_web/assets
- [7165](https://github.com/blockscout/blockscout/pull/7165) - Bump ex_doc from 0.29.3 to 0.29.4
- [7164](https://github.com/blockscout/blockscout/pull/7164) - Bump photoswipe from 5.3.6 to 5.3.7 in /apps/block_scout_web/assets
- [7167](https://github.com/blockscout/blockscout/pull/7167) - Bump webpack from 5.76.3 to 5.77.0 in /apps/block_scout_web/assets
- [7166](https://github.com/blockscout/blockscout/pull/7166) - Bump eslint from 8.36.0 to 8.37.0 in /apps/block_scout_web/assets

</details>

## 5.1.1-beta

### Features

- [#6973](https://github.com/blockscout/blockscout/pull/6973) - API v2: `/smart-contracts` and `/state-changes` endpoints
- [#6897](https://github.com/blockscout/blockscout/pull/6897) - Support basic auth in JSON RPC endpoint
- [#6908](https://github.com/blockscout/blockscout/pull/6908) - Allow disable API rate limit
- [#6951](https://github.com/blockscout/blockscout/pull/6951), [#6958](https://github.com/blockscout/blockscout/pull/6958), [#6991](https://github.com/blockscout/blockscout/pull/6991) - Set poll: true for TokenInstance fetcher
- [#5720](https://github.com/blockscout/blockscout/pull/5720) - Fetchers graceful shutdown

### Fixes

- [#6933](https://github.com/blockscout/blockscout/pull/6933) - Extract blocking UI requests to separate GenServers
- [#6953](https://github.com/blockscout/blockscout/pull/6953) - reCAPTCHA dark mode
- [#6940](https://github.com/blockscout/blockscout/pull/6940) - Reduce ttl_check_interval for cache module
- [#6941](https://github.com/blockscout/blockscout/pull/6941) - Sanitize search query before displaying
- [#6912](https://github.com/blockscout/blockscout/pull/6912) - Docker compose fix exposed ports
- [#6913](https://github.com/blockscout/blockscout/pull/6913) - Fix an error occurred when decoding base64 encoded json
- [#6911](https://github.com/blockscout/blockscout/pull/6911) - Fix bugs in verification API v2
- [#6903](https://github.com/blockscout/blockscout/pull/6903), [#6937](https://github.com/blockscout/blockscout/pull/6937), [#6961](https://github.com/blockscout/blockscout/pull/6961) - Fix indexed blocks value in "Indexing tokens" banner
- [#6891](https://github.com/blockscout/blockscout/pull/6891) - Fix read contract for geth
- [#6889](https://github.com/blockscout/blockscout/pull/6889) - Fix Internal Server Error on tx input decoding
- [#6893](https://github.com/blockscout/blockscout/pull/6893) - Fix token type definition for multiple interface tokens
- [#6922](https://github.com/blockscout/blockscout/pull/6922) - Fix WebSocketClient
- [#6501](https://github.com/blockscout/blockscout/pull/6501) - Fix wss connect

### Chore

- [#6981](https://github.com/blockscout/blockscout/pull/6981) - Token instance fetcher batch size and concurrency env vars
- [#6954](https://github.com/blockscout/blockscout/pull/6954), [#6979](https://github.com/blockscout/blockscout/pull/6979) - Move some compile time vars to runtime
- [#6952](https://github.com/blockscout/blockscout/pull/6952) - Manage BlockReward fetcher params
- [#6929](https://github.com/blockscout/blockscout/pull/6929) - Extend `INDEXER_MEMORY_LIMIT` env parsing
- [#6902](https://github.com/blockscout/blockscout/pull/6902) - Increase verification timeout to 120 seconds for microservice verification

<details>
  <summary>Dependencies version bumps</summary>

- [#6882](https://github.com/blockscout/blockscout/pull/6882) - Bump exvcr from 0.13.4 to 0.13.5
- [#6883](https://github.com/blockscout/blockscout/pull/6883) - Bump floki from 0.34.0 to 0.34.1
- [#6884](https://github.com/blockscout/blockscout/pull/6884) - Bump eslint from 8.33.0 to 8.34.0 in /apps/block_scout_web/assets
- [#6894](https://github.com/blockscout/blockscout/pull/6894) - Bump core-js from 3.27.2 to 3.28.0 in /apps/block_scout_web/assets
- [#6895](https://github.com/blockscout/blockscout/pull/6895) - Bump sass from 1.58.0 to 1.58.1 in /apps/block_scout_web/assets
- [#6905](https://github.com/blockscout/blockscout/pull/6905) - Bump jest-environment-jsdom from 29.4.2 to 29.4.3 in /apps/block_scout_web/assets
- [#6907](https://github.com/blockscout/blockscout/pull/6907) - Bump cbor from 1.0.0 to 1.0.1
- [#6906](https://github.com/blockscout/blockscout/pull/6906) - Bump jest from 29.4.2 to 29.4.3 in /apps/block_scout_web/assets
- [#6917](https://github.com/blockscout/blockscout/pull/6917) - Bump tesla from 1.5.0 to 1.5.1
- [#6930](https://github.com/blockscout/blockscout/pull/6930) - Bump sweetalert2 from 11.7.1 to 11.7.2 in /apps/block_scout_web/assets
- [#6942](https://github.com/blockscout/blockscout/pull/6942) - Bump @babel/core from 7.20.12 to 7.21.0 in /apps/block_scout_web/assets
- [#6943](https://github.com/blockscout/blockscout/pull/6943) - Bump gettext from 0.22.0 to 0.22.1
- [#6944](https://github.com/blockscout/blockscout/pull/6944) - Bump sass from 1.58.1 to 1.58.3 in /apps/block_scout_web/assets
- [#6966](https://github.com/blockscout/blockscout/pull/6966) - Bump solc from 0.8.18 to 0.8.19 in /apps/explorer
- [#6967](https://github.com/blockscout/blockscout/pull/6967) - Bump photoswipe from 5.3.5 to 5.3.6 in /apps/block_scout_web/assets
- [#6968](https://github.com/blockscout/blockscout/pull/6968) - Bump ex_rlp from 0.5.5 to 0.6.0

</details>

## 5.1.0-beta

### Features

- [#6871](https://github.com/blockscout/blockscout/pull/6871) - Integrate new smart contract verifier version
- [#6838](https://github.com/blockscout/blockscout/pull/6838) - Disable dark mode env var
- [#6843](https://github.com/blockscout/blockscout/pull/6843) - Add env variable to hide Add to MM button
- [#6744](https://github.com/blockscout/blockscout/pull/6744) - API v2: smart contracts verification
- [#6763](https://github.com/blockscout/blockscout/pull/6763) - Permanent UI dark mode
- [#6721](https://github.com/blockscout/blockscout/pull/6721) - Implement fetching internal transactions from callTracer
- [#6541](https://github.com/blockscout/blockscout/pull/6541) - Integrate sig provider
- [#6712](https://github.com/blockscout/blockscout/pull/6712), [#6798](https://github.com/blockscout/blockscout/pull/6798) - API v2 update
- [#6582](https://github.com/blockscout/blockscout/pull/6582) - Transaction actions indexer
- [#6863](https://github.com/blockscout/blockscout/pull/6863) - Move OnDemand fetchers from indexer supervisor

### Fixes

- [#6864](https://github.com/blockscout/blockscout/pull/6864) - Fix pool checker in tx actions fetcher
- [#6860](https://github.com/blockscout/blockscout/pull/6860) - JSON RPC to CSP header
- [#6859](https://github.com/blockscout/blockscout/pull/6859) - Fix task restart in transaction actions fetcher
- [#6840](https://github.com/blockscout/blockscout/pull/6840) - Fix realtime block fetcher
- [#6831](https://github.com/blockscout/blockscout/pull/6831) - Copy of [#6028](https://github.com/blockscout/blockscout/pull/6028)
- [#6832](https://github.com/blockscout/blockscout/pull/6832) - Transaction actions fix
- [#6827](https://github.com/blockscout/blockscout/pull/6827) - Fix handling unknown calls from `callTracer`
- [#6793](https://github.com/blockscout/blockscout/pull/6793) - Change sig-provider default image tag to main
- [#6777](https://github.com/blockscout/blockscout/pull/6777) - Fix -1 transaction counter
- [#6746](https://github.com/blockscout/blockscout/pull/6746) - Fix -1 address counter
- [#6736](https://github.com/blockscout/blockscout/pull/6736) - Fix `/tokens` in old UI
- [#6705](https://github.com/blockscout/blockscout/pull/6705) - Fix `/smart-contracts` bugs in API v2
- [#6740](https://github.com/blockscout/blockscout/pull/6740) - Fix tokens deadlock
- [#6759](https://github.com/blockscout/blockscout/pull/6759) - Add `jq` in docker image
- [#6779](https://github.com/blockscout/blockscout/pull/6779) - Fix missing ranges bounds clearing
- [#6652](https://github.com/blockscout/blockscout/pull/6652) - Fix geth transaction tracer

### Chore

- [#6877](https://github.com/blockscout/blockscout/pull/6877) - Docker-compose: increase default max connections and db pool size
- [#6853](https://github.com/blockscout/blockscout/pull/6853) - Fix 503 page
- [#6845](https://github.com/blockscout/blockscout/pull/6845) - Extract Docker-compose services into separate files
- [#6839](https://github.com/blockscout/blockscout/pull/6839) - Add cache to transaction actions parser
- [#6834](https://github.com/blockscout/blockscout/pull/6834) - Take into account FIRST_BLOCK in "Total blocks" counter on the main page
- [#6340](https://github.com/blockscout/blockscout/pull/6340) - Rollback to websocket_client 1.3.0
- [#6786](https://github.com/blockscout/blockscout/pull/6786) - Refactor `try rescue` statements to keep stacktrace
- [#6695](https://github.com/blockscout/blockscout/pull/6695) - Process errors and warnings with enables check-js feature in VS code

<details>
  <summary>Dependencies version bumps</summary>

- [#6703](https://github.com/blockscout/blockscout/pull/6703) - Bump @amplitude/analytics-browser from 1.6.7 to 1.6.8 in /apps/block_scout_web/assets
- [#6716](https://github.com/blockscout/blockscout/pull/6716) - Bump prometheus from 4.9.1 to 4.10.0
- [#6717](https://github.com/blockscout/blockscout/pull/6717) - Bump briefly from 13a9790 to 20d1318
- [#6715](https://github.com/blockscout/blockscout/pull/6715) - Bump eslint-plugin-import from 2.26.0 to 2.27.4 in /apps/block_scout_web/assets
- [#6702](https://github.com/blockscout/blockscout/pull/6702) - Bump sweetalert2 from 11.6.16 to 11.7.0 in /apps/block_scout_web/assets
- [#6722](https://github.com/blockscout/blockscout/pull/6722) - Bump eslint from 8.31.0 to 8.32.0 in /apps/block_scout_web/assets
- [#6727](https://github.com/blockscout/blockscout/pull/6727) - Bump eslint-plugin-import from 2.27.4 to 2.27.5 in /apps/block_scout_web/assets
- [#6728](https://github.com/blockscout/blockscout/pull/6728) - Bump ex_cldr_numbers from 2.28.0 to 2.29.0
- [#6732](https://github.com/blockscout/blockscout/pull/6732) - Bump chart.js from 4.1.2 to 4.2.0 in /apps/block_scout_web/assets
- [#6739](https://github.com/blockscout/blockscout/pull/6739) - Bump core-js from 3.27.1 to 3.27.2 in /apps/block_scout_web/assets
- [#6753](https://github.com/blockscout/blockscout/pull/6753) - Bump gettext from 0.21.0 to 0.22.0
- [#6754](https://github.com/blockscout/blockscout/pull/6754) - Bump cookiejar from 2.1.3 to 2.1.4 in /apps/block_scout_web/assets
- [#6756](https://github.com/blockscout/blockscout/pull/6756) - Bump jest from 29.3.1 to 29.4.0 in /apps/block_scout_web/assets
- [#6757](https://github.com/blockscout/blockscout/pull/6757) - Bump jest-environment-jsdom from 29.3.1 to 29.4.0 in /apps/block_scout_web/assets
- [#6764](https://github.com/blockscout/blockscout/pull/6764) - Bump sweetalert2 from 11.7.0 to 11.7.1 in /apps/block_scout_web/assets
- [#6770](https://github.com/blockscout/blockscout/pull/6770) - Bump jest-environment-jsdom from 29.4.0 to 29.4.1 in /apps/block_scout_web/assets
- [#6773](https://github.com/blockscout/blockscout/pull/6773) - Bump ex_cldr from 2.34.0 to 2.34.1
- [#6772](https://github.com/blockscout/blockscout/pull/6772) - Bump jest from 29.4.0 to 29.4.1 in /apps/block_scout_web/assets
- [#6771](https://github.com/blockscout/blockscout/pull/6771) - Bump web3modal from 1.9.11 to 1.9.12 in /apps/block_scout_web/assets
- [#6781](https://github.com/blockscout/blockscout/pull/6781) - Bump cldr_utils from 2.19.2 to 2.20.0
- [#6789](https://github.com/blockscout/blockscout/pull/6789) - Bump eslint from 8.32.0 to 8.33.0 in /apps/block_scout_web/assets
- [#6790](https://github.com/blockscout/blockscout/pull/6790) - Bump redux from 4.2.0 to 4.2.1 in /apps/block_scout_web/assets
- [#6792](https://github.com/blockscout/blockscout/pull/6792) - Bump cldr_utils from 2.20.0 to 2.21.0
- [#6788](https://github.com/blockscout/blockscout/pull/6788) - Bump web3 from 1.8.1 to 1.8.2 in /apps/block_scout_web/assets
- [#6802](https://github.com/blockscout/blockscout/pull/6802) - Bump @amplitude/analytics-browser from 1.6.8 to 1.7.0 in /apps/block_scout_web/assets
- [#6803](https://github.com/blockscout/blockscout/pull/6803) - Bump photoswipe from 5.3.4 to 5.3.5 in /apps/block_scout_web/assets
- [#6804](https://github.com/blockscout/blockscout/pull/6804) - Bump sass from 1.57.1 to 1.58.0 in /apps/block_scout_web/assets
- [#6807](https://github.com/blockscout/blockscout/pull/6807) - Bump absinthe from 1.7.0 to 1.7.1
- [#6806](https://github.com/blockscout/blockscout/pull/6806) - Bump solc from 0.8.16 to 0.8.18 in /apps/explorer
- [#6814](https://github.com/blockscout/blockscout/pull/6814) - Bump @amplitude/analytics-browser from 1.7.0 to 1.7.1 in /apps/block_scout_web/assets
- [#6813](https://github.com/blockscout/blockscout/pull/6813) - Bump chartjs-adapter-luxon from 1.3.0 to 1.3.1 in /apps/block_scout_web/assets
- [#6846](https://github.com/blockscout/blockscout/pull/6846) - Bump jest from 29.4.1 to 29.4.2 in /apps/block_scout_web/assets
- [#6850](https://github.com/blockscout/blockscout/pull/6850) - Bump redix from 1.2.0 to 1.2.1
- [#6849](https://github.com/blockscout/blockscout/pull/6849) - Bump jest-environment-jsdom from 29.4.1 to 29.4.2 in /apps/block_scout_web/assets
- [#6857](https://github.com/blockscout/blockscout/pull/6857) - Bump @amplitude/analytics-browser from 1.7.1 to 1.8.0 in /apps/block_scout_web/assets
- [#6847](https://github.com/blockscout/blockscout/pull/6847) - Bump @fortawesome/fontawesome-free from 6.2.1 to 6.3.0 in /apps/block_scout_web/assets
- [#6866](https://github.com/blockscout/blockscout/pull/6866) - Bump chart.js from 4.2.0 to 4.2.1 in /apps/block_scout_web/assets

</details>

## 5.0.0-beta

### Features

- [#6092](https://github.com/blockscout/blockscout/pull/6092) - Blockscout Account functionality
- [#6324](https://github.com/blockscout/blockscout/pull/6324) - Add verified contracts list page
- [#6316](https://github.com/blockscout/blockscout/pull/6316) - Public tags functionality
- [#6444](https://github.com/blockscout/blockscout/pull/6444) - Add support for yul verification via rust microservice
- [#6073](https://github.com/blockscout/blockscout/pull/6073) - Add vyper support for rust verifier microservice integration
- [#6401](https://github.com/blockscout/blockscout/pull/6401) - Add Sol2Uml contract visualization
- [#6583](https://github.com/blockscout/blockscout/pull/6583), [#6687](https://github.com/blockscout/blockscout/pull/6687) - Missing ranges collector
- [#6574](https://github.com/blockscout/blockscout/pull/6574), [#6601](https://github.com/blockscout/blockscout/pull/6601) - Allow and manage insecure HTTP connection to the archive node
- [#6433](https://github.com/blockscout/blockscout/pull/6433), [#6698](https://github.com/blockscout/blockscout/pull/6698) - Update error pages
- [#6544](https://github.com/blockscout/blockscout/pull/6544) - API improvements
- [#5561](https://github.com/blockscout/blockscout/pull/5561), [#6523](https://github.com/blockscout/blockscout/pull/6523), [#6549](https://github.com/blockscout/blockscout/pull/6549) - Improve working with contracts implementations
- [#6481](https://github.com/blockscout/blockscout/pull/6481) - Smart contract verification improvements
- [#6440](https://github.com/blockscout/blockscout/pull/6440) - Add support for base64 encoded NFT metadata
- [#6407](https://github.com/blockscout/blockscout/pull/6407) - Indexed ratio for int txs fetching stage
- [#6379](https://github.com/blockscout/blockscout/pull/6379), [#6429](https://github.com/blockscout/blockscout/pull/6429), [#6642](https://github.com/blockscout/blockscout/pull/6642), [#6677](https://github.com/blockscout/blockscout/pull/6677) - API v2 for frontend
- [#6351](https://github.com/blockscout/blockscout/pull/6351) - Enable forum link env var
- [#6196](https://github.com/blockscout/blockscout/pull/6196) - INDEXER_CATCHUP_BLOCKS_BATCH_SIZE and INDEXER_CATCHUP_BLOCKS_CONCURRENCY env variables
- [#6187](https://github.com/blockscout/blockscout/pull/6187) - Filter by created time of verified contracts in listcontracts API endpoint
- [#6111](https://github.com/blockscout/blockscout/pull/6111) - Add Prometheus metrics to indexer
- [#6168](https://github.com/blockscout/blockscout/pull/6168) - Token instance fetcher checks instance owner and updates current token balance
- [#6209](https://github.com/blockscout/blockscout/pull/6209) - Add metrics for block import stages, runners, steps
- [#6257](https://github.com/blockscout/blockscout/pull/6257), [#6276](https://github.com/blockscout/blockscout/pull/6276) - DISABLE_TOKEN_INSTANCE_FETCHER env variable
- [#6391](https://github.com/blockscout/blockscout/pull/6391), [#6427](https://github.com/blockscout/blockscout/pull/6427) - TokenTransfer token_id -> token_ids migration
- [#6443](https://github.com/blockscout/blockscout/pull/6443) - Drop internal transactions order index
- [#6450](https://github.com/blockscout/blockscout/pull/6450) - INDEXER_INTERNAL_TRANSACTIONS_BATCH_SIZE and INDEXER_INTERNAL_TRANSACTIONS_CONCURRENCY env variables
- [#6454](https://github.com/blockscout/blockscout/pull/6454) - INDEXER_RECEIPTS_BATCH_SIZE, INDEXER_RECEIPTS_CONCURRENCY, INDEXER_COIN_BALANCES_BATCH_SIZE, INDEXER_COIN_BALANCES_CONCURRENCY env variables
- [#6476](https://github.com/blockscout/blockscout/pull/6476), [#6484](https://github.com/blockscout/blockscout/pull/6484) - Update token balances indexes
- [#6510](https://github.com/blockscout/blockscout/pull/6510) - Set consensus: false for blocks on int transaction foreign_key_violation
- [#6565](https://github.com/blockscout/blockscout/pull/6565) - Set restart: :permanent for permanent fetchers
- [#6568](https://github.com/blockscout/blockscout/pull/6568) - Drop unfetched_token_balances index
- [#6647](https://github.com/blockscout/blockscout/pull/6647) - Pending block operations update
- [#6542](https://github.com/blockscout/blockscout/pull/6542) - Init mixpanel and amplitude analytics
- [#6713](https://github.com/blockscout/blockscout/pull/6713) - Remove internal transactions deletion

### Fixes

- [#6676](https://github.com/blockscout/blockscout/pull/6676) - Fix `/smart-contracts` bugs in API v2
- [#6603](https://github.com/blockscout/blockscout/pull/6603) - Add to MM button explorer URL fix
- [#6512](https://github.com/blockscout/blockscout/pull/6512) - Allow gasUsed in failed internal txs; Leave error field for staticcall
- [#6532](https://github.com/blockscout/blockscout/pull/6532) - Fix index creation migration
- [#6473](https://github.com/blockscout/blockscout/pull/6473) - Fix state changes for contract creation transactions
- [#6475](https://github.com/blockscout/blockscout/pull/6475) - Fix token name with unicode graphemes shortening
- [#6420](https://github.com/blockscout/blockscout/pull/6420) - Fix address logs search
- [#6390](https://github.com/blockscout/blockscout/pull/6390), [#6502](https://github.com/blockscout/blockscout/pull/6502), [#6511](https://github.com/blockscout/blockscout/pull/6511) - Fix transactions responses in API v2
- [#6357](https://github.com/blockscout/blockscout/pull/6357), [#6409](https://github.com/blockscout/blockscout/pull/6409), [#6428](https://github.com/blockscout/blockscout/pull/6428) - Fix definitions of NETWORK_PATH, API_PATH, SOCKET_ROOT: process trailing slash
- [#6338](https://github.com/blockscout/blockscout/pull/6338) - Fix token search with space
- [#6329](https://github.com/blockscout/blockscout/pull/6329) - Prevent logger from truncating response from rust verifier service in case of an error
- [#6309](https://github.com/blockscout/blockscout/pull/6309) - Fix read contract bug and change address tx count
- [#6303](https://github.com/blockscout/blockscout/pull/6303) - Fix some UI bugs
- [#6243](https://github.com/blockscout/blockscout/pull/6243) - Fix freezes on `/blocks` page
- [#6162](https://github.com/blockscout/blockscout/pull/6162) - Extend token symbol type varchar(255) -> text
- [#6158](https://github.com/blockscout/blockscout/pull/6158) - Add missing clause for merge_twin_vyper_contract_with_changeset function
- [#6090](https://github.com/blockscout/blockscout/pull/6090) - Fix metadata fetching for ERC-1155 tokens instances
- [#6091](https://github.com/blockscout/blockscout/pull/6091) - Improve fetching media type for NFT
- [#6094](https://github.com/blockscout/blockscout/pull/6094) - Fix inconsistent behavior of `getsourcecode` method
- [#6105](https://github.com/blockscout/blockscout/pull/6105) - Fix some token transfers broadcasting
- [#6106](https://github.com/blockscout/blockscout/pull/6106) - Fix 500 response on `/coin-balance` for empty address
- [#6118](https://github.com/blockscout/blockscout/pull/6118) - Fix unfetched token balances
- [#6163](https://github.com/blockscout/blockscout/pull/6163) - Fix rate limit logs
- [#6223](https://github.com/blockscout/blockscout/pull/6223) - Fix coin_id test
- [#6336](https://github.com/blockscout/blockscout/pull/6336) - Fix sending request on each key in token search
- [#6327](https://github.com/blockscout/blockscout/pull/6327) - Fix and refactor address logs page and search
- [#6449](https://github.com/blockscout/blockscout/pull/6449) - Search min_missing_block_number from zero
- [#6492](https://github.com/blockscout/blockscout/pull/6492) - Remove token instance owner fetching
- [#6536](https://github.com/blockscout/blockscout/pull/6536) - Fix internal transactions query
- [#6550](https://github.com/blockscout/blockscout/pull/6550) - Query token transfers before updating
- [#6599](https://github.com/blockscout/blockscout/pull/6599) - unhandled division by zero
- [#6590](https://github.com/blockscout/blockscout/pull/6590) - ignore some receipt fields for metis

### Chore

- [#6607](https://github.com/blockscout/blockscout/pull/6607) - Run e2e tests after PR review
- [#6606](https://github.com/blockscout/blockscout/pull/6606) - Add ARG SESSION_COOKIE_DOMAIN to Dockerfile
- [#6600](https://github.com/blockscout/blockscout/pull/6600) - Token stub icon
- [#6588](https://github.com/blockscout/blockscout/pull/6588) - Add latest image build for frontend-main with specific build-args
- [#6584](https://github.com/blockscout/blockscout/pull/6584) - Vacuum package-lock.json
- [#6581](https://github.com/blockscout/blockscout/pull/6581) - Dark mode switcher localStorage to cookie in order to support new UI
- [#6572](https://github.com/blockscout/blockscout/pull/6572) - pending_block_operations table: remove fetch_internal_transactions column
- [#6387](https://github.com/blockscout/blockscout/pull/6387) - Fix errors in docker-build and e2e-tests workflows
- [#6325](https://github.com/blockscout/blockscout/pull/6325) - Set http_only attribute of account authorization cookie to false
- [#6343](https://github.com/blockscout/blockscout/pull/6343) - Docker-compose persistent logs
- [#6240](https://github.com/blockscout/blockscout/pull/6240) - Elixir 1.14 support
- [#6204](https://github.com/blockscout/blockscout/pull/6204) - Refactor contract libs render, CONTRACT_VERIFICATION_MAX_LIBRARIES, refactor parsing integer env vars in config
- [#6195](https://github.com/blockscout/blockscout/pull/6195) - Docker compose configs improvements: Redis container name and persistent storage
- [#6192](https://github.com/blockscout/blockscout/pull/6192), [#6207](https://github.com/blockscout/blockscout/pull/6207) - Hide Indexing Internal Transactions message, if INDEXER_DISABLE_INTERNAL_TRANSACTIONS_FETCHER=true
- [#6183](https://github.com/blockscout/blockscout/pull/6183) - Transparent coin name definition
- [#6155](https://github.com/blockscout/blockscout/pull/6155), [#6189](https://github.com/blockscout/blockscout/pull/6189) - Refactor Ethereum JSON RPC variants
- [#6125](https://github.com/blockscout/blockscout/pull/6125) - Rename obsolete "parity" EthereumJSONRPC.Variant to "nethermind"
- [#6124](https://github.com/blockscout/blockscout/pull/6124) - Docker compose: add config for Erigon
- [#6061](https://github.com/blockscout/blockscout/pull/6061) - Discord badge and updated permalink

<details>
  <summary>Dependencies version bumps</summary>

- [#6585](https://github.com/blockscout/blockscout/pull/6585) - Bump jquery from 3.6.1 to 3.6.2 in /apps/block_scout_web/assets
- [#6610](https://github.com/blockscout/blockscout/pull/6610) - Bump tesla from 1.4.4 to 1.5.0
- [#6611](https://github.com/blockscout/blockscout/pull/6611) - Bump chart.js from 4.0.1 to 4.1.0 in /apps/block_scout_web/assets
- [#6618](https://github.com/blockscout/blockscout/pull/6618) - Bump chart.js from 4.1.0 to 4.1.1 in /apps/block_scout_web/assets
- [#6619](https://github.com/blockscout/blockscout/pull/6619) - Bump eslint from 8.29.0 to 8.30.0 in /apps/block_scout_web/assets
- [#6620](https://github.com/blockscout/blockscout/pull/6620) - Bump sass from 1.56.2 to 1.57.0 in /apps/block_scout_web/assets
- [#6626](https://github.com/blockscout/blockscout/pull/6626) - Bump @amplitude/analytics-browser from 1.6.1 to 1.6.6 in /apps/block_scout_web/assets
- [#6627](https://github.com/blockscout/blockscout/pull/6627) - Bump sass from 1.57.0 to 1.57.1 in /apps/block_scout_web/assets
- [#6628](https://github.com/blockscout/blockscout/pull/6628) - Bump sweetalert2 from 11.6.15 to 11.6.16 in /apps/block_scout_web/assets
- [#6631](https://github.com/blockscout/blockscout/pull/6631) - Bump jquery from 3.6.2 to 3.6.3 in /apps/block_scout_web/assets
- [#6633](https://github.com/blockscout/blockscout/pull/6633) - Bump ecto_sql from 3.9.1 to 3.9.2
- [#6636](https://github.com/blockscout/blockscout/pull/6636) - Bump ecto from 3.9.3 to 3.9.4
- [#6639](https://github.com/blockscout/blockscout/pull/6639) - Bump @amplitude/analytics-browser from 1.6.6 to 1.6.7 in /apps/block_scout_web/assets
- [#6640](https://github.com/blockscout/blockscout/pull/6640) - Bump @babel/core from 7.20.5 to 7.20.7 in /apps/block_scout_web/assets
- [#6653](https://github.com/blockscout/blockscout/pull/6653) - Bump luxon from 3.1.1 to 3.2.0 in /apps/block_scout_web/assets
- [#6654](https://github.com/blockscout/blockscout/pull/6654) - Bump flow from 1.2.0 to 1.2.1
- [#6669](https://github.com/blockscout/blockscout/pull/6669) - Bump @babel/core from 7.20.7 to 7.20.12 in /apps/block_scout_web/assets
- [#6663](https://github.com/blockscout/blockscout/pull/6663) - Bump eslint from 8.30.0 to 8.31.0 in /apps/block_scout_web/assets
- [#6662](https://github.com/blockscout/blockscout/pull/6662) - Bump viewerjs from 1.11.1 to 1.11.2 in /apps/block_scout_web/assets
- [#6668](https://github.com/blockscout/blockscout/pull/6668) - Bump babel-loader from 9.1.0 to 9.1.2 in /apps/block_scout_web/assets
- [#6670](https://github.com/blockscout/blockscout/pull/6670) - Bump json5 from 1.0.1 to 1.0.2 in /apps/block_scout_web/assets
- [#6673](https://github.com/blockscout/blockscout/pull/6673) - Bump chart.js from 4.1.1 to 4.1.2 in /apps/block_scout_web/assets
- [#6674](https://github.com/blockscout/blockscout/pull/6674) - Bump luxon from 3.2.0 to 3.2.1 in /apps/block_scout_web/assets
- [#6675](https://github.com/blockscout/blockscout/pull/6675) - Bump web3modal from 1.9.10 to 1.9.11 in /apps/block_scout_web/assets
- [#6679](https://github.com/blockscout/blockscout/pull/6679) - Bump gettext from 0.20.0 to 0.21.0
- [#6680](https://github.com/blockscout/blockscout/pull/6680) - Bump flow from 1.2.1 to 1.2.2
- [#6689](https://github.com/blockscout/blockscout/pull/6689) - Bump postcss from 8.4.20 to 8.4.21 in /apps/block_scout_web/assets
- [#6690](https://github.com/blockscout/blockscout/pull/6690) - Bump bamboo from 2.2.0 to 2.3.0
- [#6691](https://github.com/blockscout/blockscout/pull/6691) - Bump flow from 1.2.2 to 1.2.3
- [#6696](https://github.com/blockscout/blockscout/pull/6696) - Bump briefly from 1dd66ee to 13a9790
- [#6697](https://github.com/blockscout/blockscout/pull/6697) - Bump mime from 1.6.0 to 2.0.3
- [#6053](https://github.com/blockscout/blockscout/pull/6053) - Bump jest-environment-jsdom from 29.0.1 to 29.0.2 in /apps/block_scout_web/assets
- [#6055](https://github.com/blockscout/blockscout/pull/6055) - Bump @babel/core from 7.18.13 to 7.19.0 in /apps/block_scout_web/assets
- [#6054](https://github.com/blockscout/blockscout/pull/6054) - Bump jest from 29.0.1 to 29.0.2 in /apps/block_scout_web/assets
- [#6056](https://github.com/blockscout/blockscout/pull/6056) - Bump @babel/preset-env from 7.18.10 to 7.19.0 in /apps/block_scout_web/assets
- [#6064](https://github.com/blockscout/blockscout/pull/6064) - Bump sweetalert2 from 11.4.29 to 11.4.31 in /apps/block_scout_web/assets
- [#6075](https://github.com/blockscout/blockscout/pull/6075) - Bump sweetalert2 from 11.4.31 to 11.4.32 in /apps/block_scout_web/assets
- [#6082](https://github.com/blockscout/blockscout/pull/6082) - Bump core-js from 3.25.0 to 3.25.1 in /apps/block_scout_web/assets
- [#6083](https://github.com/blockscout/blockscout/pull/6083) - Bump sass from 1.54.8 to 1.54.9 in /apps/block_scout_web/assets
- [#6095](https://github.com/blockscout/blockscout/pull/6095) - Bump jest-environment-jsdom from 29.0.2 to 29.0.3 in /apps/block_scout_web/assets
- [#6096](https://github.com/blockscout/blockscout/pull/6096) - Bump exvcr from 0.13.3 to 0.13.4
- [#6101](https://github.com/blockscout/blockscout/pull/6101) - Bump ueberauth from 0.10.1 to 0.10.2
- [#6102](https://github.com/blockscout/blockscout/pull/6102) - Bump eslint from 8.23.0 to 8.23.1 in /apps/block_scout_web/assets
- [#6098](https://github.com/blockscout/blockscout/pull/6098) - Bump ex_json_schema from 0.9.1 to 0.9.2
- [#6097](https://github.com/blockscout/blockscout/pull/6097) - Bump autoprefixer from 10.4.8 to 10.4.9 in /apps/block_scout_web/assets
- [#6099](https://github.com/blockscout/blockscout/pull/6099) - Bump jest from 29.0.2 to 29.0.3 in /apps/block_scout_web/assets
- [#6103](https://github.com/blockscout/blockscout/pull/6103) - Bump css-minimizer-webpack-plugin from 4.0.0 to 4.1.0 in /apps/block_scout_web/assets
- [#6108](https://github.com/blockscout/blockscout/pull/6108) - Bump autoprefixer from 10.4.9 to 10.4.10 in /apps/block_scout_web/assets
- [#6116](https://github.com/blockscout/blockscout/pull/6116) - Bump autoprefixer from 10.4.10 to 10.4.11 in /apps/block_scout_web/assets
- [#6114](https://github.com/blockscout/blockscout/pull/6114) - Bump @babel/core from 7.19.0 to 7.19.1 in /apps/block_scout_web/assets
- [#6113](https://github.com/blockscout/blockscout/pull/6113) - Bump ueberauth from 0.10.2 to 0.10.3
- [#6112](https://github.com/blockscout/blockscout/pull/6112) - Bump @babel/preset-env from 7.19.0 to 7.19.1 in /apps/block_scout_web/assets
- [#6115](https://github.com/blockscout/blockscout/pull/6115) - Bump web3 from 1.7.5 to 1.8.0 in /apps/block_scout_web/assets
- [#6117](https://github.com/blockscout/blockscout/pull/6117) - Bump sweetalert2 from 11.4.32 to 11.4.33 in /apps/block_scout_web/assets
- [#6119](https://github.com/blockscout/blockscout/pull/6119) - Bump scss-tokenizer from 0.3.0 to 0.4.3 in /apps/block_scout_web/assets
- [#6138](https://github.com/blockscout/blockscout/pull/6138) - Bump core-js from 3.25.1 to 3.25.2 in /apps/block_scout_web/assets
- [#6147](https://github.com/blockscout/blockscout/pull/6147) - Bump autoprefixer from 10.4.11 to 10.4.12 in /apps/block_scout_web/assets
- [#6151](https://github.com/blockscout/blockscout/pull/6151) - Bump sass from 1.54.9 to 1.55.0 in /apps/block_scout_web/assets
- [#6173](https://github.com/blockscout/blockscout/pull/6173) - Bump core-js from 3.25.2 to 3.25.3 in /apps/block_scout_web/assets
- [#6174](https://github.com/blockscout/blockscout/pull/6174) - Bump sweetalert2 from 11.4.33 to 11.4.34 in /apps/block_scout_web/assets
- [#6175](https://github.com/blockscout/blockscout/pull/6175) - Bump luxon from 3.0.3 to 3.0.4 in /apps/block_scout_web/assets
- [#6176](https://github.com/blockscout/blockscout/pull/6176) - Bump @babel/preset-env from 7.19.1 to 7.19.3 in /apps/block_scout_web/assets
- [#6177](https://github.com/blockscout/blockscout/pull/6177) - Bump @babel/core from 7.19.1 to 7.19.3 in /apps/block_scout_web/assets
- [#6178](https://github.com/blockscout/blockscout/pull/6178) - Bump eslint from 8.23.1 to 8.24.0 in /apps/block_scout_web/assets
- [#6184](https://github.com/blockscout/blockscout/pull/6184) - Bump jest from 29.0.3 to 29.1.1 in /apps/block_scout_web/assets
- [#6186](https://github.com/blockscout/blockscout/pull/6186) - Bump jest-environment-jsdom from 29.0.3 to 29.1.1 in /apps/block_scout_web/assets
- [#6185](https://github.com/blockscout/blockscout/pull/6185) - Bump sweetalert2 from 11.4.34 to 11.4.35 in /apps/block_scout_web/assets
- [#6146](https://github.com/blockscout/blockscout/pull/6146) - Bump websocket_client from 1.3.0 to 1.5.0
- [#6191](https://github.com/blockscout/blockscout/pull/6191) - Bump css-minimizer-webpack-plugin from 4.1.0 to 4.2.0 in /apps/block_scout_web/assets
- [#6199](https://github.com/blockscout/blockscout/pull/6199) - Bump redix from 1.1.5 to 1.2.0
- [#6213](https://github.com/blockscout/blockscout/pull/6213) - Bump sweetalert2 from 11.4.35 to 11.4.37 in /apps/block_scout_web/assets
- [#6214](https://github.com/blockscout/blockscout/pull/6214) - Bump jest-environment-jsdom from 29.1.1 to 29.1.2 in /apps/block_scout_web/assets
- [#6215](https://github.com/blockscout/blockscout/pull/6215) - Bump postcss from 8.4.16 to 8.4.17 in /apps/block_scout_web/assets
- [#6216](https://github.com/blockscout/blockscout/pull/6216) - Bump core-js from 3.25.3 to 3.25.5 in /apps/block_scout_web/assets
- [#6217](https://github.com/blockscout/blockscout/pull/6217) - Bump jest from 29.1.1 to 29.1.2 in /apps/block_scout_web/assets
- [#6229](https://github.com/blockscout/blockscout/pull/6229) - Bump sweetalert2 from 11.4.37 to 11.4.38 in /apps/block_scout_web/assets
- [#6232](https://github.com/blockscout/blockscout/pull/6232) - Bump css-minimizer-webpack-plugin from 4.2.0 to 4.2.1 in /apps/block_scout_web/assets
- [#6230](https://github.com/blockscout/blockscout/pull/6230) - Bump sass-loader from 13.0.2 to 13.1.0 in /apps/block_scout_web/assets
- [#6251](https://github.com/blockscout/blockscout/pull/6251) - Bump sweetalert2 from 11.4.38 to 11.5.1 in /apps/block_scout_web/assets
- [#6246](https://github.com/blockscout/blockscout/pull/6246) - Bump @babel/preset-env from 7.19.3 to 7.19.4 in /apps/block_scout_web/assets
- [#6247](https://github.com/blockscout/blockscout/pull/6247) - Bump ex_abi from 0.5.14 to 0.5.15
- [#6248](https://github.com/blockscout/blockscout/pull/6248) - Bump eslint from 8.24.0 to 8.25.0 in /apps/block_scout_web/assets
- [#6255](https://github.com/blockscout/blockscout/pull/6255) - Bump postcss from 8.4.17 to 8.4.18 in /apps/block_scout_web/assets
- [#6256](https://github.com/blockscout/blockscout/pull/6256) - Bump css-minimizer-webpack-plugin from 4.2.1 to 4.2.2 in /apps/block_scout_web/assets
- [#6258](https://github.com/blockscout/blockscout/pull/6258) - Bump jest from 29.1.2 to 29.2.0 in /apps/block_scout_web/assets
- [#6259](https://github.com/blockscout/blockscout/pull/6259) - Bump jest-environment-jsdom from 29.1.2 to 29.2.0 in /apps/block_scout_web/assets
- [#6253](https://github.com/blockscout/blockscout/pull/6253) - Bump eslint-plugin-promise from 6.0.1 to 6.1.0 in /apps/block_scout_web/assets
- [#6279](https://github.com/blockscout/blockscout/pull/6279) - Bump util from 0.12.4 to 0.12.5 in /apps/block_scout_web/assets
- [#6280](https://github.com/blockscout/blockscout/pull/6280) - Bump ex_rlp from 0.5.4 to 0.5.5
- [#6281](https://github.com/blockscout/blockscout/pull/6281) - Bump ex_abi from 0.5.15 to 0.5.16
- [#6283](https://github.com/blockscout/blockscout/pull/6283) - Bump spandex_datadog from 1.2.0 to 1.3.0
- [#6282](https://github.com/blockscout/blockscout/pull/6282) - Bump sweetalert2 from 11.5.1 to 11.5.2 in /apps/block_scout_web/assets
- [#6284](https://github.com/blockscout/blockscout/pull/6284) - Bump spandex_phoenix from 1.0.6 to 1.1.0
- [#6298](https://github.com/blockscout/blockscout/pull/6298) - Bump jest-environment-jsdom from 29.2.0 to 29.2.1 in /apps/block_scout_web/assets
- [#6297](https://github.com/blockscout/blockscout/pull/6297) - Bump jest from 29.2.0 to 29.2.1 in /apps/block_scout_web/assets
- [#6254](https://github.com/blockscout/blockscout/pull/6254) - Bump ex_doc from 0.28.5 to 0.28.6
- [#6314](https://github.com/blockscout/blockscout/pull/6314) - Bump @babel/core from 7.19.3 to 7.19.6 in /apps/block_scout_web/assets
- [#6313](https://github.com/blockscout/blockscout/pull/6313) - Bump ex_doc from 0.28.6 to 0.29.0
- [#6305](https://github.com/blockscout/blockscout/pull/6305) - Bump sweetalert2 from 11.5.2 to 11.6.0 in /apps/block_scout_web/assets
- [#6312](https://github.com/blockscout/blockscout/pull/6312) - Bump eslint-plugin-promise from 6.1.0 to 6.1.1 in /apps/block_scout_web/assets
- [#6318](https://github.com/blockscout/blockscout/pull/6318) - Bump spandex from 3.1.0 to 3.2.0
- [#6335](https://github.com/blockscout/blockscout/pull/6335) - Bump eslint from 8.25.0 to 8.26.0 in /apps/block_scout_web/assets
- [#6334](https://github.com/blockscout/blockscout/pull/6334) - Bump ex_cldr_numbers from 2.27.3 to 2.28.0
- [#6333](https://github.com/blockscout/blockscout/pull/6333) - Bump core-js from 3.25.5 to 3.26.0 in /apps/block_scout_web/assets
- [#6332](https://github.com/blockscout/blockscout/pull/6332) - Bump ex_cldr from 2.33.2 to 2.34.0
- [#6339](https://github.com/blockscout/blockscout/pull/6339) - Bump sweetalert2 from 11.6.0 to 11.6.2 in /apps/block_scout_web/assets
- [#6330](https://github.com/blockscout/blockscout/pull/6330) - Bump ex_cldr_units from 3.14.0 to 3.15.0
- [#6341](https://github.com/blockscout/blockscout/pull/6341) - Bump jest-environment-jsdom from 29.2.1 to 29.2.2 in /apps/block_scout_web/assets
- [#6342](https://github.com/blockscout/blockscout/pull/6342) - Bump jest from 29.2.1 to 29.2.2 in /apps/block_scout_web/assets
- [#6359](https://github.com/blockscout/blockscout/pull/6359) - Bump babel-loader from 8.2.5 to 9.0.0 in /apps/block_scout_web/assets
- [#6360](https://github.com/blockscout/blockscout/pull/6360) - Bump sweetalert2 from 11.6.2 to 11.6.4 in /apps/block_scout_web/assets
- [#6363](https://github.com/blockscout/blockscout/pull/6363) - Bump autoprefixer from 10.4.12 to 10.4.13 in /apps/block_scout_web/assets
- [#6364](https://github.com/blockscout/blockscout/pull/6364) - Bump ueberauth_auth0 from 2.0.0 to 2.1.0
- [#6372](https://github.com/blockscout/blockscout/pull/6372) - Bump babel-loader from 9.0.0 to 9.0.1 in /apps/block_scout_web/assets
- [#6374](https://github.com/blockscout/blockscout/pull/6374) - Bump plug_cowboy from 2.5.2 to 2.6.0
- [#6373](https://github.com/blockscout/blockscout/pull/6373) - Bump luxon from 3.0.4 to 3.1.0 in /apps/block_scout_web/assets
- [#6375](https://github.com/blockscout/blockscout/pull/6375) - Bump sweetalert2 from 11.6.4 to 11.6.5 in /apps/block_scout_web/assets
- [#6393](https://github.com/blockscout/blockscout/pull/6393) - Bump babel-loader from 9.0.1 to 9.1.0 in /apps/block_scout_web/assets
- [#6417](https://github.com/blockscout/blockscout/pull/6417) - Bump loader-utils from 2.0.2 to 2.0.3 in /apps/block_scout_web/assets
- [#6410](https://github.com/blockscout/blockscout/pull/6410) - Bump sweetalert2 from 11.6.5 to 11.6.7 in /apps/block_scout_web/assets
- [#6411](https://github.com/blockscout/blockscout/pull/6411) - Bump eslint from 8.26.0 to 8.27.0 in /apps/block_scout_web/assets
- [#6412](https://github.com/blockscout/blockscout/pull/6412) - Bump sass from 1.55.0 to 1.56.0 in /apps/block_scout_web/assets
- [#6413](https://github.com/blockscout/blockscout/pull/6413) - Bump jest-environment-jsdom from 29.2.2 to 29.3.0 in /apps/block_scout_web/assets
- [#6414](https://github.com/blockscout/blockscout/pull/6414) - Bump @babel/core from 7.19.6 to 7.20.2 in /apps/block_scout_web/assets
- [#6416](https://github.com/blockscout/blockscout/pull/6416) - Bump @babel/preset-env from 7.19.4 to 7.20.2 in /apps/block_scout_web/assets
- [#6419](https://github.com/blockscout/blockscout/pull/6419) - Bump jest from 29.2.2 to 29.3.1 in /apps/block_scout_web/assets
- [#6421](https://github.com/blockscout/blockscout/pull/6421) - Bump webpack from 5.74.0 to 5.75.0 in /apps/block_scout_web/assets
- [#6423](https://github.com/blockscout/blockscout/pull/6423) - Bump jest-environment-jsdom from 29.3.0 to 29.3.1 in /apps/block_scout_web/assets
- [#6424](https://github.com/blockscout/blockscout/pull/6424) - Bump floki from 0.33.1 to 0.34.0
- [#6422](https://github.com/blockscout/blockscout/pull/6422) - Bump sass from 1.56.0 to 1.56.1 in /apps/block_scout_web/assets
- [#6430](https://github.com/blockscout/blockscout/pull/6430) - Bump web3 from 1.8.0 to 1.8.1 in /apps/block_scout_web/assets
- [#6431](https://github.com/blockscout/blockscout/pull/6431) - Bump sweetalert2 from 11.6.7 to 11.6.8 in /apps/block_scout_web/assets
- [#6432](https://github.com/blockscout/blockscout/pull/6432) - Bump sass-loader from 13.1.0 to 13.2.0 in /apps/block_scout_web/assets
- [#6445](https://github.com/blockscout/blockscout/pull/6445) - Bump postcss from 8.4.18 to 8.4.19 in /apps/block_scout_web/assets
- [#6446](https://github.com/blockscout/blockscout/pull/6446) - Bump core-js from 3.26.0 to 3.26.1 in /apps/block_scout_web/assets
- [#6452](https://github.com/blockscout/blockscout/pull/6452) - Bump @fortawesome/fontawesome-free from 6.2.0 to 6.2.1 in /apps/block_scout_web/assets
- [#6456](https://github.com/blockscout/blockscout/pull/6456) - Bump loader-utils from 2.0.3 to 2.0.4 in /apps/block_scout_web/assets
- [#6462](https://github.com/blockscout/blockscout/pull/6462) - Bump chartjs-adapter-luxon from 1.2.0 to 1.2.1 in /apps/block_scout_web/assets
- [#6469](https://github.com/blockscout/blockscout/pull/6469) - Bump sweetalert2 from 11.6.8 to 11.6.9 in /apps/block_scout_web/assets
- [#6471](https://github.com/blockscout/blockscout/pull/6471) - Bump mini-css-extract-plugin from 2.6.1 to 2.7.0 in /apps/block_scout_web/assets
- [#6470](https://github.com/blockscout/blockscout/pull/6470) - Bump chart.js from 3.9.1 to 4.0.1 in /apps/block_scout_web/assets
- [#6472](https://github.com/blockscout/blockscout/pull/6472) - Bump webpack-cli from 4.10.0 to 5.0.0 in /apps/block_scout_web/assets
- [#6487](https://github.com/blockscout/blockscout/pull/6487) - Bump eslint from 8.27.0 to 8.28.0 in /apps/block_scout_web/assets
- [#6488](https://github.com/blockscout/blockscout/pull/6488) - Bump ex_doc from 0.29.0 to 0.29.1
- [#6491](https://github.com/blockscout/blockscout/pull/6491) - Bump minimatch from 3.0.4 to 3.0.8 in /apps/block_scout_web/assets
- [#6479](https://github.com/blockscout/blockscout/pull/6479) - Bump ecto_sql from 3.9.0 to 3.9.1
- [#6486](https://github.com/blockscout/blockscout/pull/6486) - Bump sweetalert2 from 11.6.9 to 11.6.10 in /apps/block_scout_web/assets
- [#6498](https://github.com/blockscout/blockscout/pull/6498) - Bump sweetalert2 from 11.6.10 to 11.6.13 in /apps/block_scout_web/assets
- [#6506](https://github.com/blockscout/blockscout/pull/6506) - Bump web3modal from 1.9.9 to 1.9.10 in /apps/block_scout_web/assets
- [#6505](https://github.com/blockscout/blockscout/pull/6505) - Bump highlight.js from 11.6.0 to 11.7.0 in /apps/block_scout_web/assets
- [#6504](https://github.com/blockscout/blockscout/pull/6504) - Bump sweetalert2 from 11.6.13 to 11.6.14 in /apps/block_scout_web/assets
- [#6507](https://github.com/blockscout/blockscout/pull/6507) - Bump remote_ip from 1.0.0 to 1.1.0
- [#6497](https://github.com/blockscout/blockscout/pull/6497) - Bump chartjs-adapter-luxon from 1.2.1 to 1.3.0 in /apps/block_scout_web/assets
- [#6519](https://github.com/blockscout/blockscout/pull/6519) - Bump photoswipe from 5.3.3 to 5.3.4 in /apps/block_scout_web/assets
- [#6520](https://github.com/blockscout/blockscout/pull/6520) - Bump @babel/core from 7.20.2 to 7.20.5 in /apps/block_scout_web/assets
- [#6527](https://github.com/blockscout/blockscout/pull/6527) - Bump luxon from 3.1.0 to 3.1.1 in /apps/block_scout_web/assets
- [#6526](https://github.com/blockscout/blockscout/pull/6526) - Bump mini-css-extract-plugin from 2.7.0 to 2.7.1 in /apps/block_scout_web/assets
- [#6533](https://github.com/blockscout/blockscout/pull/6533) - Bump postcss-loader from 7.0.1 to 7.0.2 in /apps/block_scout_web/assets
- [#6534](https://github.com/blockscout/blockscout/pull/6534) - Bump sweetalert2 from 11.6.14 to 11.6.15 in /apps/block_scout_web/assets
- [#6539](https://github.com/blockscout/blockscout/pull/6539) - Bump decode-uri-component from 0.2.0 to 0.2.2 in /apps/block_scout_web/assets
- [#6555](https://github.com/blockscout/blockscout/pull/6555) - Bump bignumber.js from 9.1.0 to 9.1.1 in /apps/block_scout_web/assets
- [#6557](https://github.com/blockscout/blockscout/pull/6557) - Bump webpack-cli from 5.0.0 to 5.0.1 in /apps/block_scout_web/assets
- [#6558](https://github.com/blockscout/blockscout/pull/6558) - Bump eslint from 8.28.0 to 8.29.0 in /apps/block_scout_web/assets
- [#6556](https://github.com/blockscout/blockscout/pull/6556) - Bump mini-css-extract-plugin from 2.7.1 to 2.7.2 in /apps/block_scout_web/assets
- [#6562](https://github.com/blockscout/blockscout/pull/6562) - Bump qs from 6.5.2 to 6.5.3 in /apps/block_scout_web/assets
- [#6577](https://github.com/blockscout/blockscout/pull/6577) - Bump postcss from 8.4.19 to 8.4.20 in /apps/block_scout_web/assets
- [#6578](https://github.com/blockscout/blockscout/pull/6578) - Bump sass from 1.56.1 to 1.56.2 in /apps/block_scout_web/assets

</details>

## 4.1.8-beta

### Features

- [#5968](https://github.com/blockscout/blockscout/pull/5968) - Add call type in the response of txlistinternal API method
- [#5860](https://github.com/blockscout/blockscout/pull/5860) - Integrate rust verifier micro-service ([blockscout-rs/verifier](https://github.com/blockscout/blockscout-rs/tree/main/verification))
- [#6001](https://github.com/blockscout/blockscout/pull/6001) - Add ETHEREUM_JSONRPC_DISABLE_ARCHIVE_BALANCES env var that filters requests and query node only if the block quantity is "latest"
- [#5944](https://github.com/blockscout/blockscout/pull/5944) - Add tab with state changes to transaction page

### Fixes

- [#6038](https://github.com/blockscout/blockscout/pull/6038) - Extend token name from string to text type
- [#6037](https://github.com/blockscout/blockscout/pull/6037) - Fix order of results in txlistinternal API endpoint
- [#6036](https://github.com/blockscout/blockscout/pull/6036) - Fix address checksum on transaction page
- [#6032](https://github.com/blockscout/blockscout/pull/6032) - Sort by address.hash column in accountlist API endpoint
- [#6017](https://github.com/blockscout/blockscout/pull/6017), [#6028](https://github.com/blockscout/blockscout/pull/6028) - Move "contract interaction" and "Add chain to MM" env vars to runtime
- [#6012](https://github.com/blockscout/blockscout/pull/6012) - Fix display of estimated addresses counter on the main page
- [#5978](https://github.com/blockscout/blockscout/pull/5978) - Allow timestamp param in the log of eth_getTransactionReceipt method
- [#5977](https://github.com/blockscout/blockscout/pull/5977) - Fix address overview.html.eex in case of nil implementation address hash
- [#5975](https://github.com/blockscout/blockscout/pull/5975) - Fix CSV export of internal transactions
- [#5957](https://github.com/blockscout/blockscout/pull/5957) - Server-side reCAPTCHA check for CSV export
- [#5954](https://github.com/blockscout/blockscout/pull/5954) - Fix ace editor appearance
- [#5942](https://github.com/blockscout/blockscout/pull/5942), [#5945](https://github.com/blockscout/blockscout/pull/5945) - Fix nightly solidity versions filtering UX
- [#5904](https://github.com/blockscout/blockscout/pull/5904) - Enhance health API endpoint: better parsing HEALTHY_BLOCKS_PERIOD and use it in the response
- [#5903](https://github.com/blockscout/blockscout/pull/5903) - Disable compile env validation
- [#5887](https://github.com/blockscout/blockscout/pull/5887) - Added missing environment variables to Makefile container params
- [#5850](https://github.com/blockscout/blockscout/pull/5850) - Fix too large postgres notifications
- [#5809](https://github.com/blockscout/blockscout/pull/5809) - Fix 404 on `/metadata` page
- [#5807](https://github.com/blockscout/blockscout/pull/5807) - Update Makefile migrate command due to release build
- [#5786](https://github.com/blockscout/blockscout/pull/5786) - Replace `current_path` with `Controller.current_full_path` in two controllers
- [#5948](https://github.com/blockscout/blockscout/pull/5948) - Fix unexpected messages in `CoinBalanceOnDemand`
- [#6013](https://github.com/blockscout/blockscout/pull/6013) - Fix ERC-1155 tokens fetching
- [#6043](https://github.com/blockscout/blockscout/pull/6043) - Fix token instance fetching
- [#6093](https://github.com/blockscout/blockscout/pull/6093) - Fix Indexer.Fetcher.TokenInstance for ERC-1155 tokens

### Chore

- [#5921](https://github.com/blockscout/blockscout/pull/5921) - Bump briefly from 25942fb to 1dd66ee
- [#6033](https://github.com/blockscout/blockscout/pull/6033) - Bump sass from 1.54.7 to 1.54.8 in /apps/block_scout_web/assets
- [#6046](https://github.com/blockscout/blockscout/pull/6046) - Bump credo from 1.6.6 to 1.6.7
- [#6045](https://github.com/blockscout/blockscout/pull/6045) - Re-use _btn_copy.html for raw trace page
- [#6035](https://github.com/blockscout/blockscout/pull/6035) - Hide copy btn if no raw trace
- [#6034](https://github.com/blockscout/blockscout/pull/6034) - Suppress empty sections in supported chain dropdown
- [#5939](https://github.com/blockscout/blockscout/pull/5939) - Bump sweetalert2 from 11.4.26 to 11.4.27 in /apps/block_scout_web/assets
- [#5938](https://github.com/blockscout/blockscout/pull/5938) - Bump xss from 1.0.13 to 1.0.14 in /apps/block_scout_web/assets
- [#5743](https://github.com/blockscout/blockscout/pull/5743) - Fixing tracer not found #5729
- [#5952](https://github.com/blockscout/blockscout/pull/5952) - Bump sweetalert2 from 11.4.27 to 11.4.28 in /apps/block_scout_web/assets
- [#5955](https://github.com/blockscout/blockscout/pull/5955) - Bump ex_doc from 0.28.4 to 0.28.5
- [#5956](https://github.com/blockscout/blockscout/pull/5956) - Bump bcrypt_elixir from 2.3.1 to 3.0.1
- [#5964](https://github.com/blockscout/blockscout/pull/5964) - Bump sweetalert2 from 11.4.28 to 11.4.29 in /apps/block_scout_web/assets
- [#5966](https://github.com/blockscout/blockscout/pull/5966) - Bump sass from 1.54.4 to 1.54.5 in /apps/block_scout_web/assets
- [#5967](https://github.com/blockscout/blockscout/pull/5967) - Bump @babel/core from 7.18.10 to 7.18.13 in /apps/block_scout_web/assets
- [#5973](https://github.com/blockscout/blockscout/pull/5973) - Bump prometheus from 4.9.0 to 4.9.1
- [#5974](https://github.com/blockscout/blockscout/pull/5974) - Bump cldr_utils from 2.19.0 to 2.19.1
- [#5884](https://github.com/blockscout/blockscout/pull/5884) - Bump nimble_csv from 1.1.0 to 1.2.0
- [#5984](https://github.com/blockscout/blockscout/pull/5984) - Bump jest from 28.1.3 to 29.0.0 in /apps/block_scout_web/assets
- [#5983](https://github.com/blockscout/blockscout/pull/5983) - Bump core-js from 3.24.1 to 3.25.0 in /apps/block_scout_web/assets
- [#5981](https://github.com/blockscout/blockscout/pull/5981) - Bump eslint-plugin-promise from 6.0.0 to 6.0.1 in /apps/block_scout_web/assets
- [#5982](https://github.com/blockscout/blockscout/pull/5982) - Bump jest-environment-jsdom from 28.1.3 to 29.0.0 in /apps/block_scout_web/assets
- [#5987](https://github.com/blockscout/blockscout/pull/5987) - Bump jest from 29.0.0 to 29.0.1 in /apps/block_scout_web/assets
- [#5988](https://github.com/blockscout/blockscout/pull/5988) - Bump jest-environment-jsdom from 29.0.0 to 29.0.1 in /apps/block_scout_web/assets
- [#5989](https://github.com/blockscout/blockscout/pull/5989) - Bump jquery from 3.6.0 to 3.6.1 in /apps/block_scout_web/assets
- [#5990](https://github.com/blockscout/blockscout/pull/5990) - Bump web3modal from 1.9.8 to 1.9.9 in /apps/block_scout_web/assets
- [#6004](https://github.com/blockscout/blockscout/pull/6004) - Bump luxon from 3.0.1 to 3.0.3 in /apps/block_scout_web/assets
- [#6005](https://github.com/blockscout/blockscout/pull/6005) - Bump ex_cldr from 2.33.1 to 2.33.2
- [#6006](https://github.com/blockscout/blockscout/pull/6006) - Bump eslint from 8.22.0 to 8.23.0 in /apps/block_scout_web/assets
- [#6015](https://github.com/blockscout/blockscout/pull/6015) - Bump @fortawesome/fontawesome-free from 6.1.2 to 6.2.0 in /apps/block_scout_web/assets
- [#6021](https://github.com/blockscout/blockscout/pull/6021) - Bump sass from 1.54.5 to 1.54.7 in /apps/block_scout_web/assets
- [#6018](https://github.com/blockscout/blockscout/pull/6018) - Update chromedriver version
- [#5836](https://github.com/blockscout/blockscout/pull/5836) - Bump comeonin from 4.1.2 to 5.3.3
- [#5869](https://github.com/blockscout/blockscout/pull/5869) - Bump reduce-reducers from 0.4.3 to 1.0.4 in /apps/block_scout_web/assets
- [#5919](https://github.com/blockscout/blockscout/pull/5919) - Bump floki from 0.32.1 to 0.33.1
- [#5930](https://github.com/blockscout/blockscout/pull/5930) - Bump eslint from 8.21.0 to 8.22.0 in /apps/block_scout_web/assets
- [#5845](https://github.com/blockscout/blockscout/pull/5845) - Bump autoprefixer from 10.4.2 to 10.4.8 in /apps/block_scout_web/assets
- [#5877](https://github.com/blockscout/blockscout/pull/5877) - Bump eslint from 8.17.0 to 8.21.0 in /apps/block_scout_web/assets
- [#5875](https://github.com/blockscout/blockscout/pull/5875) - Bump sass from 1.49.8 to 1.54.3 in /apps/block_scout_web/assets
- [#5873](https://github.com/blockscout/blockscout/pull/5873) - Bump highlight.js from 11.4.0 to 11.6.0 in /apps/block_scout_web/assets
- [#5870](https://github.com/blockscout/blockscout/pull/5870) - Bump spandex_ecto from 0.6.2 to 0.7.0
- [#5867](https://github.com/blockscout/blockscout/pull/5867) - Bump @babel/preset-env from 7.16.11 to 7.18.10 in /apps/block_scout_web/assets
- [#5876](https://github.com/blockscout/blockscout/pull/5876) - Bump bignumber.js from 9.0.2 to 9.1.0 in /apps/block_scout_web/assets
- [#5871](https://github.com/blockscout/blockscout/pull/5871) - Bump redux from 4.1.2 to 4.2.0 in /apps/block_scout_web/assets
- [#5868](https://github.com/blockscout/blockscout/pull/5868) - Bump ex_rlp from 0.5.3 to 0.5.4
- [#5874](https://github.com/blockscout/blockscout/pull/5874) - Bump core-js from 3.20.3 to 3.24.1 in /apps/block_scout_web/assets
- [#5882](https://github.com/blockscout/blockscout/pull/5882) - Bump math from 0.3.1 to 0.7.0
- [#5878](https://github.com/blockscout/blockscout/pull/5878) - Bump css-minimizer-webpack-plugin from 3.4.1 to 4.0.0 in /apps/block_scout_web/assets
- [#5883](https://github.com/blockscout/blockscout/pull/5883) - Bump postgrex from 0.15.10 to 0.15.13
- [#5885](https://github.com/blockscout/blockscout/pull/5885) - Bump hammer from 6.0.0 to 6.1.0
- [#5893](https://github.com/blockscout/blockscout/pull/5893) - Bump prometheus from 4.8.1 to 4.9.0
- [#5892](https://github.com/blockscout/blockscout/pull/5892) - Bump babel-loader from 8.2.3 to 8.2.5 in /apps/block_scout_web/assets
- [#5890](https://github.com/blockscout/blockscout/pull/5890) - Bump sweetalert2 from 11.3.10 to 11.4.26 in /apps/block_scout_web/assets
- [#5889](https://github.com/blockscout/blockscout/pull/5889) - Bump sass from 1.54.3 to 1.54.4 in /apps/block_scout_web/assets
- [#5894](https://github.com/blockscout/blockscout/pull/5894) - Bump jest from 27.4.7 to 28.1.3 in /apps/block_scout_web/assets
- [#5865](https://github.com/blockscout/blockscout/pull/5865) - Bump timex from 3.7.1 to 3.7.9
- [#5872](https://github.com/blockscout/blockscout/pull/5872) - Bump benchee from 0.13.2 to 0.99.0
- [#5895](https://github.com/blockscout/blockscout/pull/5895) - Bump wallaby from 0.29.1 to 0.30.1
- [#5905](https://github.com/blockscout/blockscout/pull/5905) - Bump absinthe from 1.6.5 to 1.6.8
- [#5881](https://github.com/blockscout/blockscout/pull/5881) - Bump dataloader from 1.0.9 to 1.0.10
- [#5909](https://github.com/blockscout/blockscout/pull/5909) - Bump junit_formatter from 3.3.0 to 3.3.1
- [#5912](https://github.com/blockscout/blockscout/pull/5912) - Bump credo from 1.6.4 to 1.6.6
- [#5911](https://github.com/blockscout/blockscout/pull/5911) - Bump absinthe_relay from 1.5.1 to 1.5.2
- [#5915](https://github.com/blockscout/blockscout/pull/5915) - Bump flow from 0.15.0 to 1.2.0
- [#5916](https://github.com/blockscout/blockscout/pull/5916) - Bump dialyxir from 1.1.0 to 1.2.0
- [#5910](https://github.com/blockscout/blockscout/pull/5910) - Bump benchee from 0.99.0 to 1.1.0
- [#5917](https://github.com/blockscout/blockscout/pull/5917) - Bump bypass from 1.0.0 to 2.1.0
- [#5920](https://github.com/blockscout/blockscout/pull/5920) - Bump spandex_datadog from 1.1.0 to 1.2.0
- [#5918](https://github.com/blockscout/blockscout/pull/5918) - Bump logger_file_backend from 0.0.12 to 0.0.13
- [#5863](https://github.com/blockscout/blockscout/pull/5863) - Update Poison hex package
- [#5861](https://github.com/blockscout/blockscout/pull/5861) - Add cache for docker build
- [#5859](https://github.com/blockscout/blockscout/pull/5859) - Update ex_cldr hex packages
- [#5858](https://github.com/blockscout/blockscout/pull/5858) - Update CHANGELOG; revert update of css-loader; rename fontawesome icons selectors
- [#5811](https://github.com/blockscout/blockscout/pull/5811) - Bump chartjs-adapter-luxon from 1.1.0 to 1.2.0 in /apps/block_scout_web/assets
- [#5814](https://github.com/blockscout/blockscout/pull/5814) - Bump webpack from 5.69.1 to 5.74.0 in /apps/block_scout_web/assets
- [#5812](https://github.com/blockscout/blockscout/pull/5812) - Bump mini-css-extract-plugin from 2.5.3 to 2.6.1 in /apps/block_scout_web/assets
- [#5819](https://github.com/blockscout/blockscout/pull/5819) - Bump xss from 1.0.10 to 1.0.13 in /apps/block_scout_web/assets
- [#5818](https://github.com/blockscout/blockscout/pull/5818) - Bump @fortawesome/fontawesome-free from 6.0.0-beta3 to 6.1.2 in /apps/block_scout_web/assets
- [#5821](https://github.com/blockscout/blockscout/pull/5821) - Bump spandex from 3.0.3 to 3.1.0
- [#5830](https://github.com/blockscout/blockscout/pull/5830) - Bump spandex_phoenix from 1.0.5 to 1.0.6
- [#5825](https://github.com/blockscout/blockscout/pull/5825) - Bump postcss from 8.4.6 to 8.4.16 in /apps/block_scout_web/assets
- [#5816](https://github.com/blockscout/blockscout/pull/5816) - Bump webpack-cli from 4.9.2 to 4.10.0 in /apps/block_scout_web/assets
- [#5822](https://github.com/blockscout/blockscout/pull/5822) - Bump chart.js from 3.7.0 to 3.9.1 in /apps/block_scout_web/assets
- [#5829](https://github.com/blockscout/blockscout/pull/5829) - Bump mox from 0.5.2 to 1.0.2
- [#5823](https://github.com/blockscout/blockscout/pull/5823) - Bump luxon from 2.4.0 to 3.0.1 in /apps/block_scout_web/assets
- [#5837](https://github.com/blockscout/blockscout/pull/5837) - Bump @walletconnect/web3-provider from 1.7.8 to 1.8.0 in /apps/block_scout_web/assets
- [#5840](https://github.com/blockscout/blockscout/pull/5840) - Bump web3modal from 1.9.5 to 1.9.8 in /apps/block_scout_web/assets
- [#5842](https://github.com/blockscout/blockscout/pull/5842) - Bump copy-webpack-plugin from 10.2.1 to 11.0.0 in /apps/block_scout_web/assets
- [#5835](https://github.com/blockscout/blockscout/pull/5835) - Bump tesla from 1.3.3 to 1.4.4
- [#5841](https://github.com/blockscout/blockscout/pull/5841) - Bump sass-loader from 12.6.0 to 13.0.2 in /apps/block_scout_web/assets
- [#5844](https://github.com/blockscout/blockscout/pull/5844) - Bump postcss-loader from 6.2.1 to 7.0.1 in /apps/block_scout_web/assets
- [#5838](https://github.com/blockscout/blockscout/pull/5838) - Bump path-parser from 4.2.0 to 6.1.0 in /apps/block_scout_web/assets
- [#5843](https://github.com/blockscout/blockscout/pull/5843) - Bump @tarekraafat/autocomplete.js from 10.2.6 to 10.2.7 in /apps/block_scout_web/assets
- [#5834](https://github.com/blockscout/blockscout/pull/5834) - Bump clipboard from 2.0.9 to 2.0.11 in /apps/block_scout_web/assets
- [#5827](https://github.com/blockscout/blockscout/pull/5827) - Bump @babel/core from 7.16.12 to 7.18.10 in /apps/block_scout_web/assets
- [#5851](https://github.com/blockscout/blockscout/pull/5851) - Bump exvcr from 0.13.2 to 0.13.3
- [#5824](https://github.com/blockscout/blockscout/pull/5824) - Bump ex_json_schema from 0.6.2 to 0.9.1
- [#5849](https://github.com/blockscout/blockscout/pull/5849) - Bump gettext 0.18.2 -> 0.20.0
- [#5806](https://github.com/blockscout/blockscout/pull/5806) - Update target Postgres version in Docker: 13 -> 14

## 4.1.7-beta

### Features

- [#5783](https://github.com/blockscout/blockscout/pull/5783) - Allow to setup multiple ranges of blocks to index

### Fixes

- [#5799](https://github.com/blockscout/blockscout/pull/5799) - Fix address_tokens_usd_sum function
- [#5798](https://github.com/blockscout/blockscout/pull/5798) - Copy explorer node_modules to result image
- [#5797](https://github.com/blockscout/blockscout/pull/5797) - Fix flickering token tooltip

### Chore

- [#5796](https://github.com/blockscout/blockscout/pull/5796) - Add job for e2e tests on every push to master + fix job "Merge 'master' to specific branch after release"

## 4.1.6-beta

### Features

- [#5739](https://github.com/blockscout/blockscout/pull/5739) - Erigon archive node support
- [#5732](https://github.com/blockscout/blockscout/pull/5732) - Manage testnet label (right to the navbar logo)
- [#5699](https://github.com/blockscout/blockscout/pull/5699) - Switch to basic (non-pro) API endpoint for Coingecko requests, if API key is not provided
- [#5542](https://github.com/blockscout/blockscout/pull/5542) - Add `jq` in docker image
- [#5345](https://github.com/blockscout/blockscout/pull/5345) - Graphql: add user-selected ordering to transactions for address query

### Fixes

- [#5768](https://github.com/blockscout/blockscout/pull/5768) - Outstanding rows limit for missing blocks query (catchup fetcher)
- [#5737](https://github.com/blockscout/blockscout/pull/5737), [#5772](https://github.com/blockscout/blockscout/pull/5772) - Fix double requests; Fix token balances dropdown view
- [#5723](https://github.com/blockscout/blockscout/pull/5723) - Add nil clause for Data.to_string/1
- [#5714](https://github.com/blockscout/blockscout/pull/5714) - Add clause for EthereumJSONRPC.Transaction.elixir_to_params/1 when gas_price is missing in the response
- [#5697](https://github.com/blockscout/blockscout/pull/5697) - Gas price oracle: ignore gas price rounding for values less than 0.01
- [#5690](https://github.com/blockscout/blockscout/pull/5690) - Allow special characters for password in DB URL parser
- [#5778](https://github.com/blockscout/blockscout/pull/5778) - Allow hyphen in database name

### Chore

- [#5787](https://github.com/blockscout/blockscout/pull/5787) - Add job for merging master to specific branch after release
- [#5788](https://github.com/blockscout/blockscout/pull/5788) - Update Docker image on every push to master branch
- [#5736](https://github.com/blockscout/blockscout/pull/5736) - Remove obsolete network selector
- [#5730](https://github.com/blockscout/blockscout/pull/5730) - Add primary keys for DB tables where they do not exist
- [#5703](https://github.com/blockscout/blockscout/pull/5703) - Remove bridged tokens functionality from Blockscout core
- [#5700](https://github.com/blockscout/blockscout/pull/5700) - Remove Staking dapp logic from Blockscout core
- [#5696](https://github.com/blockscout/blockscout/pull/5696) - Update .tool-versions
- [#5695](https://github.com/blockscout/blockscout/pull/5695) - Decimal hex package update 1.9 -> 2.0
- [#5684](https://github.com/blockscout/blockscout/pull/5684) - Block import timings logs

## 4.1.5-beta

### Features

- [#5667](https://github.com/blockscout/blockscout/pull/5667) - Address page: scroll to selected tab's data

### Fixes

- [#5680](https://github.com/blockscout/blockscout/pull/5680) - Fix broken token icons; Disable animation in lists; Fix doubled requests for some pages
- [#5671](https://github.com/blockscout/blockscout/pull/5671) - Fix double requests for token exchange rates; Disable fetching `btc_value` by default (add `EXCHANGE_RATES_FETCH_BTC_VALUE` env variable); Add `CACHE_EXCHANGE_RATES_PERIOD` env variable
- [#5676](https://github.com/blockscout/blockscout/pull/5676) - Fix wrong miner address shown for post EIP-1559 block for clique network

### Chore

- [#5679](https://github.com/blockscout/blockscout/pull/5679) - Optimize query in fetch_min_missing_block_cache function
- [#5674](https://github.com/blockscout/blockscout/pull/5674) - Disable token holder refreshing
- [#5661](https://github.com/blockscout/blockscout/pull/5661) - Fixes yaml syntax for boolean env variables in docker compose

## 4.1.4-beta

### Features

- [#5656](https://github.com/blockscout/blockscout/pull/5656) - Gas price oracle
- [#5613](https://github.com/blockscout/blockscout/pull/5613) - Exchange rates CoinMarketCap source module
- [#5588](https://github.com/blockscout/blockscout/pull/5588) - Add broadcasting of coin balance
- [#5560](https://github.com/blockscout/blockscout/pull/5560) - Manual fetch beneficiaries
- [#5479](https://github.com/blockscout/blockscout/pull/5479) - Remake of solidity verifier module; Verification UX improvements
- [#5540](https://github.com/blockscout/blockscout/pull/5540) - Tx page: scroll to selected tab's data

### Fixes

- [#5647](https://github.com/blockscout/blockscout/pull/5647) - Add handling for invalid Sourcify response
- [#5635](https://github.com/blockscout/blockscout/pull/5635) - Set CoinGecko source in exchange_rates_source function fix in case of token_bridge
- [#5629](https://github.com/blockscout/blockscout/pull/5629) - Fix empty coin balance for empty address
- [#5612](https://github.com/blockscout/blockscout/pull/5612) - Fix token transfers order
- [#5626](https://github.com/blockscout/blockscout/pull/5626) - Fix vyper compiler versions order
- [#5603](https://github.com/blockscout/blockscout/pull/5603) - Fix failing verification attempts
- [#5598](https://github.com/blockscout/blockscout/pull/5598) - Fix token dropdown
- [#5592](https://github.com/blockscout/blockscout/pull/5592) - Burn fees for legacy transactions
- [#5568](https://github.com/blockscout/blockscout/pull/5568) - Add regexp for ipfs checking
- [#5567](https://github.com/blockscout/blockscout/pull/5567) - Sanitize token name and symbol before insert into DB, display in the application
- [#5564](https://github.com/blockscout/blockscout/pull/5564) - Add fallback clauses to `string_to_..._hash` functions
- [#5538](https://github.com/blockscout/blockscout/pull/5538) - Fix internal transaction's tile bug

### Chore

- [#5660](https://github.com/blockscout/blockscout/pull/5660) - Display txs count chart by default, disable price chart by default, add chart titles
- [#5659](https://github.com/blockscout/blockscout/pull/5659) - Use chartjs-adapter-luxon instead chartjs-adapter-moment for charts
- [#5651](https://github.com/blockscout/blockscout/pull/5651), [#5657](https://github.com/blockscout/blockscout/pull/5657) - Gnosis chain rebranded theme and generalization of chart legend colors definition
- [#5640](https://github.com/blockscout/blockscout/pull/5640) - Clean up and fix tests, reduce amount of warnings
- [#5625](https://github.com/blockscout/blockscout/pull/5625) - Get rid of some redirects to checksummed address url
- [#5623](https://github.com/blockscout/blockscout/pull/5623) - Allow hyphen in DB password
- [#5543](https://github.com/blockscout/blockscout/pull/5543) - Increase max_restarts to 1_000 (from 3 by default) for explorer, block_scout_web supervisors
- [#5536](https://github.com/blockscout/blockscout/pull/5536) - NPM audit fix

## 4.1.3-beta

### Features

- [#5515](https://github.com/blockscout/blockscout/pull/5515) - Integrate ace editor to display contract sources
- [#5505](https://github.com/blockscout/blockscout/pull/5505) - Manage debug_traceTransaction JSON RPC method timeout
- [#5491](https://github.com/blockscout/blockscout/pull/5491) - Sequential blocks broadcast on the main page
- [#5312](https://github.com/blockscout/blockscout/pull/5312) - Add OpenZeppelin proxy storage slot
- [#5302](https://github.com/blockscout/blockscout/pull/5302) - Add specific tx receipt fields for the GoQuorum client
- [#5268](https://github.com/blockscout/blockscout/pull/5268), [#5313](https://github.com/blockscout/blockscout/pull/5313) - Contract names display improvement

### Fixes

- [#5528](https://github.com/blockscout/blockscout/pull/5528) - Token balances fetcher retry
- [#5524](https://github.com/blockscout/blockscout/pull/5524) - ContractState module resistance to unresponsive archive node
- [#5513](https://github.com/blockscout/blockscout/pull/5513) - Do not fill pending blocks ops with block numbers below TRACE_FIRST_BLOCK
- [#5508](https://github.com/blockscout/blockscout/pull/5508) - Hide indexing banner if we fetched internal transactions from TRACE_FIRST_BLOCK
- [#5504](https://github.com/blockscout/blockscout/pull/5504) - Extend TRACE_FIRST_BLOCK env var to geth variant
- [#5488](https://github.com/blockscout/blockscout/pull/5488) - Split long contract output to multiple lines
- [#5487](https://github.com/blockscout/blockscout/pull/5487) - Fix array displaying in decoded constructor args
- [#5482](https://github.com/blockscout/blockscout/pull/5482) - Fix for querying of the contract read functions
- [#5455](https://github.com/blockscout/blockscout/pull/5455) - Fix unverified_smart_contract function: add md5 of bytecode to the changeset
- [#5454](https://github.com/blockscout/blockscout/pull/5454) - Docker: Fix the qemu-x86_64 signal 11 error on Apple Silicon
- [#5443](https://github.com/blockscout/blockscout/pull/5443) - Geth: display tx revert reason
- [#5420](https://github.com/blockscout/blockscout/pull/5420) - Deduplicate addresses and coin balances before inserting to the DB
- [#5416](https://github.com/blockscout/blockscout/pull/5416) - Fix getsourcecode for EOA addresses
- [#5413](https://github.com/blockscout/blockscout/pull/5413) - Fix params encoding for read contracts methods
- [#5411](https://github.com/blockscout/blockscout/pull/5411) - Fix character_not_in_repertoire error for tx revert reason
- [#5410](https://github.com/blockscout/blockscout/pull/5410) - Handle exited realtime fetcher
- [#5383](https://github.com/blockscout/blockscout/pull/5383) - Fix reload transactions button
- [#5381](https://github.com/blockscout/blockscout/pull/5381), [#5397](https://github.com/blockscout/blockscout/pull/5397) - Fix exchange rate broadcast error
- [#5375](https://github.com/blockscout/blockscout/pull/5375) - Fix pending transactions fetcher
- [#5374](https://github.com/blockscout/blockscout/pull/5374) - Return all ERC-1155's token instances in tokenList api endpoint
- [#5342](https://github.com/blockscout/blockscout/pull/5342) - Fix 500 error on NF token page with nil metadata
- [#5319](https://github.com/blockscout/blockscout/pull/5319), [#5357](https://github.com/blockscout/blockscout/pull/5357), [#5425](https://github.com/blockscout/blockscout/pull/5425) - Empty blocks sanitizer performance improvement
- [#5310](https://github.com/blockscout/blockscout/pull/5310) - Fix flash on reload in dark mode
- [#5306](https://github.com/blockscout/blockscout/pull/5306) - Fix indexer bug
- [#5300](https://github.com/blockscout/blockscout/pull/5300), [#5305](https://github.com/blockscout/blockscout/pull/5305) - Token instance page: general video improvements
- [#5136](https://github.com/blockscout/blockscout/pull/5136) - Improve contract verification
- [#5285](https://github.com/blockscout/blockscout/pull/5285) - Fix verified smart-contract bytecode twins feature
- [#5269](https://github.com/blockscout/blockscout/pull/5269) - Address Page: Fix implementation address align
- [#5264](https://github.com/blockscout/blockscout/pull/5264) - Fix bug with 500 response on `partial` sourcify status
- [#5263](https://github.com/blockscout/blockscout/pull/5263) - Fix bug with name absence for contract
- [#5259](https://github.com/blockscout/blockscout/pull/5259) - Fix `coin-balances/by-day` bug
- [#5239](https://github.com/blockscout/blockscout/pull/5239) - Add accounting for block rewards in `getblockreward` api method

### Chore

- [#5506](https://github.com/blockscout/blockscout/pull/5506) - Refactor config files
- [#5480](https://github.com/blockscout/blockscout/pull/5480) - Remove duplicate of balances_params_to_address_params function
- [#5473](https://github.com/blockscout/blockscout/pull/5473) - Refactor daily coin balances fetcher
- [#5458](https://github.com/blockscout/blockscout/pull/5458) - Decrease min safe polling period for realtime fetcher
- [#5456](https://github.com/blockscout/blockscout/pull/5456) - Ignore arbitrary block details fields for custom Ethereum clients
- [#5450](https://github.com/blockscout/blockscout/pull/5450) - Logging error in publishing of smart-contract
- [#5433](https://github.com/blockscout/blockscout/pull/5433) - Caching modules refactoring
- [#5419](https://github.com/blockscout/blockscout/pull/5419) - Add check if address exists for some api methods
- [#5408](https://github.com/blockscout/blockscout/pull/5408) - Update websocket_client hex package
- [#5407](https://github.com/blockscout/blockscout/pull/5407) - Update hackney, certifi, tzdata
- [#5369](https://github.com/blockscout/blockscout/pull/5369) - Manage indexer memory limit
- [#5368](https://github.com/blockscout/blockscout/pull/5368) - Refactoring from SourcifyFilePathBackfiller
- [#5367](https://github.com/blockscout/blockscout/pull/5367) - Resolve Prototype Pollution in minimist dependency
- [#5366](https://github.com/blockscout/blockscout/pull/5366) - Fix Vyper smart-contract verification form tooltips
- [#5348](https://github.com/blockscout/blockscout/pull/5348) - Block data for Avalanche: pass blockExtraData param
- [#5341](https://github.com/blockscout/blockscout/pull/5341) - Remove unused broadcasts
- [#5318](https://github.com/blockscout/blockscout/pull/5318) - Eliminate Jquery import from chart-loader.js
- [#5317](https://github.com/blockscout/blockscout/pull/5317) - NPM audit
- [#5303](https://github.com/blockscout/blockscout/pull/5303) - Besu: revertReason support in trace
- [#5301](https://github.com/blockscout/blockscout/pull/5301) - Allow specific block keys for sgb/ava
- [#5295](https://github.com/blockscout/blockscout/pull/5295) - CI pipeline: build and push Docker image to Docker Hub on every release
- [#5290](https://github.com/blockscout/blockscout/pull/5290) - Bump ex_doc from 0.25.2 to 0.28.2
- [#5289](https://github.com/blockscout/blockscout/pull/5289) - Bump ex_abi from 1.5.9 to 1.5.11
- [#5288](https://github.com/blockscout/blockscout/pull/5288) - Makefile: find exact container by name
- [#5287](https://github.com/blockscout/blockscout/pull/5287) - Docker: modify native token symbol
- [#5286](https://github.com/blockscout/blockscout/pull/5286) - Change namespace for one of the SmartContractViewTest test
- [#5260](https://github.com/blockscout/blockscout/pull/5260) - Makefile release task to prerelease and release task
- [#5082](https://github.com/blockscout/blockscout/pull/5082) - Elixir 1.12 -> 1.13

## 4.1.2-beta

### Features

- [#5232](https://github.com/blockscout/blockscout/pull/5232) - Contract Read Page: Add functions overloading support
- [#5220](https://github.com/blockscout/blockscout/pull/5220) - Add info about proxy contracts to api methods response
- [#5200](https://github.com/blockscout/blockscout/pull/5200) - Docker-compose configuration
- [#5105](https://github.com/blockscout/blockscout/pull/5105) - Redesign token page
- [#5016](https://github.com/blockscout/blockscout/pull/5016) - Add view for internal transactions error
- [#4690](https://github.com/blockscout/blockscout/pull/4690) - Improve pagination: introduce pagination with random access to pages; Integrate it to the Transactions List page

### Fixes

- [#5248](https://github.com/blockscout/blockscout/pull/5248) - Speedup query for getting verified smart-contract bytecode twin
- [#5241](https://github.com/blockscout/blockscout/pull/5241) - Fix DB hostname Regex pattern
- [#5216](https://github.com/blockscout/blockscout/pull/5216) - Add token-transfers-toggle.js to the `block_transaction/index.html.eex`
- [#5212](https://github.com/blockscout/blockscout/pull/5212) - Fix `gas_used` value bug
- [#5197](https://github.com/blockscout/blockscout/pull/5197) - Fix contract functions outputs
- [#5196](https://github.com/blockscout/blockscout/pull/5196) - Various Docker setup fixes
- [#5192](https://github.com/blockscout/blockscout/pull/5192) - Fix DATABASE_URL config parser
- [#5191](https://github.com/blockscout/blockscout/pull/5191) - Add empty view for new addresses
- [#5184](https://github.com/blockscout/blockscout/pull/5184) - eth_call method: remove from param from the request, if it is null
- [#5172](https://github.com/blockscout/blockscout/pull/5172), [#5182](https://github.com/blockscout/blockscout/pull/5182) - Reduced the size of js bundles
- [#5169](https://github.com/blockscout/blockscout/pull/5169) - Fix several UI bugs; Add tooltip to the prev/next block buttons
- [#5166](https://github.com/blockscout/blockscout/pull/5166), [#5198](https://github.com/blockscout/blockscout/pull/5198) - Fix contracts verification bugs
- [#5160](https://github.com/blockscout/blockscout/pull/5160) - Fix blocks validated hint
- [#5155](https://github.com/blockscout/blockscout/pull/5155) - Fix get_implementation_abi_from_proxy/2 implementation
- [#5154](https://github.com/blockscout/blockscout/pull/5154) - Fix token counters bug
- [#4862](https://github.com/blockscout/blockscout/pull/4862) - Fix internal transactions pagination

### Chore

- [#5230](https://github.com/blockscout/blockscout/pull/5230) - Contract verification forms refactoring
- [#5227](https://github.com/blockscout/blockscout/pull/5227) - Major update of css-loader npm package
- [#5226](https://github.com/blockscout/blockscout/pull/5226) - Update mini-css-extract-plugin, css-minimizer-webpack-plugin packages
- [#5224](https://github.com/blockscout/blockscout/pull/5224) - Webpack config refactoring
- [#5223](https://github.com/blockscout/blockscout/pull/5223) - Migrate fontawesome 5 -> 6
- [#5202](https://github.com/blockscout/blockscout/pull/5202), [#5229](https://github.com/blockscout/blockscout/pull/5229) - Docker setup Makefile release/publish tasks
- [#5195](https://github.com/blockscout/blockscout/pull/5195) - Add Berlin, London to the list of default EVM versions
- [#5190](https://github.com/blockscout/blockscout/pull/5190) - Set 8545 as default port everywhere except Ganache JSON RPC variant
- [#5189](https://github.com/blockscout/blockscout/pull/5189) - ENV var to manage pending transactions fetcher switching off
- [#5171](https://github.com/blockscout/blockscout/pull/5171) - Replace lodash NPM package with tiny lodash modules
- [#5170](https://github.com/blockscout/blockscout/pull/5170) - Token price row name fix
- [#5153](https://github.com/blockscout/blockscout/pull/5153) - Discord link instead of Gitter
- [#5142](https://github.com/blockscout/blockscout/pull/5142) - Updated some outdated npm packages
- [#5140](https://github.com/blockscout/blockscout/pull/5140) - Babel minor and core-js major updates
- [#5139](https://github.com/blockscout/blockscout/pull/5139) - Eslint major update
- [#5138](https://github.com/blockscout/blockscout/pull/5138) - Webpack minor update
- [#5119](https://github.com/blockscout/blockscout/pull/5119) - Inventory controller refactoring
- [#5118](https://github.com/blockscout/blockscout/pull/5118) - Fix top navigation template

## 4.1.1-beta

### Features

- [#5090](https://github.com/blockscout/blockscout/pull/5090) - Allotted rate limit by IP
- [#5080](https://github.com/blockscout/blockscout/pull/5080) - Allotted rate limit by a global API key

### Fixes

- [#5085](https://github.com/blockscout/blockscout/pull/5085) - Fix wallet style
- [#5088](https://github.com/blockscout/blockscout/pull/5088) - Store address transactions/token transfers in the DB
- [#5071](https://github.com/blockscout/blockscout/pull/5071) - Fix write page contract tuple input
- [#5066](https://github.com/blockscout/blockscout/pull/5066) - Fix read contract page bug
- [#5034](https://github.com/blockscout/blockscout/pull/5034) - Fix broken functions input at transaction page
- [#5025](https://github.com/blockscout/blockscout/pull/5025) - Add standard input JSON files validation
- [#5051](https://github.com/blockscout/blockscout/pull/5051) - Fix 500 response when ABI method was parsed as nil

### Chore

- [#5092](https://github.com/blockscout/blockscout/pull/5092) - Resolve vulnerable follow-redirects npm dep in ./apps/explorer
- [#5091](https://github.com/blockscout/blockscout/pull/5091) - Refactor search page template
- [#5081](https://github.com/blockscout/blockscout/pull/5081) - Add internal transactions fetcher disabled? config parameter
- [#5063](https://github.com/blockscout/blockscout/pull/5063) - Resolve moderate NPM vulnerabilities with npm audit tool
- [#5053](https://github.com/blockscout/blockscout/pull/5053) - Update ex_keccak lib

## 4.1.0-beta

### Features

- [#5030](https://github.com/blockscout/blockscout/pull/5030) - API rate limiting
- [#4924](https://github.com/blockscout/blockscout/pull/4924) - Add daily bytecode verification to prevent metamorphic contracts vulnerability
- [#4908](https://github.com/blockscout/blockscout/pull/4908) - Add verification via standard JSON input
- [#5004](https://github.com/blockscout/blockscout/pull/5004) - Add ability to set up a separate DB endpoint for the API endpoints
- [#4989](https://github.com/blockscout/blockscout/pull/4989), [#4991](https://github.com/blockscout/blockscout/pull/4991) - Bridged tokens list API endpoint
- [#4931](https://github.com/blockscout/blockscout/pull/4931) - Web3 modal with Wallet Connect for Write contract page and Staking Dapp

### Fixes

- [#5045](https://github.com/blockscout/blockscout/pull/5045) - Contracts interaction improvements
- [#5032](https://github.com/blockscout/blockscout/pull/5032) - Fix token transfer csv export
- [#5020](https://github.com/blockscout/blockscout/pull/5020) - Token instance image display improvement
- [#5019](https://github.com/blockscout/blockscout/pull/5019) - Fix fetch_last_token_balance function termination
- [#5011](https://github.com/blockscout/blockscout/pull/5011) - Fix `0x0` implementation address
- [#5008](https://github.com/blockscout/blockscout/pull/5008) - Extend decimals cap in format_according_to_decimals up to 24
- [#5005](https://github.com/blockscout/blockscout/pull/5005) - Fix falsy appearance `Connection Lost` warning on reload/switch page
- [#5003](https://github.com/blockscout/blockscout/pull/5003) - API router refactoring
- [#4992](https://github.com/blockscout/blockscout/pull/4992) - Fix `type` field in transactions after enabling 1559
- [#4979](https://github.com/blockscout/blockscout/pull/4979), [#4993](https://github.com/blockscout/blockscout/pull/4993) - Store total gas_used in addresses table
- [#4977](https://github.com/blockscout/blockscout/pull/4977) - Export token transfers on address: include transfers on contract itself
- [#4976](https://github.com/blockscout/blockscout/pull/4976) - Handle :econnrefused in pending transactions fetcher
- [#4965](https://github.com/blockscout/blockscout/pull/4965) - Fix search field appearance on medium size screens
- [#4945](https://github.com/blockscout/blockscout/pull/4945) - Fix `Verify & Publish` button link
- [#4938](https://github.com/blockscout/blockscout/pull/4938) - Fix displaying of nested arrays for contracts read
- [#4888](https://github.com/blockscout/blockscout/pull/4888) - Fix fetch_top_tokens method: add nulls last for token holders desc order
- [#4867](https://github.com/blockscout/blockscout/pull/4867) - Fix bug in querying contracts method and improve contracts interactions

### Chore

- [#5047](https://github.com/blockscout/blockscout/pull/5047) - At contract write use wei precision
- [#5023](https://github.com/blockscout/blockscout/pull/5023) - Capability to leave an empty logo
- [#5018](https://github.com/blockscout/blockscout/pull/5018) - Resolve npm vulnerabilities via npm audix fix
- [#5014](https://github.com/blockscout/blockscout/pull/5014) - Separate FIRST_BLOCK and TRACE_FIRST_BLOCK option for blocks import and tracing methods
- [#4998](https://github.com/blockscout/blockscout/pull/4998) - API endpoints logger
- [#4983](https://github.com/blockscout/blockscout/pull/4983), [#5038](https://github.com/blockscout/blockscout/pull/5038) - Fix contract verification tests
- [#4861](https://github.com/blockscout/blockscout/pull/4861) - Add separate column for token icons

## 4.0.0-beta

### Features

- [#4807](https://github.com/blockscout/blockscout/pull/4807) - Added support for BeaconProxy pattern
- [#4777](https://github.com/blockscout/blockscout/pull/4777), [#4791](https://github.com/blockscout/blockscout/pull/4791), [#4799](https://github.com/blockscout/blockscout/pull/4799), [#4847](https://github.com/blockscout/blockscout/pull/4847) - Added decoding revert reason
- [#4776](https://github.com/blockscout/blockscout/pull/4776) - Added view for unsuccessfully fetched values from read functions
- [#4761](https://github.com/blockscout/blockscout/pull/4761) - ERC-1155 support
- [#4739](https://github.com/blockscout/blockscout/pull/4739) - Improve logs and inputs decoding
- [#4747](https://github.com/blockscout/blockscout/pull/4747) - Advanced CSV export
- [#4745](https://github.com/blockscout/blockscout/pull/4745) - Vyper contracts verification
- [#4699](https://github.com/blockscout/blockscout/pull/4699), [#4793](https://github.com/blockscout/blockscout/pull/4793), [#4820](https://github.com/blockscout/blockscout/pull/4820), [#4827](https://github.com/blockscout/blockscout/pull/4827) - Address page facelifting
- [#4667](https://github.com/blockscout/blockscout/pull/4667) - Transaction Page: Add expand/collapse button for long contract method data
- [#4641](https://github.com/blockscout/blockscout/pull/4641), [#4733](https://github.com/blockscout/blockscout/pull/4733) - Improve Read Contract page logic
- [#4660](https://github.com/blockscout/blockscout/pull/4660) - Save Sourcify path instead of filename
- [#4656](https://github.com/blockscout/blockscout/pull/4656) - Open in Tenderly button
- [#4655](https://github.com/blockscout/blockscout/pull/4655), [#4676](https://github.com/blockscout/blockscout/pull/4676) - EIP-3091 support
- [#4621](https://github.com/blockscout/blockscout/pull/4621) - Add beacon contract address slot for proxy
- [#4625](https://github.com/blockscout/blockscout/pull/4625) - Contract address page: Add implementation link to the overview of proxy contracts
- [#4624](https://github.com/blockscout/blockscout/pull/4624) - Support HTML tags in alert message
- [#4608](https://github.com/blockscout/blockscout/pull/4608), [#4622](https://github.com/blockscout/blockscout/pull/4622) - Block Details page: Improved style of transactions button
- [#4596](https://github.com/blockscout/blockscout/pull/4596), [#4681](https://github.com/blockscout/blockscout/pull/4681), [#4693](https://github.com/blockscout/blockscout/pull/4693) - Display token icon for bridged with Mainnet tokens or identicons for other tokens
- [#4520](https://github.com/blockscout/blockscout/pull/4520) - Add support for EIP-1559
- [#4593](https://github.com/blockscout/blockscout/pull/4593) - Add status in `Position` pane for txs have no block
- [#4579](https://github.com/blockscout/blockscout/pull/4579) - Write contract page: Resize inputs; Improve multiplier selector

### Fixes

- [#4857](https://github.com/blockscout/blockscout/pull/4857) - Fix `tx/raw-trace` Internal Server Error
- [#4854](https://github.com/blockscout/blockscout/pull/4854) - Fix infinite gas usage count loading
- [#4853](https://github.com/blockscout/blockscout/pull/4853) - Allow custom optimizations runs for contract verifications via API
- [#4840](https://github.com/blockscout/blockscout/pull/4840) - Replace Enum.dedup with Enum.uniq where actually uniq items are expected
- [#4835](https://github.com/blockscout/blockscout/pull/4835) - Fix view for broken token icons
- [#4830](https://github.com/blockscout/blockscout/pull/4830) - Speed up txs per day chart data collection
- [#4818](https://github.com/blockscout/blockscout/pull/4818) - Fix for extract_omni_bridged_token_metadata_wrapper method
- [#4812](https://github.com/blockscout/blockscout/pull/4812), [#4815](https://github.com/blockscout/blockscout/pull/4815) - Check if exists custom_cap property of extended token object before access it
- [#4810](https://github.com/blockscout/blockscout/pull/4810) - Show `nil` block.size as `N/A bytes`
- [#4806](https://github.com/blockscout/blockscout/pull/4806) - Get token type for token balance update if it is empty
- [#4802](https://github.com/blockscout/blockscout/pull/4802) - Fix floating tooltip on the main page
- [#4801](https://github.com/blockscout/blockscout/pull/4801) - Added clauses and tests for get_total_staked_and_ordered/1
- [#4798](https://github.com/blockscout/blockscout/pull/4798) - Token instance View contract icon Safari fix
- [#4796](https://github.com/blockscout/blockscout/pull/4796) - Fix nil.timestamp issue
- [#4764](https://github.com/blockscout/blockscout/pull/4764) - Add cleaning of substrings of `require` messages from parsed constructor arguments
- [#4778](https://github.com/blockscout/blockscout/pull/4778) - Migrate :optimization_runs field type: `int4 -> int8` in `smart_contracts` table
- [#4768](https://github.com/blockscout/blockscout/pull/4768) - Block Details page: handle zero division
- [#4751](https://github.com/blockscout/blockscout/pull/4751) - Change text and link for `trade STAKE` button
- [#4746](https://github.com/blockscout/blockscout/pull/4746) - Fix comparison of decimal value
- [#4711](https://github.com/blockscout/blockscout/pull/4711) - Add trimming to the contract functions inputs
- [#4729](https://github.com/blockscout/blockscout/pull/4729) - Fix bugs with fees in cases of txs with `gas price = 0`
- [#4725](https://github.com/blockscout/blockscout/pull/4725) - Fix hardcoded coin name on transaction's and block's page
- [#4724](https://github.com/blockscout/blockscout/pull/4724), [#4842](https://github.com/blockscout/blockscout/pull/4841) - Sanitizer of "empty" blocks
- [#4717](https://github.com/blockscout/blockscout/pull/4717) - Contract verification fix: check only success creation tx
- [#4713](https://github.com/blockscout/blockscout/pull/4713) - Search input field: sanitize input
- [#4703](https://github.com/blockscout/blockscout/pull/4703) - Block Details page: Fix pagination on the Transactions tab
- [#4686](https://github.com/blockscout/blockscout/pull/4686) - Block page: check gas limit value before division
- [#4678](https://github.com/blockscout/blockscout/pull/4678) - Internal transactions indexer: fix issue of some pending transactions never become confirmed
- [#4668](https://github.com/blockscout/blockscout/pull/4668) - Fix css for dark theme
- [#4654](https://github.com/blockscout/blockscout/pull/4654) - AddressView: Change `@burn_address` to string `0x0000000000000000000000000000000000000000`
- [#4626](https://github.com/blockscout/blockscout/pull/4626) - Refine view of popup for reverted tx
- [#4640](https://github.com/blockscout/blockscout/pull/4640) - Token page: fixes in mobile view
- [#4612](https://github.com/blockscout/blockscout/pull/4612) - Hide error selector in the contract's functions list
- [#4615](https://github.com/blockscout/blockscout/pull/4615) - Fix broken style for `View more transfers` button
- [#4592](https://github.com/blockscout/blockscout/pull/4592) - Add `type` field for `receive` and `fallback` entities of a Smart Contract
- [#4601](https://github.com/blockscout/blockscout/pull/4601) - Fix endless Fetching tokens... message on empty addresses
- [#4591](https://github.com/blockscout/blockscout/pull/4591) - Add step and min value for txValue input field
- [#4589](https://github.com/blockscout/blockscout/pull/4589) - Fix solid outputs on contract read page
- [#4586](https://github.com/blockscout/blockscout/pull/4586) - Fix floating tooltips on the token transfer family blocks
- [#4587](https://github.com/blockscout/blockscout/pull/4587) - Enable navbar menu on Search results page
- [#4582](https://github.com/blockscout/blockscout/pull/4582) - Fix NaN input on write contract page

### Chore

- [#4876](https://github.com/blockscout/blockscout/pull/4876) - Add missing columns updates when INSERT ... ON CONFLICT DO UPDATE ... happens
- [#4872](https://github.com/blockscout/blockscout/pull/4872) - Set explicit ascending order by hash in acquire transactions query of internal transactions import
- [#4871](https://github.com/blockscout/blockscout/pull/4871) - Remove cumulative gas used update duplicate
- [#4860](https://github.com/blockscout/blockscout/pull/4860) - Node 16 support
- [#4828](https://github.com/blockscout/blockscout/pull/4828) - Logging for txs/day chart
- [#4823](https://github.com/blockscout/blockscout/pull/4823) - Various error handlers with unresponsive JSON RPC endpoint
- [#4821](https://github.com/blockscout/blockscout/pull/4821) - Block Details page: Remove crossing at the Burnt Fee line
- [#4819](https://github.com/blockscout/blockscout/pull/4819) - Add config for GasUsage Cache
- [#4781](https://github.com/blockscout/blockscout/pull/4781) - PGAnalyze index suggestions
- [#4735](https://github.com/blockscout/blockscout/pull/4735) - Code clean up: Remove clauses for outdated ganache bugs
- [#4726](https://github.com/blockscout/blockscout/pull/4726) - Update chart.js
- [#4707](https://github.com/blockscout/blockscout/pull/4707) - Top navigation: Move Accounts tab to Tokens
- [#4704](https://github.com/blockscout/blockscout/pull/4704) - Update to Erlang/OTP 24
- [#4682](https://github.com/blockscout/blockscout/pull/4682) - Update all possible outdated mix dependencies
- [#4663](https://github.com/blockscout/blockscout/pull/4663) - Migrate to Elixir 1.12.x
- [#4661](https://github.com/blockscout/blockscout/pull/4661) - Update NPM packages to resolve vulnerabilities
- [#4649](https://github.com/blockscout/blockscout/pull/4649) - 1559 Transaction Page: Convert Burnt Fee to ether and add price in USD
- [#4646](https://github.com/blockscout/blockscout/pull/4646) - Transaction page: Rename burned to burnt
- [#4611](https://github.com/blockscout/blockscout/pull/4611) - Ability to hide miner in block views

## 3.7.3-beta

### Features

- [#4569](https://github.com/blockscout/blockscout/pull/4569) - Smart-Contract: remove comment with the submission date
- [#4568](https://github.com/blockscout/blockscout/pull/4568) - TX page: Token transfer and minting section improvements
- [#4540](https://github.com/blockscout/blockscout/pull/4540) - Align copy buttons for `Block Details` and `Transaction Details` pages
- [#4528](https://github.com/blockscout/blockscout/pull/4528) - Block Details page: rework view
- [#4531](https://github.com/blockscout/blockscout/pull/4531) - Add Arbitrum support
- [#4524](https://github.com/blockscout/blockscout/pull/4524) - Add index position of transaction in the block
- [#4489](https://github.com/blockscout/blockscout/pull/4489) - Search results page
- [#4475](https://github.com/blockscout/blockscout/pull/4475) - Tx page facelifting
- [#4452](https://github.com/blockscout/blockscout/pull/4452) - Add names for smart-contract's function response

### Fixes

- [#4553](https://github.com/blockscout/blockscout/pull/4553) - Indexer performance update: skip genesis block in requesting of trace_block API endpoint
- [#4544](https://github.com/blockscout/blockscout/pull/4544) - Indexer performance update: Add skip_metadata flag for token if indexer failed to get any of [name, symbol, decimals, totalSupply]
- [#4542](https://github.com/blockscout/blockscout/pull/4542) - Indexer performance update: Deduplicate tokens in the indexer token transfers transformer
- [#4535](https://github.com/blockscout/blockscout/pull/4535) - Indexer performance update:: Eliminate multiple updates of the same token while parsing mint/burn token transfers batch
- [#4527](https://github.com/blockscout/blockscout/pull/4527) - Indexer performance update: refactor coin balance daily fetcher
- [#4525](https://github.com/blockscout/blockscout/pull/4525) - Uncataloged token transfers query performance improvement
- [#4513](https://github.com/blockscout/blockscout/pull/4513) - Fix installation with custom default path: add NETWORK_PATH variable to the current_path
- [#4500](https://github.com/blockscout/blockscout/pull/4500) - `/tokens/{addressHash}/instance/{id}/token-transfers`: fix incorrect next page url
- [#4493](https://github.com/blockscout/blockscout/pull/4493) - Contract's code page: handle null contracts_creation_transaction
- [#4488](https://github.com/blockscout/blockscout/pull/4488) - Tx page: handle empty to_address
- [#4483](https://github.com/blockscout/blockscout/pull/4483) - Fix copy-paste typo in `token_transfers_counter.ex`
- [#4473](https://github.com/blockscout/blockscout/pull/4473), [#4481](https://github.com/blockscout/blockscout/pull/4481) - Search autocomplete: fix for address/block/tx hash
- [#4472](https://github.com/blockscout/blockscout/pull/4472) - Search autocomplete: fix Cannot read property toLowerCase of undefined
- [#4456](https://github.com/blockscout/blockscout/pull/4456) - URL encoding for NFT media files URLs
- [#4453](https://github.com/blockscout/blockscout/pull/4453) - Unescape characters for string output type in the contract response
- [#4401](https://github.com/blockscout/blockscout/pull/4401) - Fix displaying of token holders with the same amount

### Chore

- [#4550](https://github.com/blockscout/blockscout/pull/4550) - Update con_cache package to 1.0
- [#4523](https://github.com/blockscout/blockscout/pull/4523) - Change order of transactions in block's view
- [#4521](https://github.com/blockscout/blockscout/pull/4521) - Rewrite transaction page tooltips
- [#4516](https://github.com/blockscout/blockscout/pull/4516) - Add DB migrations step into Docker start script
- [#4497](https://github.com/blockscout/blockscout/pull/4497) - Handle error in fetch_validators_list method
- [#4444](https://github.com/blockscout/blockscout/pull/4444) - Main page performance cumulative update
- [#4439](https://github.com/blockscout/blockscout/pull/4439), - [#4465](https://github.com/blockscout/blockscout/pull/4465) - Fix revert response in contract's output

## 3.7.2-beta

### Features

- [#4424](https://github.com/blockscout/blockscout/pull/4424) - Display search results categories
- [#4423](https://github.com/blockscout/blockscout/pull/4423) - Add creation time of contract in the results of the search
- [#4391](https://github.com/blockscout/blockscout/pull/4391) - Add batched transactions on the `address/{addressHash}/transactions` page
- [#4353](https://github.com/blockscout/blockscout/pull/4353) - Added live-reload on the token holders page

### Fixes

- [#4437](https://github.com/blockscout/blockscout/pull/4437) - Fix `PendingTransactionsSanitizer` for non-consensus blocks
- [#4430](https://github.com/blockscout/blockscout/pull/4430) - Fix current token balance on-demand fetcher
- [#4429](https://github.com/blockscout/blockscout/pull/4429), [#4431](https://github.com/blockscout/blockscout/pull/4431) - Fix 500 response on `/tokens/{addressHash}/token-holders?type=JSON` when total supply is zero
- [#4419](https://github.com/blockscout/blockscout/pull/4419) - Order contracts in the search by inserted_at in descending order
- [#4418](https://github.com/blockscout/blockscout/pull/4418) - Fix empty search results for the full-word search criteria
- [#4406](https://github.com/blockscout/blockscout/pull/4406) - Fix internal server error on the validator's txs page
- [#4360](https://github.com/blockscout/blockscout/pull/4360) - Fix false-pending transactions in reorg blocks
- [#4388](https://github.com/blockscout/blockscout/pull/4388) - Fix internal server error on contract page for instances without sourcify envs
- [#4385](https://github.com/blockscout/blockscout/pull/4385) - Fix html template for transaction's input; Add copy text for tuples

### Chore

- [#4400](https://github.com/blockscout/blockscout/pull/4400) - Add "Token ID" label onto `tokens/.../instance/.../token-transfers` page
- [#4398](https://github.com/blockscout/blockscout/pull/4398) - Speed up the transactions loading on the front-end
- [#4384](https://github.com/blockscout/blockscout/pull/4384) - Fix Elixir version in `.tool-versions`
- [#4382](https://github.com/blockscout/blockscout/pull/4382) - Replace awesomplete with autocomplete.js
- [#4371](https://github.com/blockscout/blockscout/pull/4371) - Place search outside of burger in mobile view
- [#4355](https://github.com/blockscout/blockscout/pull/4355) - Do not redirect to 404 page with empty string in the search field

## 3.7.1-beta

### Features

- [#4331](https://github.com/blockscout/blockscout/pull/4331) - Added support for partially verified contracts via [Sourcify](https://sourcify.dev)
- [#4323](https://github.com/blockscout/blockscout/pull/4323) - Renamed Contract Byte Code, add Contract Creation Code on contract's page
- [#4312](https://github.com/blockscout/blockscout/pull/4312) - Display pending transactions on address page
- [#4299](https://github.com/blockscout/blockscout/pull/4299) - Added [Sourcify](https://sourcify.dev) verification API endpoint
- [#4267](https://github.com/blockscout/blockscout/pull/4267) - Extend verification through [Sourcify](https://sourcify.dev) smart-contract verification: fetch smart contract metadata from Sourcify repo if it has been already verified there
- [#4241](https://github.com/blockscout/blockscout/pull/4241) - Reload transactions on the main page without reloading of the whole page
- [#4218](https://github.com/blockscout/blockscout/pull/4218) - Hide long arrays in smart-contracts
- [#4205](https://github.com/blockscout/blockscout/pull/4205) - Total transactions fees per day API endpoint
- [#4158](https://github.com/blockscout/blockscout/pull/4158) - Calculate total fee per day
- [#4067](https://github.com/blockscout/blockscout/pull/4067) - Display LP tokens USD value and custom metadata in tokens dropdown at address page

### Fixes

- [#4351](https://github.com/blockscout/blockscout/pull/4351) - Support effectiveGasPrice property in tx receipt (Geth specific)
- [#4346](https://github.com/blockscout/blockscout/pull/4346) - Fix internal server error on raw-trace transaction page
- [#4345](https://github.com/blockscout/blockscout/pull/4345) - Fix bug on validator's address transactions page(Support effectiveGasPrice property in receipt (geth specific))
- [#4342](https://github.com/blockscout/blockscout/pull/4342) - Remove dropped/replaced txs from address transactions page
- [#4320](https://github.com/blockscout/blockscout/pull/4320) - Fix absence of imported smart-contracts' source code in `getsourcecode` API method
- [#4274](https://github.com/blockscout/blockscout/pull/4302) - Fix search token-autocomplete
- [#4316](https://github.com/blockscout/blockscout/pull/4316) - Fix `/decompiled-contracts` bug
- [#4310](https://github.com/blockscout/blockscout/pull/4310) - Fix logo URL redirection, set font-family defaults for chart.js
- [#4308](https://github.com/blockscout/blockscout/pull/4308) - Fix internal server error on contract verification options page
- [#4307](https://github.com/blockscout/blockscout/pull/4307) - Fix for composing IPFS URLs for NFTs images
- [#4306](https://github.com/blockscout/blockscout/pull/4306) - Check token instance images MIME types
- [#4295](https://github.com/blockscout/blockscout/pull/4295) - Mobile view fix: transaction tile tx hash overflow
- [#4294](https://github.com/blockscout/blockscout/pull/4294) - User wont be able to open verification pages for verified smart-contract
- [#4240](https://github.com/blockscout/blockscout/pull/4240) - `[]` is accepted in write contract page
- [#4236](https://github.com/blockscout/blockscout/pull/4236), [#4242](https://github.com/blockscout/blockscout/pull/4242) - Fix typo, constructor instead of constructor
- [#4167](https://github.com/blockscout/blockscout/pull/4167) - Deduplicate block numbers in acquire_blocks function
- [#4149](https://github.com/blockscout/blockscout/pull/4149) - Exclude smart_contract_additional_sources from JSON encoding in address schema
- [#4137](https://github.com/blockscout/blockscout/pull/4137) - Get token balance query improvement
- [#4129](https://github.com/blockscout/blockscout/pull/4129) - Speedup procedure of finding missing block numbers for catchup fetcher
- [#4038](https://github.com/blockscout/blockscout/pull/4038) - Add clause for abi_decode_address_output/1 when is_nil(address)
- [#3989](https://github.com/blockscout/blockscout/pull/3989), [4061](https://github.com/blockscout/blockscout/pull/4061) - Fixed bug that sometimes lead to incorrect ordering of token transfers
- [#3946](https://github.com/blockscout/blockscout/pull/3946) - Get NFT metadata from URIs with status_code 301
- [#3888](https://github.com/blockscout/blockscout/pull/3888) - EIP-1967 contract proxy pattern detection fix

### Chore

- [#4315](https://github.com/blockscout/blockscout/pull/4315) - Replace node_modules/ with ~ in app.scss
- [#4314](https://github.com/blockscout/blockscout/pull/4314) - Set infinite timeout for fetch_min_missing_block_cache method DB query
- [#4300](https://github.com/blockscout/blockscout/pull/4300) - Remove clear_build.sh script
- [#4268](https://github.com/blockscout/blockscout/pull/4268) - Migration to Chart.js 3.0
- [#4253](https://github.com/blockscout/blockscout/pull/4253) - Elixir 1.11.4, npm audit fix
- [#4231](https://github.com/blockscout/blockscout/pull/4231) - Transactions stats: get min/max blocks in one query
- [#4157](https://github.com/blockscout/blockscout/pull/4157) - Fix internal docs generation
- [#4127](https://github.com/blockscout/blockscout/pull/4127) - Update ex_keccak package
- [#4063](https://github.com/blockscout/blockscout/pull/4063) - Do not display 4bytes signature in the tx tile for contract creation
- [#3934](https://github.com/blockscout/blockscout/pull/3934) - Update nimble_csv package
- [#3902](https://github.com/blockscout/blockscout/pull/3902) - Increase number of left symbols in short address view
- [#3894](https://github.com/blockscout/blockscout/pull/3894) - Refactoring: replace inline style display: none with d-none class
- [#3893](https://github.com/blockscout/blockscout/pull/3893) - Add left/right paddings in tx tile
- [#3870](https://github.com/blockscout/blockscout/pull/3870) - Manage token balance on-demand fetcher threshold via env var

## 3.7.0-beta

### Features

- [#3858](https://github.com/blockscout/blockscout/pull/3858) - Integration with Sourcify
- [#3834](https://github.com/blockscout/blockscout/pull/3834) - Method name in tx tile
- [#3792](https://github.com/blockscout/blockscout/pull/3792) - Cancel pending transaction
- [#3786](https://github.com/blockscout/blockscout/pull/3786) - Read contract: enable methods with StateMutability: pure
- [#3758](https://github.com/blockscout/blockscout/pull/3758) - Add pool metadata display/change to Staking DApp
- [#3750](https://github.com/blockscout/blockscout/pull/3750) - getblocknobytime block module API endpoint

### Fixes

- [#3835](https://github.com/blockscout/blockscout/pull/3835) - Fix getTokenHolders API endpoint pagination
- [#3787](https://github.com/blockscout/blockscout/pull/3787) - Improve tokens list elements display
- [#3785](https://github.com/blockscout/blockscout/pull/3785) - Fix for write contract functionality: false and 0 boolean inputs are parsed as true
- [#3783](https://github.com/blockscout/blockscout/pull/3783) - Fix number of block confirmations
- [#3773](https://github.com/blockscout/blockscout/pull/3773) - Inventory pagination query performance improvement
- [#3767](https://github.com/blockscout/blockscout/pull/3767) - Decoded contract method input tuple reader fix
- [#3748](https://github.com/blockscout/blockscout/pull/3748) - Skip null topics in eth_getLogs API endpoint

### Chore

- [#3831](https://github.com/blockscout/blockscout/pull/3831) - Process type field in eth_getTransactionReceipt response
- [#3802](https://github.com/blockscout/blockscout/pull/3802) - Extend Become a Candidate popup in Staking DApp
- [#3801](https://github.com/blockscout/blockscout/pull/3801) - Poison package update
- [#3799](https://github.com/blockscout/blockscout/pull/3799) - Update credo, dialyxir mix packages
- [#3789](https://github.com/blockscout/blockscout/pull/3789) - Update repo organization
- [#3788](https://github.com/blockscout/blockscout/pull/3788) - Update fontawesome NPM package

## 3.6.0-beta

### Features

- [#3743](https://github.com/blockscout/blockscout/pull/3743) - Minimal proxy pattern support (EIP-1167)
- [#3722](https://github.com/blockscout/blockscout/pull/3722) - Allow double quotes for (u)int arrays inputs during contract interaction
- [#3694](https://github.com/blockscout/blockscout/pull/3694) - LP tokens total liquidity
- [#3676](https://github.com/blockscout/blockscout/pull/3676) - Bridged tokens TLV in USD
- [#3674](https://github.com/blockscout/blockscout/pull/3674) - Display Sushiswap pools data
- [#3637](https://github.com/blockscout/blockscout/pull/3637) - getsourcecode API endpoint: show data for unverified contract from verified contract with the same bytecode
- [#3631](https://github.com/blockscout/blockscout/pull/3631) - Tokens search
- [#3631](https://github.com/blockscout/blockscout/pull/3631) - BSC OMNI bridge support
- [#3603](https://github.com/blockscout/blockscout/pull/3603) - Display method output parameter name at contract read page
- [#3597](https://github.com/blockscout/blockscout/pull/3597) - Show APY for delegators in Staking DApp
- [#3584](https://github.com/blockscout/blockscout/pull/3584) - Token holders API endpoint
- [#3564](https://github.com/blockscout/blockscout/pull/3564) - Staking welcome message

### Fixes

- [#3742](https://github.com/blockscout/blockscout/pull/3742) - Fix Sushiswap LP tokens custom metadata fetcher: bytes(n) symbol and name support
- [#3741](https://github.com/blockscout/blockscout/pull/3741) - Contract reader fix when there are multiple input params including an array type
- [#3735](https://github.com/blockscout/blockscout/pull/3735) - Token balance on demand fetcher memory leak fix
- [#3732](https://github.com/blockscout/blockscout/pull/3732) - POSDAO: fix snapshotting and remove temporary code
- [#3731](https://github.com/blockscout/blockscout/pull/3731) - Handle bad gateway at pending transactions fetcher
- [#3730](https://github.com/blockscout/blockscout/pull/3730) - Set default period for average block time counter refresh interval
- [#3729](https://github.com/blockscout/blockscout/pull/3729) - Token on-demand balance fetcher: handle nil balance
- [#3728](https://github.com/blockscout/blockscout/pull/3728) - Coinprice api endpoint: handle nil rates
- [#3723](https://github.com/blockscout/blockscout/pull/3723) - Fix losing digits at value conversion back from WEI
- [#3715](https://github.com/blockscout/blockscout/pull/3715) - Pending transactions sanitizer process
- [#3710](https://github.com/blockscout/blockscout/pull/3710) - Missing @destination in bridged-tokens template
- [#3707](https://github.com/blockscout/blockscout/pull/3707) - Fetch bridged token price by address of foreign token, not by symbol
- [#3686](https://github.com/blockscout/blockscout/pull/3686) - BSC bridged tokens detection fix
- [#3683](https://github.com/blockscout/blockscout/pull/3683) - Token instance image IPFS link display fix
- [#3655](https://github.com/blockscout/blockscout/pull/3655) - Handle absence of readAll function in some old/legacy browsers
- [#3634](https://github.com/blockscout/blockscout/pull/3634) - Fix transaction decoding view: support tuple types
- [#3623](https://github.com/blockscout/blockscout/pull/3623) - Ignore unrecognized messages in bridge counter processes
- [#3622](https://github.com/blockscout/blockscout/pull/3622) - Contract reader: fix int type output Ignore unrecognized messages in bridge counter processes
- [#3621](https://github.com/blockscout/blockscout/pull/3621) - Contract reader: :binary input/output fix
- [#3620](https://github.com/blockscout/blockscout/pull/3620) - Ignore unfamiliar messages by Explorer.Staking.ContractState module
- [#3611](https://github.com/blockscout/blockscout/pull/3611) - Fix logo size
- [#3600](https://github.com/blockscout/blockscout/pull/3600) - Prevent update validator metadata with empty name from contract
- [#3592](https://github.com/blockscout/blockscout/pull/3592), [#3601](https://github.com/blockscout/blockscout/pull/3601), [#3607](https://github.com/blockscout/blockscout/pull/3607) - Contract interaction: fix nested tuples in the output view, add formatting
- [#3583](https://github.com/blockscout/blockscout/pull/3583) - Reduce RPC requests and DB changes by Staking DApp
- [#3577](https://github.com/blockscout/blockscout/pull/3577) - Eliminate GraphiQL page XSS attack

### Chore

- [#3745](https://github.com/blockscout/blockscout/pull/3745) - Refactor and optimize Staking DApp
- [#3744](https://github.com/blockscout/blockscout/pull/3744) - Update Mix packages: timex, hackney, tzdata certifi
- [#3736](https://github.com/blockscout/blockscout/pull/3736), [#3739](https://github.com/blockscout/blockscout/pull/3739) - Contract writer: Fix sending a transaction with tuple input type
- [#3719](https://github.com/blockscout/blockscout/pull/3719) - Rename ethprice API endpoint
- [#3717](https://github.com/blockscout/blockscout/pull/3717) - Update alpine-elixir-phoenix 1.11.3
- [#3714](https://github.com/blockscout/blockscout/pull/3714) - Application announcements management: whole explorer, staking dapp
- [#3712](https://github.com/blockscout/blockscout/pull/3712) - POSDAO refactoring: use pool ID instead of staking address
- [#3709](https://github.com/blockscout/blockscout/pull/3709) - Fix 413 Request Entity Too Large returned from single request batch
- [#3708](https://github.com/blockscout/blockscout/pull/3708) - NPM 6 -> 7
- [#3701](https://github.com/blockscout/blockscout/pull/3701) - Increase LP tokens calc process re-check interval
- [#3700](https://github.com/blockscout/blockscout/pull/3700) - Update tool versions
- [#3697](https://github.com/blockscout/blockscout/pull/3697) - Update hackney dependency
- [#3696](https://github.com/blockscout/blockscout/pull/3696) - Table loader fix
- [#3688](https://github.com/blockscout/blockscout/pull/3688) - Reorganize staking buttons
- [#3687](https://github.com/blockscout/blockscout/pull/3687) - Miscellaneous minor fixes
- [#3667](https://github.com/blockscout/blockscout/pull/3667) - Store bridged token price in the DB
- [#3662](https://github.com/blockscout/blockscout/pull/3662) - Order bridged tokens in descending order by tokens holder for Omni bridge cap calculation
- [#3659](https://github.com/blockscout/blockscout/pull/3659) - Staking Dapp new buttons: swap, bridge
- [#3645](https://github.com/blockscout/blockscout/pull/3645) - Change Twitter handle
- [#3644](https://github.com/blockscout/blockscout/pull/3644) - Correct exchange rate for SURF.finance token
- [#3618](https://github.com/blockscout/blockscout/pull/3618) - Contracts verification up to 10 libraries
- [#3616](https://github.com/blockscout/blockscout/pull/3616) - POSDAO refactoring: use zero address instead of staker address for certain cases
- [#3612](https://github.com/blockscout/blockscout/pull/3612) - POSDAO refactoring: use 'getDelegatorPools' getter instead of 'getStakerPools' in Staking DApp
- [#3585](https://github.com/blockscout/blockscout/pull/3585) - Add autoswitching from eth_subscribe to eth_blockNumber in Staking DApp
- [#3574](https://github.com/blockscout/blockscout/pull/3574) - Correct UNI token price
- [#3569](https://github.com/blockscout/blockscout/pull/3569) - Allow re-define cache period vars at runtime
- [#3567](https://github.com/blockscout/blockscout/pull/3567) - Force to show filter at the page where filtered items list is empty
- [#3565](https://github.com/blockscout/blockscout/pull/3565) - Staking dapp: unhealthy state alert message

## 3.5.1-beta

### Features

- [#3558](https://github.com/blockscout/blockscout/pull/3558) - Focus to search field with a forward slash key
- [#3541](https://github.com/blockscout/blockscout/pull/3541) - Staking dapp stats: total number of delegators, total staked amount
- [#3540](https://github.com/blockscout/blockscout/pull/3540) - Apply DarkForest custom theme to NFT instances

### Fixes

- [#3551](https://github.com/blockscout/blockscout/pull/3551) - Fix contract's method's output of tuple type

### Chore

- [#3557](https://github.com/blockscout/blockscout/pull/3557) - Single Staking menu
- [#3540](https://github.com/blockscout/blockscout/pull/3540), [#3545](https://github.com/blockscout/blockscout/pull/3545) - Support different versions of DarkForest (0.4 - 0.5)

## 3.5.0-beta

### Features

- [#3536](https://github.com/blockscout/blockscout/pull/3536) - Revert reason in the result of contract's method call
- [#3532](https://github.com/blockscout/blockscout/pull/3532) - Contract interaction: an easy setting of precision for integer input
- [#3531](https://github.com/blockscout/blockscout/pull/3531) - Allow double quotes in input data of contract methods
- [#3515](https://github.com/blockscout/blockscout/pull/3515) - CRC total balance
- [#3513](https://github.com/blockscout/blockscout/pull/3513) - Allow square brackets for an array input data in contracts interaction
- [#3480](https://github.com/blockscout/blockscout/pull/3480) - Add support of Autonity client
- [#3470](https://github.com/blockscout/blockscout/pull/3470) - Display sum of tokens' USD value at tokens holder's address page
- [#3462](https://github.com/blockscout/blockscout/pull/3462) - Display price for bridged tokens

### Fixes

- [#3535](https://github.com/blockscout/blockscout/pull/3535) - Improve speed of tokens dropdown loading at owner address page
- [#3530](https://github.com/blockscout/blockscout/pull/3530) - Allow trailing/leading whitespaces for inputs for contract read methods
- [#3526](https://github.com/blockscout/blockscout/pull/3526) - Order staking pools
- [#3525](https://github.com/blockscout/blockscout/pull/3525), [#3533](https://github.com/blockscout/blockscout/pull/3533) - Address token balance on demand fetcher
- [#3514](https://github.com/blockscout/blockscout/pull/3514) - Read contract: fix internal server error
- [#3513](https://github.com/blockscout/blockscout/pull/3513) - Fix input data processing for method call (array type of data)
- [#3509](https://github.com/blockscout/blockscout/pull/3509) - Fix QR code tooltip appearance in mobile view
- [#3507](https://github.com/blockscout/blockscout/pull/3507), [#3510](https://github.com/blockscout/blockscout/pull/3510) - Fix left margin of balance card in mobile view
- [#3506](https://github.com/blockscout/blockscout/pull/3506) - Fix token transfer's tile styles: prevent overlapping of long names
- [#3505](https://github.com/blockscout/blockscout/pull/3505) - Fix Staking DApp first loading
- [#3433](https://github.com/blockscout/blockscout/pull/3433) - Token balances and rewards tables deadlocks elimination
- [#3494](https://github.com/blockscout/blockscout/pull/3494), [#3497](https://github.com/blockscout/blockscout/pull/3497), [#3504](https://github.com/blockscout/blockscout/pull/3504), [#3517](https://github.com/blockscout/blockscout/pull/3517) - Contracts interaction: fix method call with array[] inputs
- [#3494](https://github.com/blockscout/blockscout/pull/3494), [#3495](https://github.com/blockscout/blockscout/pull/3495) - Contracts interaction: fix tuple output display
- [#3479](https://github.com/blockscout/blockscout/pull/3479) - Fix working with big numbers in Staking DApp
- [#3477](https://github.com/blockscout/blockscout/pull/3477) - Contracts interaction: fix broken call of GnosisProxy contract methods with parameters
- [#3477](https://github.com/blockscout/blockscout/pull/3477) - Contracts interaction: fix broken call of fallback function
- [#3476](https://github.com/blockscout/blockscout/pull/3476) - Fix contract verification of precompiled contracts
- [#3467](https://github.com/blockscout/blockscout/pull/3467) - Fix Firefox styles
- [#3464](https://github.com/blockscout/blockscout/pull/3464) - Fix display of token transfers list at token page (fix unique identifier of a tile)

- [#3457](https://github.com/blockscout/blockscout/pull/3457) - Fix endless block invalidation issue
- [#3457](https://github.com/blockscout/blockscout/pull/3457) - Fix doubled total transferred/minted/burnt tokens on transaction's page if block has reorg
- [#3457](https://github.com/blockscout/blockscout/pull/3457) - Fix doubled token transfer on block's page if block has reorg

### Chore

- [#3500](https://github.com/blockscout/blockscout/pull/3500) - Update solc version in explorer folder
- [#3498](https://github.com/blockscout/blockscout/pull/3498) - Make Staking DApp work with transferAndCall function
- [#3496](https://github.com/blockscout/blockscout/pull/3496) - Rollback websocket_client module to 1.3.0
- [#3489](https://github.com/blockscout/blockscout/pull/3489) - Migrate to Webpack@5
- [#3487](https://github.com/blockscout/blockscout/pull/3487) - Docker setup update to be compatible with Erlang OTP 23
- [#3484](https://github.com/blockscout/blockscout/pull/3484) - Elixir upgrade to 11.2
- [#3483](https://github.com/blockscout/blockscout/pull/3483) - Update outdated dependencies
- [#3483](https://github.com/blockscout/blockscout/pull/3483) - Migrate to Erlang/OTP 23
- [#3468](https://github.com/blockscout/blockscout/pull/3468) - Do not check supported networks on application loading page
- [#3467](https://github.com/blockscout/blockscout/pull/3467) - NodeJS engine upgrade up to 14
- [#3460](https://github.com/blockscout/blockscout/pull/3460) - Update Staking DApp scripts due to MetaMask breaking changes

## 3.4.0-beta

### Features

- [#3442](https://github.com/blockscout/blockscout/pull/3442) - Constructor arguments autodetection in API verify endpoint
- [#3435](https://github.com/blockscout/blockscout/pull/3435) - Token transfers counter cache
- [#3420](https://github.com/blockscout/blockscout/pull/3420) - Enable read/write proxy tabs for Gnosis safe proxy contract
- [#3411](https://github.com/blockscout/blockscout/pull/3411) - Circles UBI theme
- [#3406](https://github.com/blockscout/blockscout/pull/3406), [#3409](https://github.com/blockscout/blockscout/pull/3409) - Adding mp4 files support for NFTs
- [#3398](https://github.com/blockscout/blockscout/pull/3398) - Collect and display gas usage per day at the main page
- [#3385](https://github.com/blockscout/blockscout/pull/3385), [#3397](https://github.com/blockscout/blockscout/pull/3397) - Total gas usage at the main page
- [#3384](https://github.com/blockscout/blockscout/pull/3384), [#3386](https://github.com/blockscout/blockscout/pull/3386) - Address total gas usage
- [#3377](https://github.com/blockscout/blockscout/pull/3377) - Add links to contract libraries
- [#2292](https://github.com/blockscout/blockscout/pull/2292), [#3356](https://github.com/blockscout/blockscout/pull/3356), [#3359](https://github.com/blockscout/blockscout/pull/3359), [#3360](https://github.com/blockscout/blockscout/pull/3360), [#3365](https://github.com/blockscout/blockscout/pull/3365) - Add Web UI for POSDAO Staking DApp
- [#3354](https://github.com/blockscout/blockscout/pull/3354) - Tx hash in EOA coin balance history
- [#3333](https://github.com/blockscout/blockscout/pull/3333), [#3337](https://github.com/blockscout/blockscout/pull/3337), [#3393](https://github.com/blockscout/blockscout/pull/3393) - Dark forest contract custom theme
- [#3330](https://github.com/blockscout/blockscout/pull/3330) - Caching of address transactions counter, remove query 10_000 rows limit

### Fixes

- [#3449](https://github.com/blockscout/blockscout/pull/3449) - Correct avg time calculation
- [#3443](https://github.com/blockscout/blockscout/pull/3443) - Improve blocks handling in Staking DApp
- [#3440](https://github.com/blockscout/blockscout/pull/3440) - Rewrite missing blocks range query
- [#3439](https://github.com/blockscout/blockscout/pull/3439) - Dark mode color fixes (search, charts)
- [#3437](https://github.com/blockscout/blockscout/pull/3437) - Fix Postgres Docker container
- [#3428](https://github.com/blockscout/blockscout/pull/3428) - Fix address tokens search
- [#3424](https://github.com/blockscout/blockscout/pull/3424) - Fix display of long NFT IDs
- [#3422](https://github.com/blockscout/blockscout/pull/3422) - Fix contract reader: tuple type
- [#3408](https://github.com/blockscout/blockscout/pull/3408) - Fix (total) difficulty display
- [#3401](https://github.com/blockscout/blockscout/pull/3401), [#3432](https://github.com/blockscout/blockscout/pull/3432) - Fix procedure of marking internal transactions as failed
- [#3400](https://github.com/blockscout/blockscout/pull/3400) - Add :last_block_number realtime chain event
- [#3399](https://github.com/blockscout/blockscout/pull/3399) - Fix Token transfers CSV export
- [#3396](https://github.com/blockscout/blockscout/pull/3396) - Handle exchange rates request throttled
- [#3382](https://github.com/blockscout/blockscout/pull/3382) - Check ets table exists for known tokens
- [#3376](https://github.com/blockscout/blockscout/pull/3376) - Fix contract nested inputs
- [#3375](https://github.com/blockscout/blockscout/pull/3375) - Prevent terminating of tokens/contracts process
- [#3374](https://github.com/blockscout/blockscout/pull/3374) - Fix find block timestamp query
- [#3373](https://github.com/blockscout/blockscout/pull/3373) - Fix horizontal scroll in Tokens table
- [#3370](https://github.com/blockscout/blockscout/pull/3370) - Improve contracts verification: refine constructor arguments extractor
- [#3368](https://github.com/blockscout/blockscout/pull/3368) - Fix Verify contract loading button width
- [#3357](https://github.com/blockscout/blockscout/pull/3357) - Fix token transfer realtime fetcher
- [#3353](https://github.com/blockscout/blockscout/pull/3353) - Fix xDai buttons hover color
- [#3352](https://github.com/blockscout/blockscout/pull/3352) - Fix dark body background
- [#3350](https://github.com/blockscout/blockscout/pull/3350) - Fix tokens list pagination
- [#3347](https://github.com/blockscout/blockscout/pull/3347) - Contract interaction: fix encoding of bytes output
- [#3346](https://github.com/blockscout/blockscout/pull/3346), [#3351](https://github.com/blockscout/blockscout/pull/3351) - Fix inventory tab pagination
- [#3344](https://github.com/blockscout/blockscout/pull/3344) - Fix logs search on address page
- [#3342](https://github.com/blockscout/blockscout/pull/3342) - Fix mobile styles for contract code tab
- [#3341](https://github.com/blockscout/blockscout/pull/3341) - Change Solc binary downloader path to official primary supported path
- [#3339](https://github.com/blockscout/blockscout/pull/3339) - Repair websocket subscription
- [#3329](https://github.com/blockscout/blockscout/pull/3329) - Fix pagination for bridged tokens list page
- [#3335](https://github.com/blockscout/blockscout/pull/3335) - MarketCap calculation: check that ETS tables exist before inserting new data or lookup from the table

### Chore

- [#5240](https://github.com/blockscout/blockscout/pull/5240) - Managing invalidation of address coin balance cache
- [#3450](https://github.com/blockscout/blockscout/pull/3450) - Replace window.web3 with window.ethereum
- [#3446](https://github.com/blockscout/blockscout/pull/3446), [#3448](https://github.com/blockscout/blockscout/pull/3448) - Set infinity timeout and increase cache invalidation period for counters
- [#3431](https://github.com/blockscout/blockscout/pull/3431) - Standardize token name definition, if name is empty
- [#3421](https://github.com/blockscout/blockscout/pull/3421) - Functions to enable GnosisSafe app link
- [#3414](https://github.com/blockscout/blockscout/pull/3414) - Manage lis of other explorers in the footer via env var
- [#3407](https://github.com/blockscout/blockscout/pull/3407) - Add EthereumJSONRPC.HTTP.HTTPoison.json_rpc function clause when URL is null
- [#3405](https://github.com/blockscout/blockscout/pull/3405) - N/A instead of 0 for market cap if it is not fetched
- [#3404](https://github.com/blockscout/blockscout/pull/3404) - DISABLE_KNOWN_TOKENS env var
- [#3403](https://github.com/blockscout/blockscout/pull/3403) - Refactor Coingecko interaction
- [#3394](https://github.com/blockscout/blockscout/pull/3394) - Actualize docker vars list
- [#3372](https://github.com/blockscout/blockscout/pull/3372), [#3380](https://github.com/blockscout/blockscout/pull/3380) - Improve all lists header container
- [#3371](https://github.com/blockscout/blockscout/pull/3371) - Eliminate dark background except Dark forest theme
- [#3366](https://github.com/blockscout/blockscout/pull/3366) - Stabilize tests execution in Github Actions CI
- [#3343](https://github.com/blockscout/blockscout/pull/3343) - Make (Bridged) Tokens' list page's header more compact

## 3.3.3-beta

### Features

- [#3320](https://github.com/blockscout/blockscout/pull/3320) - Bridged tokens from AMB extensions support
- [#3311](https://github.com/blockscout/blockscout/pull/3311) - List of addresses with restricted access option
- [#3293](https://github.com/blockscout/blockscout/pull/3293) - Composite market cap for xDai: TokenBridge + OmniBridge
- [#3282](https://github.com/blockscout/blockscout/pull/3282), [#3318](https://github.com/blockscout/blockscout/pull/3318) - Import bridged tokens custom metadata
- [#3281](https://github.com/blockscout/blockscout/pull/3281) - Write contract: display currently connected address
- [#3279](https://github.com/blockscout/blockscout/pull/3279) - NFT instance: link to the app
- [#3278](https://github.com/blockscout/blockscout/pull/3278) - Support of fetching of NFT metadata from IPFS
- [#3273](https://github.com/blockscout/blockscout/pull/3273) - Update token metadata at burn/mint events
- [#3268](https://github.com/blockscout/blockscout/pull/3268) - Token total supply on-demand fetcher
- [#3261](https://github.com/blockscout/blockscout/pull/3261) - Bridged tokens table

### Fixes

- [#3323](https://github.com/blockscout/blockscout/pull/3323) - Fix logs list API endpoint response
- [#3319](https://github.com/blockscout/blockscout/pull/3319) - Eliminate horizontal scroll
- [#3314](https://github.com/blockscout/blockscout/pull/3314) - Handle nil values from response of CoinGecko price API
- [#3313](https://github.com/blockscout/blockscout/pull/3313) - Fix xDai styles: invisible tokens on address
- [#3312](https://github.com/blockscout/blockscout/pull/3312) - Replace symbol for some tokens to be able to find price in CoinGecko for OmniBridge balance
- [#3307](https://github.com/blockscout/blockscout/pull/3307) - Replace "latest" compiler version with the actual one
- [#3303](https://github.com/blockscout/blockscout/pull/3303) - Address contract twins feature performance
- [#3295](https://github.com/blockscout/blockscout/pull/3295) - Token instance: check if external_url is not null before trimming
- [#3291](https://github.com/blockscout/blockscout/pull/3291) - Support unlimited number of external rewards in block
- [#3290](https://github.com/blockscout/blockscout/pull/3290) - Eliminate protocol Jason.Encoder not implemented for... error
- [#3284](https://github.com/blockscout/blockscout/pull/3284) - Fix fetch_coin_balance query: coin balance delta
- [#3276](https://github.com/blockscout/blockscout/pull/3276) - Bridged tokens status/metadata fetcher refactoring
- [#3264](https://github.com/blockscout/blockscout/pull/3264) - Fix encoding of address output if function input exists
- [#3259](https://github.com/blockscout/blockscout/pull/3259), [#3269](https://github.com/blockscout/blockscout/pull/3269) - Contract interaction: array input type parsing fix
- [#3257](https://github.com/blockscout/blockscout/pull/3257) - Contracts read/write: method_id instead function_name as a key
- [#3256](https://github.com/blockscout/blockscout/pull/3256) - Fix for invisible validator address at block page and wrong alert text color at xDai

### Chore

- [#3327](https://github.com/blockscout/blockscout/pull/3327) - Handle various indexer fetchers errors in setup with non-archive node
- [#3325](https://github.com/blockscout/blockscout/pull/3325) - Dark theme improvements
- [#3316](https://github.com/blockscout/blockscout/pull/3316), [#3317](https://github.com/blockscout/blockscout/pull/3317) - xDai smile logo
- [#3315](https://github.com/blockscout/blockscout/pull/3315) - Environment variable to disable Bridge market cap updater
- [#3308](https://github.com/blockscout/blockscout/pull/3308) - Fixate latest stable release of Elixir, Node, Postgres
- [#3297](https://github.com/blockscout/blockscout/pull/3297) - Actualize names of default chains
- [#3285](https://github.com/blockscout/blockscout/pull/3285) - Switch to RPC endpoint polling if ETHEREUM_JSONRPC_WS_URL is an empty string
- [#3274](https://github.com/blockscout/blockscout/pull/3274) - Replace underscore with hyphen in routes
- [#3260](https://github.com/blockscout/blockscout/pull/3260) - Update NPM dependencies to fix known vulnerabilities
- [#3258](https://github.com/blockscout/blockscout/pull/3258) - Token transfer: check that block exists before retrieving timestamp

## 3.3.2-beta

### Features

- [#3252](https://github.com/blockscout/blockscout/pull/3252) - Gas price at the main page
- [#3239](https://github.com/blockscout/blockscout/pull/3239) - Hide address page tabs if no items
- [#3236](https://github.com/blockscout/blockscout/pull/3236) - Easy verification of contracts which has verified twins (the same bytecode)
- [#3227](https://github.com/blockscout/blockscout/pull/3227) - Distinguishing of bridged tokens
- [#3224](https://github.com/blockscout/blockscout/pull/3224) - Top tokens page

### Fixes

- [#3249](https://github.com/blockscout/blockscout/pull/3249) - Fix incorrect ABI decoding of address in tuple output
- [#3237](https://github.com/blockscout/blockscout/pull/3237) - Refine contract method signature detection for read/write feature
- [#3235](https://github.com/blockscout/blockscout/pull/3235) - Fix coin supply api edpoint
- [#3233](https://github.com/blockscout/blockscout/pull/3233) - Fix for the contract verifiaction for solc 0.5 family with experimental features enabled
- [#3231](https://github.com/blockscout/blockscout/pull/3231) - Improve search: unlimited number of searching results
- [#3231](https://github.com/blockscout/blockscout/pull/3231) - Improve search: allow search with space
- [#3231](https://github.com/blockscout/blockscout/pull/3231) - Improve search: order by token holders in descending order and token/contract name is ascending order
- [#3226](https://github.com/blockscout/blockscout/pull/3226) - Fix notifier query for live update of token transfers
- [#3220](https://github.com/blockscout/blockscout/pull/3220) - Allow interaction with navbar menu at block-not-found page

### Chore

- [#3326](https://github.com/blockscout/blockscout/pull/3326) - Chart smooth lines
- [#3250](https://github.com/blockscout/blockscout/pull/3250) - Eliminate occurrences of obsolete env variable ETHEREUM_JSONRPC_JSON_RPC_TRANSPORT
- [#3240](https://github.com/blockscout/blockscout/pull/3240), [#3251](https://github.com/blockscout/blockscout/pull/3251) - various CSS imroving
- [f3a720](https://github.com/blockscout/blockscout/commit/2dd909c10a79b0bf4b7541a486be114152f3a720) - Make wobserver optional

## 3.3.1-beta

### Features

- [#3216](https://github.com/blockscout/blockscout/pull/3216) - Display new token transfers at token page and address page without refreshing the page
- [#3199](https://github.com/blockscout/blockscout/pull/3199) - Show compilation error at contract verification
- [#3193](https://github.com/blockscout/blockscout/pull/3193) - Raw trace copy button
- [#3184](https://github.com/blockscout/blockscout/pull/3184) - Apps navbar menu item
- [#3145](https://github.com/blockscout/blockscout/pull/3145) - Pending txs per address API endpoint

### Fixes

- [#3219](https://github.com/blockscout/blockscout/pull/3219) - Fix revert reason message detection
- [#3215](https://github.com/blockscout/blockscout/pull/3215) - Coveralls in CI through Github Actions
- [#3214](https://github.com/blockscout/blockscout/pull/3214) - Fix current token balances fetcher
- [#3143](https://github.com/blockscout/blockscout/pull/3143) - Fix "Connection lost..." error at address page
- [#3209](https://github.com/blockscout/blockscout/pull/3209) - GraphQL: fix internal server error at request of internal transactions at address
- [#3207](https://github.com/blockscout/blockscout/pull/3207) - Fix read contract bytes array type output
- [#3203](https://github.com/blockscout/blockscout/pull/3203) - Improve "get mined blocks" query performance
- [#3202](https://github.com/blockscout/blockscout/pull/3202) - Fix contracts verification with experimental features enabled
- [#3201](https://github.com/blockscout/blockscout/pull/3201) - Connect to Metamask button
- [#3192](https://github.com/blockscout/blockscout/pull/3192) - Dropdown menu doesn't open at "not found" page
- [#3190](https://github.com/blockscout/blockscout/pull/3190) - Contract log/method decoded view improvements: eliminate horizontal scroll, remove excess borders, whitespaces
- [#3185](https://github.com/blockscout/blockscout/pull/3185) - Transaction page: decoding logs from nested contracts calls
- [#3182](https://github.com/blockscout/blockscout/pull/3182) - Besu: support revertReason key in eth_getTransactionReceipt endpoint
- [#3178](https://github.com/blockscout/blockscout/pull/3178) - Fix permanent fetching tokens...  when read/write proxy tab is active
- [#3178](https://github.com/blockscout/blockscout/pull/3178) - Fix unavailable navbar menu when read/write proxy tab is active

### Chore

- [#3212](https://github.com/blockscout/blockscout/pull/3212) - GitHub actions CI config
- [#3210](https://github.com/blockscout/blockscout/pull/3210) - Update Phoenix up to 1.4.17
- [#3206](https://github.com/blockscout/blockscout/pull/3206) - Update Elixir version: 1.10.2 -> 1.10.3
- [#3204](https://github.com/blockscout/blockscout/pull/3204) - GraphQL Absinthe related packages update up to stable versions
- [#3180](https://github.com/blockscout/blockscout/pull/3180) - Return correct status in verify API endpoint if contract verified
- [#3180](https://github.com/blockscout/blockscout/pull/3180) - Remove Kovan from the list of default chains

## 3.3.0-beta

### Features

- [#3174](https://github.com/blockscout/blockscout/pull/3174) - EIP-1967 support: transparent proxy pattern
- [#3173](https://github.com/blockscout/blockscout/pull/3173) - Display implementation address at read/write proxy tabs
- [#3171](https://github.com/blockscout/blockscout/pull/3171) - Import accounts/contracts/balances from Geth genesis.json
- [#3161](https://github.com/blockscout/blockscout/pull/3161) - Write proxy contracts feature
- [#3160](https://github.com/blockscout/blockscout/pull/3160) - Write contracts feature
- [#3157](https://github.com/blockscout/blockscout/pull/3157) - Read methods of implementation on proxy contract

### Fixes

- [#3168](https://github.com/blockscout/blockscout/pull/3168) - Eliminate internal server error at /accounts page with token-bridge type of supply and inexistent bridge contracts
- [#3169](https://github.com/blockscout/blockscout/pull/3169) - Fix for verification of contracts defined in genesis block

### Chore

## 3.2.0-beta

### Features

- [#3154](https://github.com/blockscout/blockscout/pull/3154) - Support of Hyperledger Besu client
- [#3153](https://github.com/blockscout/blockscout/pull/3153) - Proxy contracts: logs decoding using implementation ABI
- [#3153](https://github.com/blockscout/blockscout/pull/3153) - Proxy contracts: methods decoding using implementation ABI
- [#3149](https://github.com/blockscout/blockscout/pull/3149) - Display and store revert reason of tx on demand at transaction details page and at gettxinfo API endpoint.

### Fixes

### Chore

- [#3152](https://github.com/blockscout/blockscout/pull/3152) - Fix contract compilation tests for old versions of compiler

## 3.1.3-beta

### Features

- [#3125](https://github.com/blockscout/blockscout/pull/3125)  - Availability to configure a number of days to consider at coin balance history chart via environment variable

### Fixes

- [#3146](https://github.com/blockscout/blockscout/pull/3146) - Fix coin balance history page: order of items, fix if no balance changes
- [#3142](https://github.com/blockscout/blockscout/pull/3142) - Speed-up last coin balance timestamp query (coin balance history page performance improvement)
- [#3140](https://github.com/blockscout/blockscout/pull/3140) - Fix performance of the balance changing history list loading
- [#3133](https://github.com/blockscout/blockscout/pull/3133) - Take into account FIRST_BLOCK in trace_ReplayBlockTransactions requests
- [#3132](https://github.com/blockscout/blockscout/pull/3132) - Fix performance of coin supply API endpoints
- [#3130](https://github.com/blockscout/blockscout/pull/3130) - Take into account FIRST_BLOCK for block rewards fetching
- [#3128](https://github.com/blockscout/blockscout/pull/3128) - Token instance metadata retriever refinement: add processing of token metadata if only image URL is passed to token URI
- [#3126](https://github.com/blockscout/blockscout/pull/3126) - Fetch balance only for blocks which are greater or equal block with FIRST_BLOCK number
- [#3125](https://github.com/blockscout/blockscout/pull/3125) - Fix performance of coin balance history chart
- [#3122](https://github.com/blockscout/blockscout/pull/3122) - Exclude balance percentage calculation for burn address on accounts page
- [#3121](https://github.com/blockscout/blockscout/pull/3121) - Geth: handle response from eth_getblockbyhash JSON RPC method without totalDifficulty (uncle blocks)
- [#3119](https://github.com/blockscout/blockscout/pull/3119), [#3120](https://github.com/blockscout/blockscout/pull/3120) - Fix performance of Inventory tab loading for ERC-721 tokens
- [#3114](https://github.com/blockscout/blockscout/pull/3114) - Fix performance of "Blocks validated" page
- [#3112](https://github.com/blockscout/blockscout/pull/3112) - Fix verification of contracts, compiled with nightly builds of solc compiler
- [#3112](https://github.com/blockscout/blockscout/pull/3112) - Check compiler version at contract verification
- [#3106](https://github.com/blockscout/blockscout/pull/3106) - Fix verification of contracts with `immutable` declaration
- [#3106](https://github.com/blockscout/blockscout/pull/3106), [#3115](https://github.com/blockscout/blockscout/pull/3115) - Fix verification of contracts, created from factory (from internal transaction)

### Chore

- [#3137](https://github.com/blockscout/blockscout/pull/3137) - RSK Papyrus Release v2.0.1 hardfork: cumulativeDifficulty
- [#3134](https://github.com/blockscout/blockscout/pull/3134) - Get last value of fetched coinsupply API endpoint from DB if cache is empty
- [#3124](https://github.com/blockscout/blockscout/pull/3124) - Display upper border for tx speed if the value cannot be calculated

## 3.1.2-beta

### Features

- [#3089](https://github.com/blockscout/blockscout/pull/3089) - CoinGecko API coin id environment variable
- [#3069](https://github.com/blockscout/blockscout/pull/3069) - Make a link to address page on decoded constructor argument of address type
- [#3067](https://github.com/blockscout/blockscout/pull/3067) - Show proper title of the tile or container for token burnings/mintings instead of "Token Transfer"
- [#3066](https://github.com/blockscout/blockscout/pull/3066) - ERC-721 token instance page: link to token added
- [#3065](https://github.com/blockscout/blockscout/pull/3065) - Transactions history chart

### Fixes

- [#3097](https://github.com/blockscout/blockscout/pull/3097) - Fix contract reader decoding
- [#3095](https://github.com/blockscout/blockscout/pull/3095) - Fix constructor arguments decoding
- [#3092](https://github.com/blockscout/blockscout/pull/3092) - Contract verification: constructor arguments search search refinement
- [#3077](https://github.com/blockscout/blockscout/pull/3077) - Finally speedup pending tx list
- [#3076](https://github.com/blockscout/blockscout/pull/3076) - Speedup tx list query on address page: check if an address has a reward, check if this is actual payout key of the validator - beneficiary, return only mined txs in tx list query
- [#3071](https://github.com/blockscout/blockscout/pull/3071) - Speedup list of token transfers per token query
- [#3070](https://github.com/blockscout/blockscout/pull/3070) - Index creation to blazingly speedup token holders query
- [#3064](https://github.com/blockscout/blockscout/pull/3064) - Automatically define Block reward contract address in TokenBridge supply module
- [#3061](https://github.com/blockscout/blockscout/pull/3061) - Fix verification of contracts with error messages in require in parent contract
- [#2756](https://github.com/blockscout/blockscout/pull/2756) - Improve subquery joins

### Chore

- [#3100](https://github.com/blockscout/blockscout/pull/3100) - Update npm packages
- [#3099](https://github.com/blockscout/blockscout/pull/3099) - Remove pending txs cache
- [#3093](https://github.com/blockscout/blockscout/pull/3093) - Extend list of env vars for Docker setup
- [#3084](https://github.com/blockscout/blockscout/pull/3084) - Bump Elixir version 1.10.2
- [#3079](https://github.com/blockscout/blockscout/pull/3079) - Extend optionality of websockets to Geth

## 3.1.1-beta

### Features

- [#3058](https://github.com/blockscout/blockscout/pull/3058) - Searching by verified contract name

### Fixes

- [#3053](https://github.com/blockscout/blockscout/pull/3053) - Fix ABI decoding in contracts methods, logs (migrate to ex_abi 0.3.0)
- [#3044](https://github.com/blockscout/blockscout/pull/3044) - Prevent division by zero on /accounts page
- [#3043](https://github.com/blockscout/blockscout/pull/3043) - Extract host name for split couple of indexer and web app
- [#3042](https://github.com/blockscout/blockscout/pull/3042) - Speedup pending txs list query
- [#2944](https://github.com/blockscout/blockscout/pull/2944), [#3046](https://github.com/blockscout/blockscout/pull/3046) - Split js logic into multiple files

## 3.1.0-beta

### Features

- [#3013](https://github.com/blockscout/blockscout/pull/3013), [#3026](https://github.com/blockscout/blockscout/pull/3026), [#3031](https://github.com/blockscout/blockscout/pull/3031) - Raw trace of transaction on-demand
- [#3000](https://github.com/blockscout/blockscout/pull/3000) - Get rid of storing of first trace for all types of transactions for Parity variant
- [#2875](https://github.com/blockscout/blockscout/pull/2875) - Save contract code from Parity genesis file
- [#2834](https://github.com/blockscout/blockscout/pull/2834), [#3009](https://github.com/blockscout/blockscout/pull/3009), [#3014](https://github.com/blockscout/blockscout/pull/3014), [#3033](https://github.com/blockscout/blockscout/pull/3033) - always redirect to checksummed hash

### Fixes

- [#3037](https://github.com/blockscout/blockscout/pull/3037) - Make buttons color at verification page consistent
- [#3034](https://github.com/blockscout/blockscout/pull/3034) - Support stateMutability=view to define reading functions in smart-contracts
- [#3029](https://github.com/blockscout/blockscout/pull/3029) - Fix transactions and blocks appearance on the main page
- [#3028](https://github.com/blockscout/blockscout/pull/3028) - Decrease polling period value for realtime fetcher
- [#3027](https://github.com/blockscout/blockscout/pull/3027) - Rescue for SUPPORTED_CHAINS env var parsing
- [#3025](https://github.com/blockscout/blockscout/pull/3025) - Fix splitting of indexer/web components setup
- [#3024](https://github.com/blockscout/blockscout/pull/3024) - Fix pool size default value in config
- [#3021](https://github.com/blockscout/blockscout/pull/3021), [#3022](https://github.com/blockscout/blockscout/pull/3022) - Refine dev/test config
- [#3016](https://github.com/blockscout/blockscout/pull/3016), [#3017](https://github.com/blockscout/blockscout/pull/3017) - Fix token instance QR code data
- [#3012](https://github.com/blockscout/blockscout/pull/3012) - Speedup token transfers list query
- [#3011](https://github.com/blockscout/blockscout/pull/3011) - Revert realtime fetcher small skips feature
- [#3007](https://github.com/blockscout/blockscout/pull/3007) - Fix copy UTF8 tx input action
- [#2996](https://github.com/blockscout/blockscout/pull/2996) - Fix awesomplete lib loading in Firefox
- [#2993](https://github.com/blockscout/blockscout/pull/2993) - Fix path definition for contract verification endpoint
- [#2990](https://github.com/blockscout/blockscout/pull/2990) - Fix import of Parity spec file
- [#2989](https://github.com/blockscout/blockscout/pull/2989) - Introduce API_PATH env var
- [#2988](https://github.com/blockscout/blockscout/pull/2988) - Fix web manifest accessibility
- [#2967](https://github.com/blockscout/blockscout/pull/2967) - Fix styles loading for firefox
- [#2950](https://github.com/blockscout/blockscout/pull/2950) - Add `creationMethod` to `EthereumJSONRPC.Parity.Trace.Action.entry_to_elixir`
- [#2897](https://github.com/blockscout/blockscout/pull/2897) - remove duplicate indexes
- [#2883](https://github.com/blockscout/blockscout/pull/2883) - Fix long contracts names

### Chore

- [#3032](https://github.com/blockscout/blockscout/pull/3032) - Remove indexing status alert for Ganache variant
- [#3030](https://github.com/blockscout/blockscout/pull/3030) - Remove default websockets URL from config
- [#2995](https://github.com/blockscout/blockscout/pull/2995) - Support API_PATH env var in Docker file

## 3.0.0-beta

### Features

- [#2835](https://github.com/blockscout/blockscout/pull/2835), [#2871](https://github.com/blockscout/blockscout/pull/2871), [#2872](https://github.com/blockscout/blockscout/pull/2872), [#2886](https://github.com/blockscout/blockscout/pull/2886), [#2925](https://github.com/blockscout/blockscout/pull/2925), [#2936](https://github.com/blockscout/blockscout/pull/2936), [#2949](https://github.com/blockscout/blockscout/pull/2949), [#2940](https://github.com/blockscout/blockscout/pull/2940), [#2958](https://github.com/blockscout/blockscout/pull/2958) - Add "block_hash" to logs, token_transfers and internal transactions and "pending blocks operations" approach
- [#2975](https://github.com/blockscout/blockscout/pull/2975) - Refine UX of contracts verification
- [#2926](https://github.com/blockscout/blockscout/pull/2926) - API endpoint: sum balances except burnt address
- [#2918](https://github.com/blockscout/blockscout/pull/2918) - Add tokenID for tokentx API action explicitly

### Fixes

- [#2969](https://github.com/blockscout/blockscout/pull/2969) - Fix contract constructor require msg appearance in constructor arguments encoded view
- [#2964](https://github.com/blockscout/blockscout/pull/2964) - Fix bug in skipping of constructor arguments in contract verification
- [#2961](https://github.com/blockscout/blockscout/pull/2961) - Add a guard that addresses is enum in `values` function in `read contract` page
- [#2960](https://github.com/blockscout/blockscout/pull/2960) - Add BLOCKSCOUT_HOST to docker setup
- [#2956](https://github.com/blockscout/blockscout/pull/2956) - Add support of 0.6.x version of compiler
- [#2955](https://github.com/blockscout/blockscout/pull/2955) - Move socket path to env
- [#2938](https://github.com/blockscout/blockscout/pull/2938) - utf8 copy tx input tooltip
- [#2934](https://github.com/blockscout/blockscout/pull/2934) - RSK release 1.2.0 breaking changes support
- [#2933](https://github.com/blockscout/blockscout/pull/2933) - Get rid of deadlock in the query to address_current_token_balance table
- [#2932](https://github.com/blockscout/blockscout/pull/2932) - fix duplicate websocket connection
- [#2928](https://github.com/blockscout/blockscout/pull/2928) - Speedup pending block ops int txs to fetch query
- [#2924](https://github.com/blockscout/blockscout/pull/2924) - Speedup address to logs query
- [#2915](https://github.com/blockscout/blockscout/pull/2915) - Speedup of blocks_without_reward_query
- [#2914](https://github.com/blockscout/blockscout/pull/2914) - Reduce execution time of stream_unfetched_token_instances query
- [#2910](https://github.com/blockscout/blockscout/pull/2910) - Reorganize queries and indexes for internal_transactions table
- [#2908](https://github.com/blockscout/blockscout/pull/2908) - Fix performance of address page
- [#2906](https://github.com/blockscout/blockscout/pull/2906) - fix address sum cache
- [#2902](https://github.com/blockscout/blockscout/pull/2902) - Offset in blocks retrieval for average block time
- [#2900](https://github.com/blockscout/blockscout/pull/2900) - check fetched instance metadata in multiple places
- [#2899](https://github.com/blockscout/blockscout/pull/2899) - fix empty buffered task
- [#2887](https://github.com/blockscout/blockscout/pull/2887) - increase chart loading speed

### Chore

- [#2959](https://github.com/blockscout/blockscout/pull/2959) - Remove logs from test folder too in the cleaning script
- [#2954](https://github.com/blockscout/blockscout/pull/2954) - Upgrade absinthe and ecto deps
- [#2947](https://github.com/blockscout/blockscout/pull/2947) - Upgrade Circle CI postgres Docker image
- [#2946](https://github.com/blockscout/blockscout/pull/2946) - Fix vulnerable NPM deps
- [#2942](https://github.com/blockscout/blockscout/pull/2942) - Actualize Docker setup
- [#2896](https://github.com/blockscout/blockscout/pull/2896) - Disable Parity websockets tests
- [#2873](https://github.com/blockscout/blockscout/pull/2873) - bump elixir to 1.9.4

## 2.1.1-beta

### Features

- [#2862](https://github.com/blockscout/blockscout/pull/2862) - Coin total supply from DB API endpoint
- [#2857](https://github.com/blockscout/blockscout/pull/2857) - Extend getsourcecode API view with new output fields
- [#2822](https://github.com/blockscout/blockscout/pull/2822) - Estimated address count on the main page, if cache is empty
- [#2821](https://github.com/blockscout/blockscout/pull/2821) - add autodetection of constructor arguments
- [#2825](https://github.com/blockscout/blockscout/pull/2825) - separate token transfers and transactions
- [#2787](https://github.com/blockscout/blockscout/pull/2787) - async fetching of address counters
- [#2791](https://github.com/blockscout/blockscout/pull/2791) - add ipc client
- [#2449](https://github.com/blockscout/blockscout/pull/2449) - add ability to send notification events through postgres notify

### Fixes

- [#2864](https://github.com/blockscout/blockscout/pull/2864) - add token instance metadata type check
- [#2855](https://github.com/blockscout/blockscout/pull/2855) - Fix favicons load
- [#2854](https://github.com/blockscout/blockscout/pull/2854) - Fix all npm vulnerabilities
- [#2851](https://github.com/blockscout/blockscout/pull/2851) - Fix paths for front assets
- [#2843](https://github.com/blockscout/blockscout/pull/2843) - fix realtime fetcher small skips feature
- [#2841](https://github.com/blockscout/blockscout/pull/2841) - LUKSO dashboard height fix
- [#2837](https://github.com/blockscout/blockscout/pull/2837) - fix txlist ordering issue
- [#2830](https://github.com/blockscout/blockscout/pull/2830) - Fix wrong color of contract icon on xDai chain
- [#2829](https://github.com/blockscout/blockscout/pull/2829) - Fix for stuck gas limit label and value
- [#2828](https://github.com/blockscout/blockscout/pull/2828) - Fix for script that clears compilation/launching assets
- [#2800](https://github.com/blockscout/blockscout/pull/2800) - return not found for not verified contract for token read_contract
- [#2806](https://github.com/blockscout/blockscout/pull/2806) - Fix blocks fetching on the main page
- [#2803](https://github.com/blockscout/blockscout/pull/2803) - Fix block validator custom tooltip
- [#2748](https://github.com/blockscout/blockscout/pull/2748) - Rewrite token updater
- [#2704](https://github.com/blockscout/blockscout/pull/2704) - refetch null values in token balances
- [#2690](https://github.com/blockscout/blockscout/pull/2690) - do not stich json rpc config into module for net version cache

### Chore

- [#2878](https://github.com/blockscout/blockscout/pull/2878) - Decrease loaders showing delay on the main page
- [#2859](https://github.com/blockscout/blockscout/pull/2859) - Add eth_blockNumber API endpoint to eth_rpc section
- [#2846](https://github.com/blockscout/blockscout/pull/2846) - Remove networks images preload
- [#2845](https://github.com/blockscout/blockscout/pull/2845) - Set outline none for nav dropdown item in mobile view (fix for Safari)
- [#2844](https://github.com/blockscout/blockscout/pull/2844) - Extend external reward types up to 20
- [#2827](https://github.com/blockscout/blockscout/pull/2827) - Node js 12.13.0 (latest LTS release) support
- [#2818](https://github.com/blockscout/blockscout/pull/2818) - allow hiding marketcap percentage
- [#2817](https://github.com/blockscout/blockscout/pull/2817) - move docker integration documentation to blockscout docs
- [#2808](https://github.com/blockscout/blockscout/pull/2808) - Add tooltip for tx input
- [#2807](https://github.com/blockscout/blockscout/pull/2807) - 422 page
- [#2805](https://github.com/blockscout/blockscout/pull/2805) - Update supported chains default option
- [#2801](https://github.com/blockscout/blockscout/pull/2801) - remove unused clause in address_to_unique_tokens query

## 2.1.0-beta

### Features

- [#2776](https://github.com/blockscout/blockscout/pull/2776) - fetch token counters async
- [#2772](https://github.com/blockscout/blockscout/pull/2772) - add token instance images to the token inventory tab
- [#2733](https://github.com/blockscout/blockscout/pull/2733) - Add cache for first page of uncles
- [#2735](https://github.com/blockscout/blockscout/pull/2735) - Add pending transactions cache
- [#2726](https://github.com/blockscout/blockscout/pull/2726) - Remove internal_transaction block_number setting from blocks runner
- [#2717](https://github.com/blockscout/blockscout/pull/2717) - Improve speed of nonconsensus data removal
- [#2679](https://github.com/blockscout/blockscout/pull/2679) - added fixed height for card chain blocks and card chain transactions
- [#2678](https://github.com/blockscout/blockscout/pull/2678) - fixed dashboard banner height bug
- [#2672](https://github.com/blockscout/blockscout/pull/2672) - added new theme for xUSDT
- [#2667](https://github.com/blockscout/blockscout/pull/2667) - Add ETS-based cache for accounts page
- [#2666](https://github.com/blockscout/blockscout/pull/2666) - fetch token counters in parallel
- [#2665](https://github.com/blockscout/blockscout/pull/2665) - new menu layout for mobile devices
- [#2663](https://github.com/blockscout/blockscout/pull/2663) - Fetch address counters in parallel
- [#2642](https://github.com/blockscout/blockscout/pull/2642) - add ERC721 coin instance page
- [#2762](https://github.com/blockscout/blockscout/pull/2762) - on-fly fetching of token instances
- [#2470](https://github.com/blockscout/blockscout/pull/2470) - Allow Realtime Fetcher to wait for small skips

### Fixes

- [#4325](https://github.com/blockscout/blockscout/pull/4325) - Fix search on `/tokens` page
- [#2793](https://github.com/blockscout/blockscout/pull/2793) - Hide "We are indexing this chain right now. Some of the counts may be inaccurate" banner if no txs in blockchain
- [#2779](https://github.com/blockscout/blockscout/pull/2779) - fix fetching `latin1` encoded data
- [#2799](https://github.com/blockscout/blockscout/pull/2799) - fix catchup fetcher for empty node and db
- [#2783](https://github.com/blockscout/blockscout/pull/2783) - Fix stuck value and ticker on the token page
- [#2781](https://github.com/blockscout/blockscout/pull/2781) - optimize txlist json rpc
- [#2777](https://github.com/blockscout/blockscout/pull/2777) - Remove duplicate blocks from changes_list before import
- [#2770](https://github.com/blockscout/blockscout/pull/2770) - do not re-fetch token instances without uris
- [#2769](https://github.com/blockscout/blockscout/pull/2769) - optimize token token transfers query
- [#2768](https://github.com/blockscout/blockscout/pull/2768) - Remove nonconsensus blocks from cache after internal transactions importing
- [#2761](https://github.com/blockscout/blockscout/pull/2761) - add indexes for token instances fetching queries
- [#2767](https://github.com/blockscout/blockscout/pull/2767) - fix websocket subscriptions with token instances
- [#2765](https://github.com/blockscout/blockscout/pull/2765) - fixed width issue for cards in mobile view for Transaction Details page
- [#2755](https://github.com/blockscout/blockscout/pull/2755) - various token instance fetcher fixes
- [#2753](https://github.com/blockscout/blockscout/pull/2753) - fix nft token instance images
- [#2750](https://github.com/blockscout/blockscout/pull/2750) - fixed contract buttons color for NFT token instance on each theme
- [#2746](https://github.com/blockscout/blockscout/pull/2746) - fixed wrong alignment in logs decoded view
- [#2745](https://github.com/blockscout/blockscout/pull/2745) - optimize addresses page
- [#2742](https://github.com/blockscout/blockscout/pull/2742) -
fixed menu hovers in dark mode desktop view
- [#2737](https://github.com/blockscout/blockscout/pull/2737) - switched hardcoded subnetwork value to elixir expression for mobile menu
- [#2736](https://github.com/blockscout/blockscout/pull/2736) - do not update cache if no blocks were inserted
- [#2731](https://github.com/blockscout/blockscout/pull/2731) - fix library verification
- [#2718](https://github.com/blockscout/blockscout/pull/2718) - Include all addresses taking part in transactions in wallets' addresses counter
- [#2709](https://github.com/blockscout/blockscout/pull/2709) - Fix stuck label and value for uncle block height
- [#2707](https://github.com/blockscout/blockscout/pull/2707) - fix for dashboard banner chart legend items
- [#2706](https://github.com/blockscout/blockscout/pull/2706) - fix empty total_supply in coin gecko response
- [#2701](https://github.com/blockscout/blockscout/pull/2701) - Exclude nonconsensus blocks from avg block time calculation by default
- [#2696](https://github.com/blockscout/blockscout/pull/2696) - do not update fetched_coin_balance with nil
- [#2693](https://github.com/blockscout/blockscout/pull/2693) - remove non consensus internal transactions
- [#2691](https://github.com/blockscout/blockscout/pull/2691) - fix exchange rate websocket update for Rootstock
- [#2688](https://github.com/blockscout/blockscout/pull/2688) - fix try it out section
- [#2687](https://github.com/blockscout/blockscout/pull/2687) - remove non-consensus token transfers, logs when inserting new consensus blocks
- [#2684](https://github.com/blockscout/blockscout/pull/2684) - do not filter pending logs
- [#2682](https://github.com/blockscout/blockscout/pull/2682) - Use Task.start instead of Task.async in caches
- [#2671](https://github.com/blockscout/blockscout/pull/2671) - fixed buttons color at smart contract section
- [#2660](https://github.com/blockscout/blockscout/pull/2660) - set correct last value for coin balances chart data
- [#2619](https://github.com/blockscout/blockscout/pull/2619) - Enforce DB transaction's order to prevent deadlocks
- [#2738](https://github.com/blockscout/blockscout/pull/2738) - do not fail block `internal_transactions_indexed_at` field update

### Chore

- [#2797](https://github.com/blockscout/blockscout/pull/2797) - Return old style menu
- [#2796](https://github.com/blockscout/blockscout/pull/2796) - Optimize all images with ImageOptim
- [#2794](https://github.com/blockscout/blockscout/pull/2786) - update hosted versions in readme
- [#2789](https://github.com/blockscout/blockscout/pull/2786) - remove projects table in readme, link to docs version
- [#2786](https://github.com/blockscout/blockscout/pull/2786) - updated docs links, removed docs folder
- [#2752](https://github.com/blockscout/blockscout/pull/2752) - allow enabling internal transactions for simple token transfers txs
- [#2749](https://github.com/blockscout/blockscout/pull/2749) - fix opt 22.1 support
- [#2744](https://github.com/blockscout/blockscout/pull/2744) - Disable Geth tests in CI
- [#2724](https://github.com/blockscout/blockscout/pull/2724) - fix ci by commenting a line in hackney library
- [#2708](https://github.com/blockscout/blockscout/pull/2708) - add log index to logs view
- [#2723](https://github.com/blockscout/blockscout/pull/2723) - get rid of ex_json_schema warnings
- [#2740](https://github.com/blockscout/blockscout/pull/2740) - add verify contract rpc doc

## 2.0.4-beta

### Features

- [#2636](https://github.com/blockscout/blockscout/pull/2636) - Execute all address' transactions page queries in parallel
- [#2596](https://github.com/blockscout/blockscout/pull/2596) - support AuRa's empty step reward type
- [#2588](https://github.com/blockscout/blockscout/pull/2588) - add verification submission comment
- [#2505](https://github.com/blockscout/blockscout/pull/2505) - support POA Network emission rewards
- [#2581](https://github.com/blockscout/blockscout/pull/2581) - Add generic Map-like Cache behaviour and implementation
- [#2561](https://github.com/blockscout/blockscout/pull/2561) - Add token's type to the response of tokenlist method
- [#2555](https://github.com/blockscout/blockscout/pull/2555) - find and show decoding candidates for logs
- [#2499](https://github.com/blockscout/blockscout/pull/2499) - import emission reward ranges
- [#2497](https://github.com/blockscout/blockscout/pull/2497) - Add generic Ordered Cache behaviour and implementation

### Fixes

- [#2659](https://github.com/blockscout/blockscout/pull/2659) - Multipurpose front-end part update
- [#2640](https://github.com/blockscout/blockscout/pull/2640) - SVG network icons
- [#2635](https://github.com/blockscout/blockscout/pull/2635) - optimize ERC721 inventory query
- [#2626](https://github.com/blockscout/blockscout/pull/2626) - Fixing 2 Mobile UI Issues
- [#2623](https://github.com/blockscout/blockscout/pull/2623) - fix a blinking test
- [#2616](https://github.com/blockscout/blockscout/pull/2616) - deduplicate coin history records by delta
- [#2613](https://github.com/blockscout/blockscout/pull/2613) - fix getminedblocks rpc endpoint
- [#2612](https://github.com/blockscout/blockscout/pull/2612) - Add cache updating independently from Indexer
- [#2610](https://github.com/blockscout/blockscout/pull/2610) - use CoinGecko instead of CoinMarketcap for exchange rates
- [#2592](https://github.com/blockscout/blockscout/pull/2592) - process new metadata format for whisper
- [#2591](https://github.com/blockscout/blockscout/pull/2591) - Fix url error in API page
- [#2572](https://github.com/blockscout/blockscout/pull/2572) - Ease non-critical css
- [#2570](https://github.com/blockscout/blockscout/pull/2570) - Network icons preload
- [#2569](https://github.com/blockscout/blockscout/pull/2569) - do not fetch emission rewards for transactions csv exporter
- [#2568](https://github.com/blockscout/blockscout/pull/2568) - filter pending token transfers
- [#2564](https://github.com/blockscout/blockscout/pull/2564) - fix first page button for uncles and reorgs
- [#2563](https://github.com/blockscout/blockscout/pull/2563) - Fix view less transfers button
- [#2538](https://github.com/blockscout/blockscout/pull/2538) - fetch the last not empty coin balance records
- [#2468](https://github.com/blockscout/blockscout/pull/2468) - fix confirmations for non consensus blocks

### Chore

- [#2662](https://github.com/blockscout/blockscout/pull/2662) - fetch coin gecko id based on the coin symbol
- [#2646](https://github.com/blockscout/blockscout/pull/2646) - Added Xerom to list of Additional Chains using BlockScout
- [#2634](https://github.com/blockscout/blockscout/pull/2634) - add Lukso to networks dropdown
- [#2617](https://github.com/blockscout/blockscout/pull/2617) - skip cache update if there are no blocks inserted
- [#2611](https://github.com/blockscout/blockscout/pull/2611) - fix js dependency vulnerabilities
- [#2594](https://github.com/blockscout/blockscout/pull/2594) - do not start genesis data fetching periodically
- [#2590](https://github.com/blockscout/blockscout/pull/2590) - restore backward compatablity with old releases
- [#2577](https://github.com/blockscout/blockscout/pull/2577) - Need recompile column in the env vars table
- [#2574](https://github.com/blockscout/blockscout/pull/2574) - limit request body in json rpc error
- [#2566](https://github.com/blockscout/blockscout/pull/2566) - upgrade absinthe phoenix

## 2.0.3-beta

### Features

- [#2433](https://github.com/blockscout/blockscout/pull/2433) - Add a functionality to try Eth RPC methods in the documentation
- [#2529](https://github.com/blockscout/blockscout/pull/2529) - show both eth value and token transfers on transaction overview page
- [#2376](https://github.com/blockscout/blockscout/pull/2376) - Split API and WebApp routes
- [#2477](https://github.com/blockscout/blockscout/pull/2477) - aggregate token transfers on transaction page
- [#2458](https://github.com/blockscout/blockscout/pull/2458) - Add LAST_BLOCK var to add ability indexing in the range of blocks
- [#2456](https://github.com/blockscout/blockscout/pull/2456) - fetch pending transactions for geth
- [#2403](https://github.com/blockscout/blockscout/pull/2403) - Return gasPrice field at the result of gettxinfo method

### Fixes

- [#2562](https://github.com/blockscout/blockscout/pull/2562) - Fix dark theme flickering
- [#2560](https://github.com/blockscout/blockscout/pull/2560) - fix slash before not empty path in docs
- [#2559](https://github.com/blockscout/blockscout/pull/2559) - fix rsk total supply for empty exchange rate
- [#2553](https://github.com/blockscout/blockscout/pull/2553) - Dark theme import to the end of sass
- [#2550](https://github.com/blockscout/blockscout/pull/2550) - correctly encode decimal values for frontend
- [#2549](https://github.com/blockscout/blockscout/pull/2549) - Fix wrong colour of tooltip
- [#2548](https://github.com/blockscout/blockscout/pull/2548) - CSS preload support in Firefox
- [#2547](https://github.com/blockscout/blockscout/pull/2547) - do not show eth value if it's zero on the transaction overview page
- [#2543](https://github.com/blockscout/blockscout/pull/2543) - do not hide search input during logs search
- [#2524](https://github.com/blockscout/blockscout/pull/2524) - fix dark theme validator data styles
- [#2532](https://github.com/blockscout/blockscout/pull/2532) - don't show empty token transfers on the transaction overview page
- [#2528](https://github.com/blockscout/blockscout/pull/2528) - fix coin history chart data
- [#2520](https://github.com/blockscout/blockscout/pull/2520) - Hide loading message when fetching is failed
- [#2523](https://github.com/blockscout/blockscout/pull/2523) - Avoid importing internal_transactions of pending transactions
- [#2519](https://github.com/blockscout/blockscout/pull/2519) - enable `First` page button in pagination
- [#2518](https://github.com/blockscout/blockscout/pull/2518) - create suggested indexes
- [#2517](https://github.com/blockscout/blockscout/pull/2517) - remove duplicate indexes
- [#2515](https://github.com/blockscout/blockscout/pull/2515) - do not aggregate NFT token transfers
- [#2514](https://github.com/blockscout/blockscout/pull/2514) - Isolating of staking dapp css && extracting of non-critical css
- [#2512](https://github.com/blockscout/blockscout/pull/2512) - alert link fix
- [#2509](https://github.com/blockscout/blockscout/pull/2509) - value-ticker gaps fix
- [#2508](https://github.com/blockscout/blockscout/pull/2508) - logs view columns fix
- [#2506](https://github.com/blockscout/blockscout/pull/2506) - fix two active tab in the top menu
- [#2503](https://github.com/blockscout/blockscout/pull/2503) - Mitigate autocompletion library influence to page loading performance
- [#2502](https://github.com/blockscout/blockscout/pull/2502) - increase reward task timeout
- [#2463](https://github.com/blockscout/blockscout/pull/2463) - dark theme fixes
- [#2496](https://github.com/blockscout/blockscout/pull/2496) - fix docker build
- [#2495](https://github.com/blockscout/blockscout/pull/2495) - fix logs for indexed chain
- [#2459](https://github.com/blockscout/blockscout/pull/2459) - fix top addresses query
- [#2425](https://github.com/blockscout/blockscout/pull/2425) - Force to show address view for checksummed address even if it is not in DB
- [#2551](https://github.com/blockscout/blockscout/pull/2551) - Correctly handle dynamically created Bootstrap tooltips

### Chore

- [#2554](https://github.com/blockscout/blockscout/pull/2554) - remove extra slash for endpoint url in docs
- [#2552](https://github.com/blockscout/blockscout/pull/2552) - remove brackets for token holders percentage
- [#2507](https://github.com/blockscout/blockscout/pull/2507) - update minor version of ecto, ex_machina, phoenix_live_reload
- [#2516](https://github.com/blockscout/blockscout/pull/2516) - update absinthe plug from fork
- [#2473](https://github.com/blockscout/blockscout/pull/2473) - get rid of cldr warnings
- [#2402](https://github.com/blockscout/blockscout/pull/2402) - bump otp version to 22.0
- [#2492](https://github.com/blockscout/blockscout/pull/2492) - hide decoded row if event is not decoded
- [#2490](https://github.com/blockscout/blockscout/pull/2490) - enable credo duplicated code check
- [#2432](https://github.com/blockscout/blockscout/pull/2432) - bump credo version
- [#2457](https://github.com/blockscout/blockscout/pull/2457) - update mix.lock
- [#2435](https://github.com/blockscout/blockscout/pull/2435) - Replace deprecated extract-text-webpack-plugin with mini-css-extract-plugin
- [#2450](https://github.com/blockscout/blockscout/pull/2450) - Fix clearance of logs and node_modules folders in clearing script
- [#2434](https://github.com/blockscout/blockscout/pull/2434) - get rid of timex warnings
- [#2402](https://github.com/blockscout/blockscout/pull/2402) - bump otp version to 22.0
- [#2373](https://github.com/blockscout/blockscout/pull/2373) - Add script to validate internal_transactions constraint for large DBs

## 2.0.2-beta

### Features

- [#2412](https://github.com/blockscout/blockscout/pull/2412) - dark theme
- [#2399](https://github.com/blockscout/blockscout/pull/2399) - decode verified smart contract's logs
- [#2391](https://github.com/blockscout/blockscout/pull/2391) - Controllers Improvements
- [#2379](https://github.com/blockscout/blockscout/pull/2379) - Disable network selector when is empty
- [#2374](https://github.com/blockscout/blockscout/pull/2374) - decode constructor arguments for verified smart contracts
- [#2366](https://github.com/blockscout/blockscout/pull/2366) - paginate eth logs
- [#2360](https://github.com/blockscout/blockscout/pull/2360) - add default evm version to smart contract verification
- [#2352](https://github.com/blockscout/blockscout/pull/2352) - Fetch rewards in parallel with transactions
- [#2294](https://github.com/blockscout/blockscout/pull/2294) - add healthy block period checking endpoint
- [#2324](https://github.com/blockscout/blockscout/pull/2324) - set timeout for loading message on the main page

### Fixes

- [#2421](https://github.com/blockscout/blockscout/pull/2421) - Fix hiding of loader for txs on the main page
- [#2420](https://github.com/blockscout/blockscout/pull/2420) - fetch data from cache in healthy endpoint
- [#2416](https://github.com/blockscout/blockscout/pull/2416) - Fix "page not found" handling in the router
- [#2413](https://github.com/blockscout/blockscout/pull/2413) - remove outer tables for decoded data
- [#2410](https://github.com/blockscout/blockscout/pull/2410) - preload smart contract for logs decoding
- [#2405](https://github.com/blockscout/blockscout/pull/2405) - added templates for table loader and tile loader
- [#2398](https://github.com/blockscout/blockscout/pull/2398) - show only one decoded candidate
- [#2389](https://github.com/blockscout/blockscout/pull/2389) - Reduce Lodash lib size (86% of lib methods are not used)
- [#2388](https://github.com/blockscout/blockscout/pull/2388) - add create2 support to geth's js tracer
- [#2387](https://github.com/blockscout/blockscout/pull/2387) - fix not existing keys in transaction json rpc
- [#2378](https://github.com/blockscout/blockscout/pull/2378) - Page performance: exclude moment.js localization files except EN, remove unused css
- [#2368](https://github.com/blockscout/blockscout/pull/2368) - add two columns of smart contract info
- [#2375](https://github.com/blockscout/blockscout/pull/2375) - Update created_contract_code_indexed_at on transaction import conflict
- [#2346](https://github.com/blockscout/blockscout/pull/2346) - Avoid fetching internal transactions of blocks that still need refetching
- [#2350](https://github.com/blockscout/blockscout/pull/2350) - fix invalid User agent headers
- [#2345](https://github.com/blockscout/blockscout/pull/2345) - do not override existing market records
- [#2337](https://github.com/blockscout/blockscout/pull/2337) - set url params for prod explicitly
- [#2341](https://github.com/blockscout/blockscout/pull/2341) - fix transaction input json encoding
- [#2311](https://github.com/blockscout/blockscout/pull/2311) - fix market history overriding with zeroes
- [#2310](https://github.com/blockscout/blockscout/pull/2310) - parse url for api docs
- [#2299](https://github.com/blockscout/blockscout/pull/2299) - fix interpolation in error message
- [#2303](https://github.com/blockscout/blockscout/pull/2303) - fix transaction csv download link
- [#2304](https://github.com/blockscout/blockscout/pull/2304) - footer grid fix for md resolution
- [#2291](https://github.com/blockscout/blockscout/pull/2291) - dashboard fix for md resolution, transactions load fix, block info row fix, addresses page issue, check mark issue
- [#2326](https://github.com/blockscout/blockscout/pull/2326) - fix nested constructor arguments

### Chore

- [#2422](https://github.com/blockscout/blockscout/pull/2422) - check if address_id is binary in token_transfers_csv endpoint
- [#2418](https://github.com/blockscout/blockscout/pull/2418) - Remove parentheses in market cap percentage
- [#2401](https://github.com/blockscout/blockscout/pull/2401) - add ENV vars to manage updating period of average block time and market history cache
- [#2363](https://github.com/blockscout/blockscout/pull/2363) - add parameters example for eth rpc
- [#2342](https://github.com/blockscout/blockscout/pull/2342) - Upgrade Postgres image version in Docker setup
- [#2325](https://github.com/blockscout/blockscout/pull/2325) - Reduce function input to address' hash only where possible
- [#2323](https://github.com/blockscout/blockscout/pull/2323) - Group Explorer caches
- [#2305](https://github.com/blockscout/blockscout/pull/2305) - Improve Address controllers
- [#2302](https://github.com/blockscout/blockscout/pull/2302) - fix names for xDai source
- [#2289](https://github.com/blockscout/blockscout/pull/2289) - Optional websockets for dev environment
- [#2307](https://github.com/blockscout/blockscout/pull/2307) - add GoJoy to README
- [#2293](https://github.com/blockscout/blockscout/pull/2293) - remove request idle timeout configuration
- [#2255](https://github.com/blockscout/blockscout/pull/2255) - bump elixir version to 1.9.0

## 2.0.1-beta

### Features

- [#2283](https://github.com/blockscout/blockscout/pull/2283) - Add transactions cache
- [#2182](https://github.com/blockscout/blockscout/pull/2182) - add market history cache
- [#2109](https://github.com/blockscout/blockscout/pull/2109) - use bigger updates instead of `Multi` transactions in BlocksTransactionsMismatch
- [#2075](https://github.com/blockscout/blockscout/pull/2075) - add blocks cache
- [#2151](https://github.com/blockscout/blockscout/pull/2151) - hide dropdown menu then other networks list is empty
- [#2191](https://github.com/blockscout/blockscout/pull/2191) - allow to configure token metadata update interval
- [#2146](https://github.com/blockscout/blockscout/pull/2146) - feat: add eth_getLogs rpc endpoint
- [#2216](https://github.com/blockscout/blockscout/pull/2216) - Improve token's controllers by avoiding unnecessary preloads
- [#2235](https://github.com/blockscout/blockscout/pull/2235) - save and show additional validation fields to smart contract
- [#2190](https://github.com/blockscout/blockscout/pull/2190) - show all token transfers
- [#2193](https://github.com/blockscout/blockscout/pull/2193) - feat: add BLOCKSCOUT_HOST, and use it in API docs
- [#2266](https://github.com/blockscout/blockscout/pull/2266) - allow excluding uncles from average block time calculation

### Fixes

- [#2290](https://github.com/blockscout/blockscout/pull/2290) - Add eth_get_balance.json to AddressView's render
- [#2286](https://github.com/blockscout/blockscout/pull/2286) - banner stats issues on sm resolutions, transactions title issue
- [#2284](https://github.com/blockscout/blockscout/pull/2284) - add 404 status for not existing pages
- [#2244](https://github.com/blockscout/blockscout/pull/2244) - fix internal transactions failing to be indexed because of constraint
- [#2281](https://github.com/blockscout/blockscout/pull/2281) - typo issues, dropdown issues
- [#2278](https://github.com/blockscout/blockscout/pull/2278) - increase threshold for scientific notation
- [#2275](https://github.com/blockscout/blockscout/pull/2275) - Description for networks selector
- [#2263](https://github.com/blockscout/blockscout/pull/2263) - added an ability to close network selector on outside click
- [#2257](https://github.com/blockscout/blockscout/pull/2257) - 'download csv' button added to different tabs
- [#2242](https://github.com/blockscout/blockscout/pull/2242) - added styles for 'download csv' button
- [#2261](https://github.com/blockscout/blockscout/pull/2261) - header logo aligned to the center properly
- [#2254](https://github.com/blockscout/blockscout/pull/2254) - search length issue, tile link wrapping issue
- [#2238](https://github.com/blockscout/blockscout/pull/2238) - header content alignment issue, hide navbar on outside click
- [#2229](https://github.com/blockscout/blockscout/pull/2229) - gap issue between qr and copy button in token transfers, top cards width and height issue
- [#2201](https://github.com/blockscout/blockscout/pull/2201) - footer columns fix
- [#2179](https://github.com/blockscout/blockscout/pull/2179) - fix docker build error
- [#2165](https://github.com/blockscout/blockscout/pull/2165) - sort blocks by timestamp when calculating average block time
- [#2175](https://github.com/blockscout/blockscout/pull/2175) - fix coinmarketcap response errors
- [#2164](https://github.com/blockscout/blockscout/pull/2164) - fix large numbers in balance view card
- [#2155](https://github.com/blockscout/blockscout/pull/2155) - fix pending transaction query
- [#2183](https://github.com/blockscout/blockscout/pull/2183) - tile content aligning for mobile resolution fix, dai logo fix
- [#2162](https://github.com/blockscout/blockscout/pull/2162) - contract creation tile color changed
- [#2144](https://github.com/blockscout/blockscout/pull/2144) - 'page not found' images path fixed for goerli
- [#2142](https://github.com/blockscout/blockscout/pull/2142) - Removed posdao theme and logo, added 'page not found' image for goerli
- [#2138](https://github.com/blockscout/blockscout/pull/2138) - badge colors issue, api titles issue
- [#2129](https://github.com/blockscout/blockscout/pull/2129) - Fix for width of explorer elements
- [#2121](https://github.com/blockscout/blockscout/pull/2121) - Binding of 404 page
- [#2120](https://github.com/blockscout/blockscout/pull/2120) - footer links and socials focus color issue
- [#2113](https://github.com/blockscout/blockscout/pull/2113) - renewed logos for rsk, dai, blockscout; themes color changes for lukso; error images for lukso
- [#2112](https://github.com/blockscout/blockscout/pull/2112) - themes color improvements, dropdown color issue
- [#2110](https://github.com/blockscout/blockscout/pull/2110) - themes colors issues, ui issues
- [#2103](https://github.com/blockscout/blockscout/pull/2103) - ui issues for all themes
- [#2090](https://github.com/blockscout/blockscout/pull/2090) - updated some ETC theme colors
- [#2096](https://github.com/blockscout/blockscout/pull/2096) - RSK theme fixes
- [#2093](https://github.com/blockscout/blockscout/pull/2093) - detect token transfer type for deprecated erc721 spec
- [#2111](https://github.com/blockscout/blockscout/pull/2111) - improve address transaction controller
- [#2108](https://github.com/blockscout/blockscout/pull/2108) - fix uncle fetching without full transactions
- [#2128](https://github.com/blockscout/blockscout/pull/2128) - add new function clause for uncle errors
- [#2123](https://github.com/blockscout/blockscout/pull/2123) - fix coins percentage view
- [#2119](https://github.com/blockscout/blockscout/pull/2119) - fix map logging
- [#2130](https://github.com/blockscout/blockscout/pull/2130) - fix navigation
- [#2148](https://github.com/blockscout/blockscout/pull/2148) - filter pending logs
- [#2147](https://github.com/blockscout/blockscout/pull/2147) - add rsk format of checksum
- [#2149](https://github.com/blockscout/blockscout/pull/2149) - remove pending transaction count
- [#2177](https://github.com/blockscout/blockscout/pull/2177) - remove duplicate entries from UncleBlock's Fetcher
- [#2169](https://github.com/blockscout/blockscout/pull/2169) - add more validator reward types for xDai
- [#2173](https://github.com/blockscout/blockscout/pull/2173) - handle correctly empty transactions
- [#2174](https://github.com/blockscout/blockscout/pull/2174) - fix reward channel joining
- [#2186](https://github.com/blockscout/blockscout/pull/2186) - fix net version test
- [#2196](https://github.com/blockscout/blockscout/pull/2196) - Nethermind client fixes
- [#2237](https://github.com/blockscout/blockscout/pull/2237) - fix rsk total_supply
- [#2198](https://github.com/blockscout/blockscout/pull/2198) - reduce transaction status and error constraint
- [#2167](https://github.com/blockscout/blockscout/pull/2167) - feat: document eth rpc api mimicking endpoints
- [#2225](https://github.com/blockscout/blockscout/pull/2225) - fix metadata decoding in Solidity 0.5.9 smart contract verification
- [#2204](https://github.com/blockscout/blockscout/pull/2204) - fix large contract verification
- [#2258](https://github.com/blockscout/blockscout/pull/2258) - reduce BlocksTransactionsMismatch memory footprint
- [#2247](https://github.com/blockscout/blockscout/pull/2247) - hide logs search if there are no logs
- [#2248](https://github.com/blockscout/blockscout/pull/2248) - sort block after query execution for average block time
- [#2249](https://github.com/blockscout/blockscout/pull/2249) - More transaction controllers improvements
- [#2267](https://github.com/blockscout/blockscout/pull/2267) - Modify implementation of `where_transaction_has_multiple_internal_transactions`
- [#2270](https://github.com/blockscout/blockscout/pull/2270) - Remove duplicate params in `Indexer.Fetcher.TokenBalance`
- [#2268](https://github.com/blockscout/blockscout/pull/2268) - remove not existing assigns in html code
- [#2276](https://github.com/blockscout/blockscout/pull/2276) - remove port in docs

### Chore

- [#2127](https://github.com/blockscout/blockscout/pull/2127) - use previouse chromedriver version
- [#2118](https://github.com/blockscout/blockscout/pull/2118) - show only the last decompiled contract
- [#2255](https://github.com/blockscout/blockscout/pull/2255) - upgrade elixir version to 1.9.0
- [#2256](https://github.com/blockscout/blockscout/pull/2256) - use the latest version of chromedriver

## 2.0.0-beta

### Features

- [#2044](https://github.com/blockscout/blockscout/pull/2044) - New network selector.
- [#2091](https://github.com/blockscout/blockscout/pull/2091) - Added "Question" modal.
- [#1963](https://github.com/blockscout/blockscout/pull/1963), [#1959](https://github.com/blockscout/blockscout/pull/1959), [#1948](https://github.com/blockscout/blockscout/pull/1948), [#1936](https://github.com/blockscout/blockscout/pull/1936), [#1925](https://github.com/blockscout/blockscout/pull/1925), [#1922](https://github.com/blockscout/blockscout/pull/1922), [#1903](https://github.com/blockscout/blockscout/pull/1903), [#1874](https://github.com/blockscout/blockscout/pull/1874), [#1895](https://github.com/blockscout/blockscout/pull/1895), [#2031](https://github.com/blockscout/blockscout/pull/2031), [#2073](https://github.com/blockscout/blockscout/pull/2073), [#2074](https://github.com/blockscout/blockscout/pull/2074),  - added new themes and logos for poa, eth, rinkeby, goerli, ropsten, kovan, sokol, xdai, etc, rsk and default theme
- [#1726](https://github.com/blockscout/blockscout/pull/2071) - Updated styles for the new smart contract page.
- [#2081](https://github.com/blockscout/blockscout/pull/2081) - Tooltip for 'more' button, explorers logos added
- [#2010](https://github.com/blockscout/blockscout/pull/2010) - added "block not found" and "tx not found pages"
- [#1928](https://github.com/blockscout/blockscout/pull/1928) - pagination styles were updated
- [#1940](https://github.com/blockscout/blockscout/pull/1940) - qr modal button and background issue
- [#1907](https://github.com/blockscout/blockscout/pull/1907) - dropdown color bug fix (lukso theme) and tooltip color bug fix
- [#1859](https://github.com/blockscout/blockscout/pull/1859) - feat: show raw transaction traces
- [#1941](https://github.com/blockscout/blockscout/pull/1941) - feat: add on demand fetching and stale attr to rpc
- [#1957](https://github.com/blockscout/blockscout/pull/1957) - Calculate stakes ratio before insert pools
- [#1956](https://github.com/blockscout/blockscout/pull/1956) - add logs tab to address
- [#1952](https://github.com/blockscout/blockscout/pull/1952) - feat: exclude empty contracts by default
- [#1954](https://github.com/blockscout/blockscout/pull/1954) - feat: use creation init on self destruct
- [#2036](https://github.com/blockscout/blockscout/pull/2036) - New tables for staking pools and delegators
- [#1974](https://github.com/blockscout/blockscout/pull/1974) - feat: previous page button logic
- [#1999](https://github.com/blockscout/blockscout/pull/1999) - load data async on addresses page
- [#1807](https://github.com/blockscout/blockscout/pull/1807) - New theming capabilities.
- [#2040](https://github.com/blockscout/blockscout/pull/2040) - Verification links to other explorers for ETH
- [#2037](https://github.com/blockscout/blockscout/pull/2037) - add address logs search functionality
- [#2012](https://github.com/blockscout/blockscout/pull/2012) - make all pages pagination async
- [#2064](https://github.com/blockscout/blockscout/pull/2064) - feat: add fields to tx apis, small cleanups
- [#2100](https://github.com/blockscout/blockscout/pull/2100) - feat: eth_get_balance rpc endpoint

### Fixes

- [#2228](https://github.com/blockscout/blockscout/pull/2228) - favorites duplication issues, active radio issue
- [#2207](https://github.com/blockscout/blockscout/pull/2207) - new 'download csv' button design
- [#2206](https://github.com/blockscout/blockscout/pull/2206) - added styles for 'Download All Transactions as CSV' button
- [#2099](https://github.com/blockscout/blockscout/pull/2099) - logs search input width
- [#2098](https://github.com/blockscout/blockscout/pull/2098) - nav dropdown issue, logo size issue
- [#2082](https://github.com/blockscout/blockscout/pull/2082) - dropdown styles, tooltip gap fix, 404 page added
- [#2077](https://github.com/blockscout/blockscout/pull/2077) - ui issues
- [#2072](https://github.com/blockscout/blockscout/pull/2072) - Fixed checkmarks not showing correctly in tabs.
- [#2066](https://github.com/blockscout/blockscout/pull/2066) - fixed length of logs search input
- [#2056](https://github.com/blockscout/blockscout/pull/2056) - log search form styles added
- [#2043](https://github.com/blockscout/blockscout/pull/2043) - Fixed modal dialog width for 'verify other explorers'
- [#2025](https://github.com/blockscout/blockscout/pull/2025) - Added a new color to display transactions' errors.
- [#2033](https://github.com/blockscout/blockscout/pull/2033) - Header nav. dropdown active element color issue
- [#2019](https://github.com/blockscout/blockscout/pull/2019) - Fixed the missing tx hashes.
- [#2020](https://github.com/blockscout/blockscout/pull/2020) - Fixed a bug triggered when a second click to a selected tab caused the other tabs to hide.
- [#1944](https://github.com/blockscout/blockscout/pull/1944) - fixed styles for token's dropdown.
- [#1926](https://github.com/blockscout/blockscout/pull/1926) - status label alignment
- [#1849](https://github.com/blockscout/blockscout/pull/1849) - Improve chains menu
- [#1868](https://github.com/blockscout/blockscout/pull/1868) - fix: logs list endpoint performance
- [#1822](https://github.com/blockscout/blockscout/pull/1822) - Fix style breaks in decompiled contract code view
- [#1885](https://github.com/blockscout/blockscout/pull/1885) - highlight reserved words in decompiled code
- [#1896](https://github.com/blockscout/blockscout/pull/1896) - re-query tokens in top nav automplete
- [#1905](https://github.com/blockscout/blockscout/pull/1905) - fix reorgs, uncles pagination
- [#1904](https://github.com/blockscout/blockscout/pull/1904) - fix `BLOCK_COUNT_CACHE_TTL` env var type
- [#1915](https://github.com/blockscout/blockscout/pull/1915) - fallback to 2 latest evm versions
- [#1937](https://github.com/blockscout/blockscout/pull/1937) - Check the presence of overlap[i] object before retrieving properties from it
- [#1960](https://github.com/blockscout/blockscout/pull/1960) - do not remove bold text in decompiled contacts
- [#1966](https://github.com/blockscout/blockscout/pull/1966) - fix: add fields for contract filter performance
- [#2017](https://github.com/blockscout/blockscout/pull/2017) - fix: fix to/from filters on tx list pages
- [#2008](https://github.com/blockscout/blockscout/pull/2008) - add new function clause for xDai network beneficiaries
- [#2009](https://github.com/blockscout/blockscout/pull/2009) - addresses page improvements
- [#2027](https://github.com/blockscout/blockscout/pull/2027) - fix: `BlocksTransactionsMismatch` ignoring blocks without transactions
- [#2062](https://github.com/blockscout/blockscout/pull/2062) - fix: uniq by hash, instead of transaction
- [#2052](https://github.com/blockscout/blockscout/pull/2052) - allow bytes32 for name and symbol
- [#2047](https://github.com/blockscout/blockscout/pull/2047) - fix: show creating internal transactions
- [#2014](https://github.com/blockscout/blockscout/pull/2014) - fix: use better queries for listLogs endpoint
- [#2027](https://github.com/blockscout/blockscout/pull/2027) - fix: `BlocksTransactionsMismatch` ignoring blocks without transactions
- [#2070](https://github.com/blockscout/blockscout/pull/2070) - reduce `max_concurrency` of `BlocksTransactionsMismatch` fetcher
- [#2083](https://github.com/blockscout/blockscout/pull/2083) - allow total_difficulty to be nil
- [#2086](https://github.com/blockscout/blockscout/pull/2086) - fix geth's staticcall without output

### Chore

- [#1900](https://github.com/blockscout/blockscout/pull/1900) - SUPPORTED_CHAINS ENV var
- [#1958](https://github.com/blockscout/blockscout/pull/1958) - Default value for release link env var
- [#1964](https://github.com/blockscout/blockscout/pull/1964) - ALLOWED_EVM_VERSIONS env var
- [#1975](https://github.com/blockscout/blockscout/pull/1975) - add log index to transaction view
- [#1988](https://github.com/blockscout/blockscout/pull/1988) - Fix wrong parity tasks names in Circle CI
- [#2000](https://github.com/blockscout/blockscout/pull/2000) - docker/Makefile: always set a container name
- [#2018](https://github.com/blockscout/blockscout/pull/2018) - Use PORT env variable in dev config
- [#2055](https://github.com/blockscout/blockscout/pull/2055) - Increase timeout for geth indexers
- [#2069](https://github.com/blockscout/blockscout/pull/2069) - Docsify integration: static docs page generation

## 1.3.15-beta

### Features

- [#1857](https://github.com/blockscout/blockscout/pull/1857) - Re-implement Geth JS internal transaction tracer in Elixir
- [#1989](https://github.com/blockscout/blockscout/pull/1989) - fix: consolidate address w/ balance one at a time
- [#2002](https://github.com/blockscout/blockscout/pull/2002) - Get estimated count of blocks when cache is empty

### Fixes

- [#1869](https://github.com/blockscout/blockscout/pull/1869) - Fix output and gas extraction in JS tracer for Geth
- [#1992](https://github.com/blockscout/blockscout/pull/1992) - fix: support https for wobserver polling
- [#2027](https://github.com/blockscout/blockscout/pull/2027) - fix: `BlocksTransactionsMismatch` ignoring blocks without transactions

## 1.3.14-beta

- [#1812](https://github.com/blockscout/blockscout/pull/1812) - add pagination to addresses page
- [#1920](https://github.com/blockscout/blockscout/pull/1920) - fix: remove source code fields from list endpoint
- [#1876](https://github.com/blockscout/blockscout/pull/1876) - async calculate a count of blocks

### Fixes

- [#1917](https://github.com/blockscout/blockscout/pull/1917) - Force block refetch if transaction is re-collated in a different block

### Chore

- [#1892](https://github.com/blockscout/blockscout/pull/1892) - Remove temporary worker modules

## 1.3.13-beta

### Features

- [#1933](https://github.com/blockscout/blockscout/pull/1933) - add eth_BlockNumber json rpc method

### Fixes

- [#1875](https://github.com/blockscout/blockscout/pull/1875) - fix: resolve false positive constructor arguments
- [#1881](https://github.com/blockscout/blockscout/pull/1881) - fix: store solc versions locally for performance
- [#1898](https://github.com/blockscout/blockscout/pull/1898) - check if the constructor has arguments before verifying constructor arguments

## 1.3.12-beta

Reverting of synchronous block counter, implemented in #1848

## 1.3.11-beta

### Features

- [#1815](https://github.com/blockscout/blockscout/pull/1815) - Be able to search without prefix "0x"
- [#1813](https://github.com/blockscout/blockscout/pull/1813) - Add total blocks counter to the main page
- [#1806](https://github.com/blockscout/blockscout/pull/1806) - Verify contracts with a post request
- [#1848](https://github.com/blockscout/blockscout/pull/1848) - Add cache for block counter

### Fixes

- [#1829](https://github.com/blockscout/blockscout/pull/1829) - Handle nil quantities in block decoding routine
- [#1830](https://github.com/blockscout/blockscout/pull/1830) - Make block size field nullable
- [#1840](https://github.com/blockscout/blockscout/pull/1840) - Handle case when total supply is nil
- [#1838](https://github.com/blockscout/blockscout/pull/1838) - Block counter calculates only consensus blocks

### Chore

- [#1814](https://github.com/blockscout/blockscout/pull/1814) - Clear build artifacts script
- [#1837](https://github.com/blockscout/blockscout/pull/1837) - Add -f flag to clear_build.sh script delete static folder

## 1.3.10-beta

### Features

- [#1739](https://github.com/blockscout/blockscout/pull/1739) - highlight decompiled source code
- [#1696](https://github.com/blockscout/blockscout/pull/1696) - full-text search by tokens
- [#1742](https://github.com/blockscout/blockscout/pull/1742) - Support RSK
- [#1777](https://github.com/blockscout/blockscout/pull/1777) - show ERC-20 token transfer info on transaction page
- [#1770](https://github.com/blockscout/blockscout/pull/1770) - set a websocket keepalive from config
- [#1789](https://github.com/blockscout/blockscout/pull/1789) - add ERC-721 info to transaction overview page
- [#1801](https://github.com/blockscout/blockscout/pull/1801) - Staking pools fetching

### Fixes

- [#1724](https://github.com/blockscout/blockscout/pull/1724) - Remove internal tx and token balance fetching from realtime fetcher
- [#1727](https://github.com/blockscout/blockscout/pull/1727) - add logs pagination in rpc api
- [#1740](https://github.com/blockscout/blockscout/pull/1740) - fix empty block time
- [#1743](https://github.com/blockscout/blockscout/pull/1743) - sort decompiled smart contracts in lexicographical order
- [#1756](https://github.com/blockscout/blockscout/pull/1756) - add today's token balance from the previous value
- [#1769](https://github.com/blockscout/blockscout/pull/1769) - add timestamp to block overview
- [#1768](https://github.com/blockscout/blockscout/pull/1768) - fix first block parameter
- [#1778](https://github.com/blockscout/blockscout/pull/1778) - Make websocket optional for realtime fetcher
- [#1790](https://github.com/blockscout/blockscout/pull/1790) - fix constructor arguments verification
- [#1793](https://github.com/blockscout/blockscout/pull/1793) - fix top nav autocomplete
- [#1795](https://github.com/blockscout/blockscout/pull/1795) - fix line numbers for decompiled contracts
- [#1803](https://github.com/blockscout/blockscout/pull/1803) - use coinmarketcap for total_supply by default
- [#1802](https://github.com/blockscout/blockscout/pull/1802) - make coinmarketcap's number of pages configurable
- [#1799](https://github.com/blockscout/blockscout/pull/1799) - Use eth_getUncleByBlockHashAndIndex for uncle block fetching
- [#1531](https://github.com/blockscout/blockscout/pull/1531) - docker: fix dockerFile for secp256k1 building
- [#1835](https://github.com/blockscout/blockscout/pull/1835) - fix: ignore `pong` messages without error

### Chore

- [#1804](https://github.com/blockscout/blockscout/pull/1804) - (Chore) Divide chains by Mainnet/Testnet in menu
- [#1783](https://github.com/blockscout/blockscout/pull/1783) - Update README with the chains that use Blockscout
- [#1780](https://github.com/blockscout/blockscout/pull/1780) - Update link to the Github repo in the footer
- [#1757](https://github.com/blockscout/blockscout/pull/1757) - Change twitter acc link to official Blockscout acc twitter
- [#1749](https://github.com/blockscout/blockscout/pull/1749) - Replace the link in the footer with the official POA announcements tg channel link
- [#1718](https://github.com/blockscout/blockscout/pull/1718) - Flatten indexer module hierarchy and supervisor tree
- [#1753](https://github.com/blockscout/blockscout/pull/1753) - Add a check mark to decompiled contract tab
- [#1744](https://github.com/blockscout/blockscout/pull/1744) - remove `0x0..0` from tests
- [#1763](https://github.com/blockscout/blockscout/pull/1763) - Describe indexer structure and list existing fetchers
- [#1800](https://github.com/blockscout/blockscout/pull/1800) - Disable lazy logging check in Credo

## 1.3.9-beta

### Features

- [#1662](https://github.com/blockscout/blockscout/pull/1662) - allow specifying number of optimization runs
- [#1654](https://github.com/blockscout/blockscout/pull/1654) - add decompiled code tab
- [#1661](https://github.com/blockscout/blockscout/pull/1661) - try to compile smart contract with the latest evm version
- [#1665](https://github.com/blockscout/blockscout/pull/1665) - Add contract verification RPC endpoint.
- [#1706](https://github.com/blockscout/blockscout/pull/1706) - allow setting update interval for addresses with b

### Fixes

- [#1669](https://github.com/blockscout/blockscout/pull/1669) - do not fail if multiple matching tokens are found
- [#1691](https://github.com/blockscout/blockscout/pull/1691) - decrease token metadata update interval
- [#1688](https://github.com/blockscout/blockscout/pull/1688) - do not fail if failure reason is atom
- [#1692](https://github.com/blockscout/blockscout/pull/1692) - exclude decompiled smart contract from encoding
- [#1684](https://github.com/blockscout/blockscout/pull/1684) - Discard child block with parent_hash not matching hash of imported block
- [#1699](https://github.com/blockscout/blockscout/pull/1699) - use seconds as transaction cache period measure
- [#1697](https://github.com/blockscout/blockscout/pull/1697) - fix failing in rpc if balance is empty
- [#1711](https://github.com/blockscout/blockscout/pull/1711) - rescue failing repo in block number cache update
- [#1712](https://github.com/blockscout/blockscout/pull/1712) - do not set contract code from transaction input
- [#1714](https://github.com/blockscout/blockscout/pull/1714) - fix average block time calculation

### Chore

- [#1693](https://github.com/blockscout/blockscout/pull/1693) - Add a checklist to the PR template

## 1.3.8-beta

### Features

- [#1611](https://github.com/blockscout/blockscout/pull/1611) - allow setting the first indexing block
- [#1596](https://github.com/blockscout/blockscout/pull/1596) - add endpoint to create decompiled contracts
- [#1634](https://github.com/blockscout/blockscout/pull/1634) - add transaction count cache

### Fixes

- [#1630](https://github.com/blockscout/blockscout/pull/1630) - (Fix) colour for release link in the footer
- [#1621](https://github.com/blockscout/blockscout/pull/1621) - Modify query to fetch failed contract creations
- [#1614](https://github.com/blockscout/blockscout/pull/1614) - Do not fetch burn address token balance
- [#1639](https://github.com/blockscout/blockscout/pull/1614) - Optimize token holder count updates when importing address current balances
- [#1643](https://github.com/blockscout/blockscout/pull/1643) - Set internal_transactions_indexed_at for empty blocks
- [#1647](https://github.com/blockscout/blockscout/pull/1647) - Fix typo in view
- [#1650](https://github.com/blockscout/blockscout/pull/1650) - Add petersburg evm version to smart contract verifier
- [#1657](https://github.com/blockscout/blockscout/pull/1657) - Force consensus loss for parent block if its hash mismatches parent_hash

### Chore

## 1.3.7-beta

### Features

### Fixes

- [#1615](https://github.com/blockscout/blockscout/pull/1615) - Add more logging to code fixer process
- [#1613](https://github.com/blockscout/blockscout/pull/1613) - Fix USD fee value
- [#1577](https://github.com/blockscout/blockscout/pull/1577) - Add process to fix contract with code
- [#1583](https://github.com/blockscout/blockscout/pull/1583) - Chunk JSON-RPC batches in case connection times out

### Chore

- [#1610](https://github.com/blockscout/blockscout/pull/1610) - Add PIRL to Readme

## 1.3.6-beta

### Features

- [#1589](https://github.com/blockscout/blockscout/pull/1589) - RPC endpoint to list addresses
- [#1567](https://github.com/blockscout/blockscout/pull/1567) - Allow setting different configuration just for realtime fetcher
- [#1562](https://github.com/blockscout/blockscout/pull/1562) - Add incoming transactions count to contract view
- [#1608](https://github.com/blockscout/blockscout/pull/1608) - Add listcontracts RPC Endpoint

### Fixes

- [#1595](https://github.com/blockscout/blockscout/pull/1595) - Reduce block_rewards in the catchup fetcher
- [#1590](https://github.com/blockscout/blockscout/pull/1590) - Added guard for fetching blocks with invalid number
- [#1588](https://github.com/blockscout/blockscout/pull/1588) - Fix usd value on address page
- [#1586](https://github.com/blockscout/blockscout/pull/1586) - Exact timestamp display
- [#1581](https://github.com/blockscout/blockscout/pull/1581) - Consider `creates` param when fetching transactions
- [#1559](https://github.com/blockscout/blockscout/pull/1559) - Change v column type for Transactions table

### Chore

- [#1579](https://github.com/blockscout/blockscout/pull/1579) - Add SpringChain to the list of Additional Chains Utilizing BlockScout
- [#1578](https://github.com/blockscout/blockscout/pull/1578) - Refine contributing procedure
- [#1572](https://github.com/blockscout/blockscout/pull/1572) - Add option to disable block rewards in indexer config

## 1.3.5-beta

### Features

- [#1560](https://github.com/blockscout/blockscout/pull/1560) - Allow executing smart contract functions in arbitrarily sized batches
- [#1543](https://github.com/blockscout/blockscout/pull/1543) - Use trace_replayBlockTransactions API for faster tracing
- [#1558](https://github.com/blockscout/blockscout/pull/1558) - Allow searching by token symbol
- [#1551](https://github.com/blockscout/blockscout/pull/1551) Exact date and time for Transaction details page
- [#1547](https://github.com/blockscout/blockscout/pull/1547) - Verify smart contracts with evm versions
- [#1540](https://github.com/blockscout/blockscout/pull/1540) - Fetch ERC721 token balances if sender is '0x0..0'
- [#1539](https://github.com/blockscout/blockscout/pull/1539) - Add the link to release in the footer
- [#1519](https://github.com/blockscout/blockscout/pull/1519) - Create contract methods
- [#1496](https://github.com/blockscout/blockscout/pull/1496) - Remove dropped/replaced transactions in pending transactions list
- [#1492](https://github.com/blockscout/blockscout/pull/1492) - Disable usd value for an empty exchange rate
- [#1466](https://github.com/blockscout/blockscout/pull/1466) - Decoding candidates for unverified contracts

### Fixes

- [#1545](https://github.com/blockscout/blockscout/pull/1545) - Fix scheduling of latest block polling in Realtime Fetcher
- [#1554](https://github.com/blockscout/blockscout/pull/1554) - Encode integer parameters when calling smart contract functions
- [#1537](https://github.com/blockscout/blockscout/pull/1537) - Fix test that depended on date
- [#1534](https://github.com/blockscout/blockscout/pull/1534) - Render a nicer error when creator cannot be determined
- [#1527](https://github.com/blockscout/blockscout/pull/1527) - Add index to value_fetched_at
- [#1518](https://github.com/blockscout/blockscout/pull/1518) - Select only distinct failed transactions
- [#1516](https://github.com/blockscout/blockscout/pull/1516) - Fix coin balance params reducer for pending transaction
- [#1511](https://github.com/blockscout/blockscout/pull/1511) - Set correct log level for production
- [#1510](https://github.com/blockscout/blockscout/pull/1510) - Fix test that fails every 1st day of the month
- [#1509](https://github.com/blockscout/blockscout/pull/1509) - Add index to blocks' consensus
- [#1508](https://github.com/blockscout/blockscout/pull/1508) - Remove duplicated indexes
- [#1505](https://github.com/blockscout/blockscout/pull/1505) - Use https instead of ssh for absinthe libs
- [#1501](https://github.com/blockscout/blockscout/pull/1501) - Constructor_arguments must be type `text`
- [#1498](https://github.com/blockscout/blockscout/pull/1498) - Add index for created_contract_address_hash in transactions
- [#1493](https://github.com/blockscout/blockscout/pull/1493) - Do not do work in process initialization
- [#1487](https://github.com/blockscout/blockscout/pull/1487) - Limit geth sync to 128 blocks
- [#1484](https://github.com/blockscout/blockscout/pull/1484) - Allow decoding input as utf-8
- [#1479](https://github.com/blockscout/blockscout/pull/1479) - Remove smoothing from coin balance chart

### Chore

- [https://github.com/blockscout/blockscout/pull/1532](https://github.com/blockscout/blockscout/pull/1532) - Upgrade elixir to 1.8.1
- [https://github.com/blockscout/blockscout/pull/1553](https://github.com/blockscout/blockscout/pull/1553) - Dockerfile: remove 1.7.1 version pin FROM bitwalker/alpine-elixir-phoenix
- [https://github.com/blockscout/blockscout/pull/1465](https://github.com/blockscout/blockscout/pull/1465) - Resolve lodash security alert<|MERGE_RESOLUTION|>--- conflicted
+++ resolved
@@ -4,12 +4,9 @@
 
 ### Features
 
-<<<<<<< HEAD
 - [#8528](https://github.com/blockscout/blockscout/pull/8528) - Account: add pagination + envs for limits
 - [#8634](https://github.com/blockscout/blockscout/pull/8634) - API v2: NFT for address
-=======
 - [#8609](https://github.com/blockscout/blockscout/pull/8609) - Change logs format to JSON; Add endpoint url to the block_scout_web logging
->>>>>>> 95ab7cda
 
 ### Fixes
 
