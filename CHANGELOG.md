## Current

### Features

<<<<<<< HEAD
 - [1654](https://github.com/poanetwork/blockscout/pull/1654) - add decompiled code tab
=======
 - [1661](https://github.com/poanetwork/blockscout/pull/1661) - try to compile smart contract with the latest evm version
>>>>>>> 9fb7591a

### Fixes

 - [#1669](https://github.com/poanetwork/blockscout/pull/1669) - do not fail if multiple matching tokens are found

### Chore


## 1.3.8-beta

### Features

 - [#1611](https://github.com/poanetwork/blockscout/pull/1611) - allow setting the first indexing block
 - [#1596](https://github.com/poanetwork/blockscout/pull/1596) - add endpoint to create decompiled contracts
 - [#1634](https://github.com/poanetwork/blockscout/pull/1634) - add transaction count cache

### Fixes

 - [#1630](https://github.com/poanetwork/blockscout/pull/1630) - (Fix) colour for release link in the footer
 - [#1621](https://github.com/poanetwork/blockscout/pull/1621) - Modify query to fetch failed contract creations
 - [#1614](https://github.com/poanetwork/blockscout/pull/1614) - Do not fetch burn address token balance
 - [#1639](https://github.com/poanetwork/blockscout/pull/1614) - Optimize token holder count updates when importing address current balances
 - [#1643](https://github.com/poanetwork/blockscout/pull/1643) - Set internal_transactions_indexed_at for empty blocks
 - [#1647](https://github.com/poanetwork/blockscout/pull/1647) - Fix typo in view
 - [#1650](https://github.com/poanetwork/blockscout/pull/1650) - Add petersburg evm version to smart contract verifier
 - [#1657](https://github.com/poanetwork/blockscout/pull/1657) - Force consensus loss for parent block if its hash mismatches parent_hash

### Chore


## 1.3.7-beta

### Features

### Fixes

 - [#1615](https://github.com/poanetwork/blockscout/pull/1615) - Add more logging to code fixer process
 - [#1613](https://github.com/poanetwork/blockscout/pull/1613) - Fix USD fee value
 - [#1577](https://github.com/poanetwork/blockscout/pull/1577) - Add process to fix contract with code
 - [#1583](https://github.com/poanetwork/blockscout/pull/1583) - Chunk JSON-RPC batches in case connection times out

### Chore

 - [#1610](https://github.com/poanetwork/blockscout/pull/1610) - Add PIRL to Readme

## 1.3.6-beta

### Features

 - [#1589](https://github.com/poanetwork/blockscout/pull/1589) - RPC endpoint to list addresses
 - [#1567](https://github.com/poanetwork/blockscout/pull/1567) - Allow setting different configuration just for realtime fetcher
 - [#1562](https://github.com/poanetwork/blockscout/pull/1562) - Add incoming transactions count to contract view
 - [#1608](https://github.com/poanetwork/blockscout/pull/1608) - Add listcontracts RPC Endpoint

### Fixes

 - [#1595](https://github.com/poanetwork/blockscout/pull/1595) - Reduce block_rewards in the catchup fetcher
 - [#1590](https://github.com/poanetwork/blockscout/pull/1590) - Added guard for fetching blocks with invalid number
 - [#1588](https://github.com/poanetwork/blockscout/pull/1588) - Fix usd value on address page
 - [#1586](https://github.com/poanetwork/blockscout/pull/1586) - Exact timestamp display
 - [#1581](https://github.com/poanetwork/blockscout/pull/1581) - Consider `creates` param when fetching transactions
 - [#1559](https://github.com/poanetwork/blockscout/pull/1559) - Change v column type for Transactions table

### Chore

 - [#1579](https://github.com/poanetwork/blockscout/pull/1579) - Add SpringChain to the list of Additional Chains Utilizing BlockScout
 - [#1578](https://github.com/poanetwork/blockscout/pull/1578) - Refine contributing procedure
 - [#1572](https://github.com/poanetwork/blockscout/pull/1572) - Add option to disable block rewards in indexer config


## 1.3.5-beta

### Features

 - [#1560](https://github.com/poanetwork/blockscout/pull/1560) - Allow executing smart contract functions in arbitrarily sized batches
 - [#1543](https://github.com/poanetwork/blockscout/pull/1543) - Use trace_replayBlockTransactions API for faster tracing
 - [#1558](https://github.com/poanetwork/blockscout/pull/1558) - Allow searching by token symbol
 - [#1551](https://github.com/poanetwork/blockscout/pull/1551) Exact date and time for Transaction details page
 - [#1547](https://github.com/poanetwork/blockscout/pull/1547) - Verify smart contracts with evm versions
 - [#1540](https://github.com/poanetwork/blockscout/pull/1540) - Fetch ERC721 token balances if sender is '0x0..0'
 - [#1539](https://github.com/poanetwork/blockscout/pull/1539) - Add the link to release in the footer
 - [#1519](https://github.com/poanetwork/blockscout/pull/1519) - Create contract methods
 - [#1496](https://github.com/poanetwork/blockscout/pull/1496) - Remove dropped/replaced transactions in pending transactions list
 - [#1492](https://github.com/poanetwork/blockscout/pull/1492) - Disable usd value for an empty exchange rate
 - [#1466](https://github.com/poanetwork/blockscout/pull/1466) - Decoding candidates for unverified contracts

### Fixes
 - [#1545](https://github.com/poanetwork/blockscout/pull/1545) - Fix scheduling of latest block polling in Realtime Fetcher
 - [#1554](https://github.com/poanetwork/blockscout/pull/1554) - Encode integer parameters when calling smart contract functions
 - [#1537](https://github.com/poanetwork/blockscout/pull/1537) - Fix test that depended on date
 - [#1534](https://github.com/poanetwork/blockscout/pull/1534) - Render a nicer error when creator cannot be determined
 - [#1527](https://github.com/poanetwork/blockscout/pull/1527) - Add index to value_fetched_at
 - [#1518](https://github.com/poanetwork/blockscout/pull/1518) - Select only distinct failed transactions
 - [#1516](https://github.com/poanetwork/blockscout/pull/1516) - Fix coin balance params reducer for pending transaction
 - [#1511](https://github.com/poanetwork/blockscout/pull/1511) - Set correct log level for production
 - [#1510](https://github.com/poanetwork/blockscout/pull/1510) - Fix test that fails every 1st day of the month
 - [#1509](https://github.com/poanetwork/blockscout/pull/1509) - Add index to blocks' consensus
 - [#1508](https://github.com/poanetwork/blockscout/pull/1508) - Remove duplicated indexes
 - [#1505](https://github.com/poanetwork/blockscout/pull/1505) - Use https instead of ssh for absinthe libs
 - [#1501](https://github.com/poanetwork/blockscout/pull/1501) - Constructor_arguments must be type `text`
 - [#1498](https://github.com/poanetwork/blockscout/pull/1498) - Add index for created_contract_address_hash in transactions
 - [#1493](https://github.com/poanetwork/blockscout/pull/1493) - Do not do work in process initialization
 - [#1487](https://github.com/poanetwork/blockscout/pull/1487) - Limit geth sync to 128 blocks
 - [#1484](https://github.com/poanetwork/blockscout/pull/1484) - Allow decoding input as utf-8
 - [#1479](https://github.com/poanetwork/blockscout/pull/1479) - Remove smoothing from coin balance chart

### Chore
 - [https://github.com/poanetwork/blockscout/pull/1532](https://github.com/poanetwork/blockscout/pull/1532) - Upgrade elixir to 1.8.1
 - [https://github.com/poanetwork/blockscout/pull/1553](https://github.com/poanetwork/blockscout/pull/1553) - Dockerfile: remove 1.7.1 version pin FROM bitwalker/alpine-elixir-phoenix
 - [https://github.com/poanetwork/blockscout/pull/1465](https://github.com/poanetwork/blockscout/pull/1465) - Resolve lodash security alert<|MERGE_RESOLUTION|>--- conflicted
+++ resolved
@@ -2,11 +2,8 @@
 
 ### Features
 
-<<<<<<< HEAD
  - [1654](https://github.com/poanetwork/blockscout/pull/1654) - add decompiled code tab
-=======
  - [1661](https://github.com/poanetwork/blockscout/pull/1661) - try to compile smart contract with the latest evm version
->>>>>>> 9fb7591a
 
 ### Fixes
 
