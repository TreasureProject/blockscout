--- conflicted
+++ resolved
@@ -7,13 +7,8 @@
 PG_CONTAINER_IMAGE := postgres:13.6
 PG_CONTAINER_NAME := db
 THIS_FILE = $(lastword $(MAKEFILE_LIST))
-<<<<<<< HEAD
-BS_NEXT_RELEASE = 4.1.3
-TAG := $(BS_NEXT_RELEASE)-prerelease-$(shell git log -1 --pretty=format:"%h")
-=======
 TAG := $(RELEASE_VERSION)-prerelease-$(shell git log -1 --pretty=format:"%h")
 STABLE_TAG := $(RELEASE_VERSION)
->>>>>>> d044367a
 
 ifeq ($(SYSTEM), Linux)
 	HOST=localhost
