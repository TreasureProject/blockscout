import Config

alias EthereumJSONRPC.Variant
alias Explorer.Repo.ConfigHelper, as: ExplorerConfigHelper

######################
### BlockScout Web ###
######################

port = ExplorerConfigHelper.get_port()

config :block_scout_web, BlockScoutWeb.Endpoint,
  secret_key_base:
    System.get_env("SECRET_KEY_BASE") || "RMgI4C1HSkxsEjdhtGMfwAHfyT6CKWXOgzCboJflfSm4jeAlic52io05KB6mqzc5",
  http: [
    port: port
  ],
  url: [
    scheme: "http",
    host: System.get_env("BLOCKSCOUT_HOST", "localhost")
  ],
  https: [
    port: port + 1,
    cipher_suite: :strong,
    certfile: System.get_env("CERTFILE") || "priv/cert/selfsigned.pem",
    keyfile: System.get_env("KEYFILE") || "priv/cert/selfsigned_key.pem"
  ]

########################
### Ethereum JSONRPC ###
########################

################
### Explorer ###
################

database = if System.get_env("DATABASE_URL"), do: nil, else: "explorer_dev"
hostname = if System.get_env("DATABASE_URL"), do: nil, else: "localhost"

pool_size =
  if System.get_env("DATABASE_READ_ONLY_API_URL"),
    do: ConfigHelper.parse_integer_env_var("POOL_SIZE", 30),
    else: ConfigHelper.parse_integer_env_var("POOL_SIZE", 40)

# Configure your database
config :explorer, Explorer.Repo,
  database: database,
  hostname: hostname,
  url: System.get_env("DATABASE_URL"),
  pool_size: pool_size

database_api = if System.get_env("DATABASE_READ_ONLY_API_URL"), do: nil, else: database
hostname_api = if System.get_env("DATABASE_READ_ONLY_API_URL"), do: nil, else: hostname

# Configure API database
config :explorer, Explorer.Repo.Replica1,
  database: database_api,
  hostname: hostname_api,
  url: ExplorerConfigHelper.get_api_db_url(),
  pool_size: ConfigHelper.parse_integer_env_var("POOL_SIZE_API", 10)

database_account = if System.get_env("ACCOUNT_DATABASE_URL"), do: nil, else: database
hostname_account = if System.get_env("ACCOUNT_DATABASE_URL"), do: nil, else: hostname

# Configure Account database
config :explorer, Explorer.Repo.Account,
  database: database_account,
  hostname: hostname_account,
  url: ExplorerConfigHelper.get_account_db_url(),
  pool_size: ConfigHelper.parse_integer_env_var("ACCOUNT_POOL_SIZE", 10)

# Configure PolygonEdge database
config :explorer, Explorer.Repo.PolygonEdge,
  database: database,
  hostname: hostname,
  url: System.get_env("DATABASE_URL"),
  pool_size: ConfigHelper.parse_integer_env_var("POLYGON_EDGE_POOL_SIZE", 10)

<<<<<<< HEAD
# Configure Suave database
config :explorer, Explorer.Repo.Suave,
  database: database_account,
  hostname: hostname_account,
=======
# Configure Rootstock database
config :explorer, Explorer.Repo.RSK,
  database: database,
  hostname: hostname,
  url: System.get_env("DATABASE_URL"),
  pool_size: pool_size

# Configure Suave database
config :explorer, Explorer.Repo.Suave,
  database: database,
  hostname: hostname,
>>>>>>> 130f181e
  url: ExplorerConfigHelper.get_suave_db_url(),
  pool_size: ConfigHelper.parse_integer_env_var("SUAVE_POOL_SIZE", 10)

variant = Variant.get()

Code.require_file("#{variant}.exs", "apps/explorer/config/dev")

###############
### Indexer ###
###############

Code.require_file("#{variant}.exs", "apps/indexer/config/dev")<|MERGE_RESOLUTION|>--- conflicted
+++ resolved
@@ -76,12 +76,6 @@
   url: System.get_env("DATABASE_URL"),
   pool_size: ConfigHelper.parse_integer_env_var("POLYGON_EDGE_POOL_SIZE", 10)
 
-<<<<<<< HEAD
-# Configure Suave database
-config :explorer, Explorer.Repo.Suave,
-  database: database_account,
-  hostname: hostname_account,
-=======
 # Configure Rootstock database
 config :explorer, Explorer.Repo.RSK,
   database: database,
@@ -93,7 +87,6 @@
 config :explorer, Explorer.Repo.Suave,
   database: database,
   hostname: hostname,
->>>>>>> 130f181e
   url: ExplorerConfigHelper.get_suave_db_url(),
   pool_size: ConfigHelper.parse_integer_env_var("SUAVE_POOL_SIZE", 10)
 
