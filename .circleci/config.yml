version: 2
jobs:
  build:
    docker:
      # Ensure .tool-versions matches
      - image: circleci/elixir:1.8.1-node-browsers
        environment:
          MIX_ENV: test
          # match POSTGRES_PASSWORD for postgres image below
          PGPASSWORD: postgres
          # match POSTGRES_USER for postgres image below
          PGUSER: postgres

    working_directory: ~/app

    steps:
      - run: wget -O /tmp/phantomjs.tar.gz https://bitbucket.org/ariya/phantomjs/downloads/phantomjs-2.5.0-beta-linux-ubuntu-xenial-x86_64.tar.gz
      - run: tar -zxvf /tmp/phantomjs.tar.gz -C /tmp
      - run: sudo mv /tmp/phantomjs-2.5.0-beta-ubuntu-xenial/bin/phantomjs /usr/local/bin/phantomjs
      - run: sudo chmod a+x /usr/local/bin/phantomjs

      - run: sudo apt-get update; sudo apt-get -y install autoconf build-essential libgmp3-dev libtool

      - checkout

      - run: mix local.hex --force
      - run: mix local.rebar --force

      - run:
          name: "ELIXIR_VERSION.lock"
          command: echo "${ELIXIR_VERSION}" > ELIXIR_VERSION.lock
      - run:
          name: "OTP_VERSION.lock"
          command: echo "${OTP_VERSION}" > OTP_VERSION.lock

      - restore_cache:
          keys:
             - v8-mix-compile-{{ checksum "OTP_VERSION.lock" }}-{{ checksum "ELIXIR_VERSION.lock" }}-{{ checksum "mix.lock" }}
             - v8-mix-compile-{{ checksum "OTP_VERSION.lock" }}-{{ checksum "ELIXIR_VERSION.lock" }}-{{ checksum "mix.exs" }}
             - v8-mix-compile-{{ checksum "OTP_VERSION.lock" }}-{{ checksum "ELIXIR_VERSION.lock" }}

      - run: mix deps.get

      - restore_cache:
          keys:
            - v8-npm-install-{{ .Branch }}-{{ checksum "apps/block_scout_web/assets/package-lock.json" }}
            - v8-npm-install-{{ .Branch }}
            - v8-npm-install

      - run:
          command: npm install
          working_directory: "apps/explorer"

      - save_cache:
          key: v4-npm-install-{{ .Branch }}-{{ checksum "apps/explorer/package-lock.json" }}
          paths: "apps/explorer/node_modules"
      - save_cache:
          key: v4-npm-install-{{ .Branch }}
          paths: "apps/explorer/node_modules"
      - save_cache:
          key: v4-npm-install
          paths: "apps/explorer/node_modules"

      - run:
          command: npm install
          working_directory: "apps/block_scout_web/assets"

      - save_cache:
          key: v8-npm-install-{{ .Branch }}-{{ checksum "apps/block_scout_web/assets/package-lock.json" }}
          paths: "apps/block_scout_web/assets/node_modules"
      - save_cache:
          key: v8-npm-install-{{ .Branch }}
          paths: "apps/block_scout_web/assets/node_modules"
      - save_cache:
          key: v8-npm-install
          paths: "apps/block_scout_web/assets/node_modules"

      - run: mix compile

      # Ensure NIF is compiled for libsecp256k1
      - run:
          command: make
          working_directory: "deps/libsecp256k1"

      # `deps` needs to be cached with `_build` because `_build` will symlink into `deps`

      - save_cache:
          key: v8-mix-compile-{{ checksum "OTP_VERSION.lock" }}-{{ checksum "ELIXIR_VERSION.lock" }}-{{ checksum "mix.lock" }}
          paths:
            - deps
            - _build
      - save_cache:
          key: v8-mix-compile-{{ checksum "OTP_VERSION.lock" }}-{{ checksum "ELIXIR_VERSION.lock" }}-{{ checksum "mix.exs" }}
          paths:
            - deps
            - _build
      - save_cache:
          key: v8-mix-compile-{{ checksum "OTP_VERSION.lock" }}-{{ checksum "ELIXIR_VERSION.lock" }}
          paths:
            - deps
            - _build

      - run:
          name: Build assets
          command: node node_modules/webpack/bin/webpack.js --mode development
          working_directory: "apps/block_scout_web/assets"

      - persist_to_workspace:
          root: .
          paths:
            - .circleci
            - .credo.exs
            - .dialyzer-ignore
            - .formatter.exs
            - .git
            - .gitignore
            - ELIXIR_VERSION.lock
            - Gemfile
            - Gemfile.lock
            - OTP_VERSION.lock
            - _build
            - apps
            - bin
            - config
            - deps
            - doc
            - mix.exs
            - mix.lock
            - appspec.yml
            - rel
  check_formatted:
    docker:
      # Ensure .tool-versions matches
      - image: circleci/elixir:1.8.1
        environment:
          MIX_ENV: test

    working_directory: ~/app

    steps:
      - attach_workspace:
          at: .

      - run: mix format --check-formatted
  credo:
    docker:
      # Ensure .tool-versions matches
      - image: circleci/elixir:1.8.1
        environment:
          MIX_ENV: test

    working_directory: ~/app

    steps:
      - attach_workspace:
          at: .

      - run: mix local.hex --force

      - run: mix credo
  deploy_aws:
    docker:
      # Ensure .tool-versions matches
      - image: circleci/python:2.7-stretch

    working_directory: ~/app

    steps:
      - attach_workspace:
          at: .

      - add_ssh_keys:
          fingerprints:
            - "c4:fd:a8:f8:48:a8:09:e5:3e:be:30:62:4d:6f:6f:36"

      - run:
          name: Deploy to AWS
          command: bin/deploy
  dialyzer:
    docker:
      # Ensure .tool-versions matches
      - image: circleci/elixir:1.8.1
        environment:
          MIX_ENV: test

    working_directory: ~/app

    steps:
      - attach_workspace:
          at: .

      - run: mix local.hex --force

      - restore_cache:
          keys:
<<<<<<< HEAD
            - v8-mix-dailyzer-{{ checksum "OTP_VERSION.lock" }}-{{ checksum "ELIXIR_VERSION.lock" }}-{{ checksum "mix.lock" }}
            - v8-mix-dialyzer-{{ checksum "OTP_VERSION.lock" }}-{{ checksum "ELIXIR_VERSION.lock" }}-{{ checksum "mix.exs" }}
            - v8-mix-dialyzer-{{ checksum "OTP_VERSION.lock" }}-{{ checksum "ELIXIR_VERSION.lock" }}
=======
            - v7-mix-dialyzer-{{ checksum "OTP_VERSION.lock" }}-{{ checksum "ELIXIR_VERSION.lock" }}-{{ checksum "mix.lock" }}
            - v7-mix-dialyzer-{{ checksum "OTP_VERSION.lock" }}-{{ checksum "ELIXIR_VERSION.lock" }}-{{ checksum "mix.exs" }}
            - v7-mix-dialyzer-{{ checksum "OTP_VERSION.lock" }}-{{ checksum "ELIXIR_VERSION.lock" }}
>>>>>>> c423a41e

      - run:
          name: Unpack PLT cache
          command: |
            mkdir -p _build/test
            cp plts/dialyxir*.plt _build/test/ || true
            mkdir -p ~/.mix
            cp plts/dialyxir*.plt ~/.mix/ || true

      - run: mix dialyzer --plt

      - run:
          name: Pack PLT cache
          command: |
            mkdir -p plts
            cp _build/test/dialyxir*.plt plts/
            cp ~/.mix/dialyxir*.plt plts/

      - save_cache:
          key: v8-mix-dialyzer-{{ checksum "OTP_VERSION.lock" }}-{{ checksum "ELIXIR_VERSION.lock" }}-{{ checksum "mix.lock" }}
          paths:
            - plts
      - save_cache:
          key: v8-mix-dialyzer-{{ checksum "OTP_VERSION.lock" }}-{{ checksum "ELIXIR_VERSION.lock" }}-{{ checksum "mix.exs" }}
          paths:
            - plts
      - save_cache:
          key: v8-mix-dialyzer-{{ checksum "OTP_VERSION.lock" }}-{{ checksum "ELIXIR_VERSION.lock" }}
          paths:
            - plts

      - run: mix dialyzer --halt-exit-status
  eslint:
    docker:
      # Ensure .tool-versions matches
      - image: circleci/node:9.10.1

    working_directory: ~/app

    steps:
      - attach_workspace:
          at: .

      - run:
          name: ESLint
          command: ./node_modules/.bin/eslint --format=junit --output-file="test/eslint/junit.xml" js/**
          working_directory: apps/block_scout_web/assets

      - store_test_results:
          path: apps/block_scout_web/assets/test
  gettext:
    docker:
      # Ensure .tool-versions matches
      - image: circleci/elixir:1.8.1
        environment:
          MIX_ENV: test

    working_directory: ~/app

    steps:
      - attach_workspace:
          at: .

      - run: mix local.hex --force

      - run:
          name: Check for missed translations
          command: |
            mix gettext.extract --merge | tee stdout.txt
            ! grep "Wrote " stdout.txt
          working_directory: "apps/block_scout_web"

      - store_artifacts:
          path: apps/block_scout_web/priv/gettext
  jest:
    docker:
      # Ensure .tool-versions matches
      - image: circleci/node:9.10.1

    working_directory: ~/app

    steps:
      - attach_workspace:
          at: .

      - run:
          name: Jest
          command: ./node_modules/.bin/jest
          working_directory: apps/block_scout_web/assets
  release:
    docker:
      # Ensure .tool-versions matches
      - image: circleci/elixir:1.8.1
        environment:
          MIX_ENV: prod

    working_directory: ~/app

    steps:
      - attach_workspace:
          at: .

      - run: mix local.hex --force
      - run: mix local.rebar --force
      - run: mix release --verbose --env prod
      - run:
          name: Collecting artifacts
          command: |
            find -name 'blockscout.tar.gz' -exec sh -c 'mkdir -p ci_artifact && cp "$@" ci_artifact/ci_artifact_blockscout.tar.gz' _ {} +
          when: always

      - store_artifacts:
          name: Uploading CI artifacts
          path: ci_artifact/ci_artifact_blockscout.tar.gz
          destination: ci_artifact_blockscout.tar.gz
  sobelow:
    docker:
      # Ensure .tool-versions matches
      - image: circleci/elixir:1.8.1
        environment:
          MIX_ENV: test

    working_directory: ~/app

    steps:
      - attach_workspace:
          at: .

      - run: mix local.hex --force

      - run:
          name: Scan explorer for vulnerabilities
          command: mix sobelow --config
          working_directory: "apps/explorer"

      - run:
          name: Scan block_scout_web for vulnerabilities
          command: mix sobelow --config
          working_directory: "apps/block_scout_web"
  test_geth_http_websocket:
    docker:
      # Ensure .tool-versions matches
      - image: circleci/elixir:1.8.1-node-browsers
        environment:
          MIX_ENV: test
          # match POSTGRES_PASSWORD for postgres image below
          PGPASSWORD: postgres
          # match POSTGRES_USER for postgres image below
          PGUSER: postgres
          ETHEREUM_JSONRPC_CASE: "EthereumJSONRPC.Case.Geth.HTTPWebSocket"
          ETHEREUM_JSONRPC_WEB_SOCKET_CASE: "EthereumJSONRPC.WebSocket.Case.Geth"
      - image: circleci/postgres:10.3-alpine
        environment:
          # Match apps/explorer/config/test.exs config :explorer, Explorer.Repo, database
          POSTGRES_DB: explorer_test
          # match PGPASSWORD for elixir image above
          POSTGRES_PASSWORD: postgres
          # match PGUSER for elixir image above
          POSTGRES_USER: postgres

    working_directory: ~/app

    steps:
      - attach_workspace:
          at: .
      - run: wget -O /tmp/phantomjs.tar.gz https://bitbucket.org/ariya/phantomjs/downloads/phantomjs-2.5.0-beta-linux-ubuntu-xenial-x86_64.tar.gz
      - run: tar -zxvf /tmp/phantomjs.tar.gz -C /tmp
      - run: sudo mv /tmp/phantomjs-2.5.0-beta-ubuntu-xenial/bin/phantomjs /usr/local/bin/phantomjs
      - run: sudo chmod a+x /usr/local/bin/phantomjs

      - run: mix local.hex --force
      - run: mix local.rebar --force

      - run:
          name: Wait for DB
          command: dockerize -wait tcp://localhost:5432 -timeout 1m

      - run:
          name: mix test --exclude no_geth
          command: |
            # Don't submit coverage report for forks, but let the build succeed
            if [[ -z "$COVERALLS_REPO_TOKEN" ]]; then
              mix coveralls.html --exclude no_geth --parallel --umbrella
            else
              mix coveralls.circle --exclude no_geth --parallel --umbrella ||
                # if mix failed, then coveralls_merge won't run, so signal done here and return original exit status
                (retval=$? && curl -k https://coveralls.io/webhook?repo_token=$COVERALLS_REPO_TOKEN -d "payload[build_num]=$CIRCLE_WORKFLOW_WORKSPACE_ID&payload[status]=done" && return $retval)
            fi

      - store_artifacts:
          path: cover/excoveralls.html
      - store_test_results:
          path: _build/test/junit
  test_geth_mox:
    docker:
      # Ensure .tool-versions matches
      - image: circleci/elixir:1.8.1-node-browsers
        environment:
          MIX_ENV: test
          # match POSTGRES_PASSWORD for postgres image below
          PGPASSWORD: postgres
          # match POSTGRES_USER for postgres image below
          PGUSER: postgres
          ETHEREUM_JSONRPC_CASE: "EthereumJSONRPC.Case.Geth.Mox"
          ETHEREUM_JSONRPC_WEB_SOCKET_CASE: "EthereumJSONRPC.WebSocket.Case.Mox"
      - image: circleci/postgres:10.3-alpine
        environment:
          # Match apps/explorer/config/test.exs config :explorer, Explorer.Repo, database
          POSTGRES_DB: explorer_test
          # match PGPASSWORD for elixir image above
          POSTGRES_PASSWORD: postgres
          # match PGUSER for elixir image above
          POSTGRES_USER: postgres

    working_directory: ~/app

    steps:
      - attach_workspace:
          at: .

      - run: wget -O /tmp/phantomjs.tar.gz https://bitbucket.org/ariya/phantomjs/downloads/phantomjs-2.5.0-beta-linux-ubuntu-xenial-x86_64.tar.gz
      - run: tar -zxvf /tmp/phantomjs.tar.gz -C /tmp
      - run: sudo mv /tmp/phantomjs-2.5.0-beta-ubuntu-xenial/bin/phantomjs /usr/local/bin/phantomjs
      - run: sudo chmod a+x /usr/local/bin/phantomjs

      - run: mix local.hex --force
      - run: mix local.rebar --force

      - run:
          name: Wait for DB
          command: dockerize -wait tcp://localhost:5432 -timeout 1m

      - run:
          name: mix test --exclude no_geth
          command: |
            # Don't submit coverage report for forks, but let the build succeed
            if [[ -z "$COVERALLS_REPO_TOKEN" ]]; then
              mix coveralls.html --exclude no_geth --parallel --umbrella
            else
              mix coveralls.circle --exclude no_geth --parallel --umbrella ||
                # if mix failed, then coveralls_merge won't run, so signal done here and return original exit status
                (retval=$? && curl -k https://coveralls.io/webhook?repo_token=$COVERALLS_REPO_TOKEN -d "payload[build_num]=$CIRCLE_WORKFLOW_WORKSPACE_ID&payload[status]=done" && return $retval)
            fi

      - store_artifacts:
          path: cover/excoveralls.html
      - store_test_results:
          path: _build/test/junit
  test_parity_http_websocket:
    docker:
      # Ensure .tool-versions matches
      - image: circleci/elixir:1.8.1-node-browsers
        environment:
          MIX_ENV: test
          # match POSTGRES_PASSWORD for postgres image below
          PGPASSWORD: postgres
          # match POSTGRES_USER for postgres image below
          PGUSER: postgres
          ETHEREUM_JSONRPC_CASE: "EthereumJSONRPC.Case.Parity.HTTPWebSocket"
          ETHEREUM_JSONRPC_WEB_SOCKET_CASE: "EthereumJSONRPC.WebSocket.Case.Parity"
      - image: circleci/postgres:10.3-alpine
        environment:
          # Match apps/explorer/config/test.exs config :explorer, Explorer.Repo, database
          POSTGRES_DB: explorer_test
          # match PGPASSWORD for elixir image above
          POSTGRES_PASSWORD: postgres
          # match PGUSER for elixir image above
          POSTGRES_USER: postgres

    working_directory: ~/app

    steps:
      - attach_workspace:
          at: .

      - run: wget -O /tmp/phantomjs.tar.gz https://bitbucket.org/ariya/phantomjs/downloads/phantomjs-2.5.0-beta-linux-ubuntu-xenial-x86_64.tar.gz
      - run: tar -zxvf /tmp/phantomjs.tar.gz -C /tmp
      - run: sudo mv /tmp/phantomjs-2.5.0-beta-ubuntu-xenial/bin/phantomjs /usr/local/bin/phantomjs
      - run: sudo chmod a+x /usr/local/bin/phantomjs

      - run: mix local.hex --force
      - run: mix local.rebar --force

      - run:
          name: Wait for DB
          command: dockerize -wait tcp://localhost:5432 -timeout 1m

      - run:
          name: mix test --exclude no_geth
          command: |
            # Don't submit coverage report for forks, but let the build succeed
            if [[ -z "$COVERALLS_REPO_TOKEN" ]]; then
              mix coveralls.html --exclude no_parity --parallel --umbrella
            else
              mix coveralls.circle --exclude no_parity --parallel --umbrella ||
                # if mix failed, then coveralls_merge won't run, so signal done here and return original exit status
                (retval=$? && curl -k https://coveralls.io/webhook?repo_token=$COVERALLS_REPO_TOKEN -d "payload[build_num]=$CIRCLE_WORKFLOW_WORKSPACE_ID&payload[status]=done" && return $retval)
            fi

      - store_artifacts:
          path: cover/excoveralls.html
      - store_test_results:
          path: _build/test/junit
  test_parity_mox:
    docker:
      # Ensure .tool-versions matches
      - image: circleci/elixir:1.8.1-node-browsers
        environment:
          MIX_ENV: test
          # match POSTGRES_PASSWORD for postgres image below
          PGPASSWORD: postgres
          # match POSTGRES_USER for postgres image below
          PGUSER: postgres
          ETHEREUM_JSONRPC_CASE: "EthereumJSONRPC.Case.Parity.Mox"
          ETHEREUM_JSONRPC_WEB_SOCKET_CASE: "EthereumJSONRPC.WebSocket.Case.Mox"
      - image: circleci/postgres:10.3-alpine
        environment:
          # Match apps/explorer/config/test.exs config :explorer, Explorer.Repo, database
          POSTGRES_DB: explorer_test
          # match PGPASSWORD for elixir image above
          POSTGRES_PASSWORD: postgres
          # match PGUSER for elixir image above
          POSTGRES_USER: postgres

    working_directory: ~/app

    steps:
      - attach_workspace:
          at: .

      - run: wget -O /tmp/phantomjs.tar.gz https://bitbucket.org/ariya/phantomjs/downloads/phantomjs-2.5.0-beta-linux-ubuntu-xenial-x86_64.tar.gz
      - run: tar -zxvf /tmp/phantomjs.tar.gz -C /tmp
      - run: sudo mv /tmp/phantomjs-2.5.0-beta-ubuntu-xenial/bin/phantomjs /usr/local/bin/phantomjs
      - run: sudo chmod a+x /usr/local/bin/phantomjs

      - run: mix local.hex --force
      - run: mix local.rebar --force

      - run:
          name: Wait for DB
          command: dockerize -wait tcp://localhost:5432 -timeout 1m

      - run:
          name: mix test --exclude no_geth
          command: |
            # Don't submit coverage report for forks, but let the build succeed
            if [[ -z "$COVERALLS_REPO_TOKEN" ]]; then
              mix coveralls.html --exclude no_parity --parallel --umbrella
            else
              mix coveralls.circle --exclude no_parity --parallel --umbrella ||
                # if mix failed, then coveralls_merge won't run, so signal done here and return original exit status
                (retval=$? && curl -k https://coveralls.io/webhook?repo_token=$COVERALLS_REPO_TOKEN -d "payload[build_num]=$CIRCLE_WORKFLOW_WORKSPACE_ID&payload[status]=done" && return $retval)
            fi

      - store_artifacts:
          path: cover/excoveralls.html
      - store_test_results:
          path: _build/test/junit
  coveralls_merge:
    docker:
      # Ensure .tool-versions matches
      - image: circleci/elixir:1.8.1
        environment:
          MIX_ENV: test

    steps:
      - run:
          name: Tell coveralls.io build is done
          command: curl -k https://coveralls.io/webhook?repo_token=$COVERALLS_REPO_TOKEN -d "payload[build_num]=$CIRCLE_WORKFLOW_WORKSPACE_ID&payload[status]=done"
workflows:
  version: 2
  primary:
    jobs:
      - build
      - check_formatted:
          requires:
            - build
      # This unfortunately will only fire if all the tests pass because of how `requires` works
      - coveralls_merge:
          requires:
            - test_parity_http_websocket
            - test_parity_mox
            - test_geth_http_websocket
            - test_geth_mox
      - credo:
          requires:
            - build
      - deploy_aws:
          filters:
            branches:
              only:
                - production
                - staging
                - /deploy-[A-Za-z0-9]+$/
          requires:
            - check_formatted
            - credo
            - eslint
            - jest
            - sobelow
            - test_parity_http_websocket
            - test_parity_mox
            - test_geth_http_websocket
            - test_geth_mox
      - dialyzer:
          requires:
            - build
      - eslint:
          requires:
            - build
      - gettext:
          requires:
            - build
      - jest:
          requires:
            - build
      - release:
          requires:
            - build
      - sobelow:
          requires:
            - build
      - test_parity_http_websocket:
          requires:
            - build
      - test_parity_mox:
          requires:
            - build
      - test_geth_http_websocket:
          requires:
            - build
      - test_geth_mox:
          requires:
            - build<|MERGE_RESOLUTION|>--- conflicted
+++ resolved
@@ -193,15 +193,9 @@
 
       - restore_cache:
           keys:
-<<<<<<< HEAD
-            - v8-mix-dailyzer-{{ checksum "OTP_VERSION.lock" }}-{{ checksum "ELIXIR_VERSION.lock" }}-{{ checksum "mix.lock" }}
+            - v8-mix-dialyzer-{{ checksum "OTP_VERSION.lock" }}-{{ checksum "ELIXIR_VERSION.lock" }}-{{ checksum "mix.lock" }}
             - v8-mix-dialyzer-{{ checksum "OTP_VERSION.lock" }}-{{ checksum "ELIXIR_VERSION.lock" }}-{{ checksum "mix.exs" }}
             - v8-mix-dialyzer-{{ checksum "OTP_VERSION.lock" }}-{{ checksum "ELIXIR_VERSION.lock" }}
-=======
-            - v7-mix-dialyzer-{{ checksum "OTP_VERSION.lock" }}-{{ checksum "ELIXIR_VERSION.lock" }}-{{ checksum "mix.lock" }}
-            - v7-mix-dialyzer-{{ checksum "OTP_VERSION.lock" }}-{{ checksum "ELIXIR_VERSION.lock" }}-{{ checksum "mix.exs" }}
-            - v7-mix-dialyzer-{{ checksum "OTP_VERSION.lock" }}-{{ checksum "ELIXIR_VERSION.lock" }}
->>>>>>> c423a41e
 
       - run:
           name: Unpack PLT cache
