--- conflicted
+++ resolved
@@ -36,227 +36,6 @@
           :data => binary()
         }
 
-<<<<<<< HEAD
-  @l2_to_l1_event_unindexed_params [
-    :address,
-    {:uint, 256},
-    {:uint, 256},
-    {:uint, 256},
-    {:uint, 256},
-    :bytes
-  ]
-
-  # outbox()
-  @selector_outbox "ce11e6ab"
-  # sequencerInbox()
-  @selector_sequencer_inbox "ee35f327"
-  # bridge()
-  @selector_bridge "e78cea92"
-  # latestConfirmed()
-  @selector_latest_confirmed "65f7f80d"
-  # getNode(uint64 nodeNum)
-  @selector_get_node "92c8134c"
-  @rollup_contract_abi [
-    %{
-      "inputs" => [],
-      "name" => "outbox",
-      "outputs" => [
-        %{
-          "internalType" => "address",
-          "name" => "",
-          "type" => "address"
-        }
-      ],
-      "stateMutability" => "view",
-      "type" => "function"
-    },
-    %{
-      "inputs" => [],
-      "name" => "sequencerInbox",
-      "outputs" => [
-        %{
-          "internalType" => "address",
-          "name" => "",
-          "type" => "address"
-        }
-      ],
-      "stateMutability" => "view",
-      "type" => "function"
-    },
-    %{
-      "inputs" => [],
-      "name" => "bridge",
-      "outputs" => [
-        %{
-          "internalType" => "address",
-          "name" => "",
-          "type" => "address"
-        }
-      ],
-      "stateMutability" => "view",
-      "type" => "function"
-    },
-    %{
-      "inputs" => [],
-      "name" => "latestConfirmed",
-      "outputs" => [
-        %{
-          "internalType" => "uint64",
-          "name" => "",
-          "type" => "uint64"
-        }
-      ],
-      "stateMutability" => "view",
-      "type" => "function"
-    },
-    %{
-      "inputs" => [
-        %{
-          "internalType" => "uint64",
-          "name" => "",
-          "type" => "uint64"
-        }
-      ],
-      "name" => "getNode",
-      "outputs" => [
-        %{
-          "type" => "tuple",
-          "name" => "",
-          "internalType" => "struct Node",
-          "components" => [
-            %{"type" => "bytes32", "name" => "stateHash", "internalType" => "bytes32"},
-            %{"type" => "bytes32", "name" => "challengeHash", "internalType" => "bytes32"},
-            %{"type" => "bytes32", "name" => "confirmData", "internalType" => "bytes32"},
-            %{"type" => "uint64", "name" => "prevNum", "internalType" => "uint64"},
-            %{"type" => "uint64", "name" => "deadlineBlock", "internalType" => "uint64"},
-            %{"type" => "uint64", "name" => "noChildConfirmedBeforeBlock", "internalType" => "uint64"},
-            %{"type" => "uint64", "name" => "stakerCount", "internalType" => "uint64"},
-            %{"type" => "uint64", "name" => "childStakerCount", "internalType" => "uint64"},
-            %{"type" => "uint64", "name" => "firstChildBlock", "internalType" => "uint64"},
-            %{"type" => "uint64", "name" => "latestChildNumber", "internalType" => "uint64"},
-            %{"type" => "uint64", "name" => "createdAtBlock", "internalType" => "uint64"},
-            %{"type" => "bytes32", "name" => "nodeHash", "internalType" => "bytes32"}
-          ]
-        }
-      ],
-      "stateMutability" => "view",
-      "type" => "function"
-    }
-  ]
-
-  # constructOutboxProof(uint64 size, uint64 leaf)
-  @selector_construct_outbox_proof "42696350"
-  @node_interface_contract_abi [
-    %{
-      "inputs" => [
-        %{
-          "internalType" => "uint64",
-          "name" => "size",
-          "type" => "uint64"
-        },
-        %{
-          "internalType" => "uint64",
-          "name" => "leaf",
-          "type" => "uint64"
-        }
-      ],
-      "name" => "constructOutboxProof",
-      "outputs" => [
-        %{
-          "internalType" => "bytes32",
-          "name" => "send",
-          "type" => "bytes32"
-        },
-        %{
-          "internalType" => "bytes32",
-          "name" => "root",
-          "type" => "bytes32"
-        },
-        %{
-          "internalType" => "bytes32[]",
-          "name" => "proof",
-          "type" => "bytes32[]"
-        }
-      ],
-      "stateMutability" => "view",
-      "type" => "function"
-    }
-  ]
-
-  # isSpent(uint256 index)
-  @selector_is_spent "5a129efe"
-  @outbox_contract_abi [
-    %{
-      "inputs" => [
-        %{
-          "internalType" => "uint256",
-          "name" => "index",
-          "type" => "uint256"
-        }
-      ],
-      "name" => "isSpent",
-      "outputs" => [
-        %{
-          "internalType" => "bool",
-          "name" => "",
-          "type" => "bool"
-        }
-      ],
-      "stateMutability" => "view",
-      "type" => "function"
-    }
-  ]
-
-  # decimals()
-  @selector_decimals "313ce567"
-  # name()
-  @selector_name "06fdde03"
-  # symbol()
-  @selector_symbol "95d89b41"
-  @erc20_contract_abi [
-    %{
-      "inputs" => [],
-      "name" => "decimals",
-      "outputs" => [
-        %{
-          "internalType" => "uint8",
-          "name" => "",
-          "type" => "uint8"
-        }
-      ],
-      "stateMutability" => "view",
-      "type" => "function"
-    },
-    %{
-      "inputs" => [],
-      "name" => "name",
-      "outputs" => [
-        %{
-          "internalType" => "string",
-          "name" => "",
-          "type" => "string"
-        }
-      ],
-      "stateMutability" => "view",
-      "type" => "function"
-    },
-    %{
-      "inputs" => [],
-      "name" => "symbol",
-      "outputs" => [
-        %{
-          "internalType" => "string",
-          "name" => "",
-          "type" => "string"
-        }
-      ],
-      "stateMutability" => "view",
-      "type" => "function"
-    }
-  ]
-
-=======
->>>>>>> 047d26f2
   @doc """
     Retrieves specific contract addresses associated with Arbitrum rollup contract.
 
@@ -330,16 +109,6 @@
     end)
   end
 
-<<<<<<< HEAD
-  defp atomized_key(@selector_outbox), do: :outbox
-  defp atomized_key(@selector_sequencer_inbox), do: :sequencer_inbox
-  defp atomized_key(@selector_bridge), do: :bridge
-  defp atomized_key(@selector_decimals), do: :decimals
-  defp atomized_key(@selector_name), do: :name
-  defp atomized_key(@selector_symbol), do: :symbol
-
-=======
->>>>>>> 047d26f2
   @doc """
     Retrieves the latest confirmed node index for withdrawals Merkle tree.
 
@@ -582,43 +351,6 @@
     end
   end
 
-  # Retrieve ERC20 token information (name, symbol, decimals) from the contract
-  #
-  # ## Parameters
-  # - `token_address`: The address of the token's smart contract
-  # - `json_rpc_named_arguments`: Configuration parameters for the JSON RPC connection.
-  #
-  # ## Returns
-  # - A map with the fields `decimals`, `name` and `symbol` containing associated values
-  #   or nil in case of error
-  @spec fetch_token_info(EthereumJSONRPC.address(), EthereumJSONRPC.json_rpc_named_arguments()) ::
-          %{
-            :decimals => non_neg_integer() | nil,
-            :name => binary() | nil,
-            :symbol => binary() | nil
-          }
-  def fetch_token_info(token_address, json_rpc_named_arguments) do
-    method_ids = [@selector_decimals, @selector_name, @selector_symbol]
-
-    method_ids
-    |> Enum.map(fn method_id ->
-      %{
-        contract_address: value_to_address(token_address),
-        method_id: method_id,
-        args: []
-      }
-    end)
-    |> EthereumJSONRPC.execute_contract_functions(@erc20_contract_abi, json_rpc_named_arguments)
-    |> Enum.zip(method_ids)
-    |> Enum.reduce(%{}, fn
-      {{:ok, [response]}, method_id}, retval ->
-        Map.put(retval, atomized_key(method_id), response)
-
-      {{:error, _reason}, method_id}, retval ->
-        Map.put(retval, atomized_key(method_id), nil)
-    end)
-  end
-
   # Read a specified contract by provided selector and parameters from the RPC node
   #
   # ## Parameters
