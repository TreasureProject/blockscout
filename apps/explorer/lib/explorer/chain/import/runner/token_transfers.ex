--- conflicted
+++ resolved
@@ -62,11 +62,7 @@
     ordered_changes_list = Enum.sort_by(changes_list, &{&1.transaction_hash, &1.block_hash, &1.log_index})
     Logger.info("### Token transfers length #{Enum.count(ordered_changes_list)} ###")
 
-<<<<<<< HEAD
-    {:ok, token_transfers} =
-=======
     {:ok, inserted} =
->>>>>>> 7fce1647
       Import.insert_changes_list(
         repo,
         ordered_changes_list,
@@ -78,13 +74,9 @@
         timestamps: timestamps
       )
 
-<<<<<<< HEAD
     Logger.info(["### Token transfers insert FINISHED ###"])
 
-    {:ok, token_transfers}
-=======
     {:ok, inserted}
->>>>>>> 7fce1647
   end
 
   defp default_on_conflict do
