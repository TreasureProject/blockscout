--- conflicted
+++ resolved
@@ -70,10 +70,7 @@
     field(:token_ids, {:array, :decimal})
     field(:index_in_batch, :integer, virtual: true)
     field(:token_type, :string)
-<<<<<<< HEAD
-=======
     field(:block_consensus, :boolean)
->>>>>>> d867be0f
 
     belongs_to(:from_address, Address,
       foreign_key: :from_address_hash,
@@ -122,11 +119,7 @@
   end
 
   @required_attrs ~w(block_number log_index from_address_hash to_address_hash token_contract_address_hash transaction_hash block_hash token_type)a
-<<<<<<< HEAD
-  @optional_attrs ~w(amount amounts token_ids)a
-=======
   @optional_attrs ~w(amount amounts token_ids block_consensus)a
->>>>>>> d867be0f
 
   @doc false
   def changeset(%TokenTransfer{} = struct, params \\ %{}) do
