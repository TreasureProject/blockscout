--- conflicted
+++ resolved
@@ -196,7 +196,7 @@
 
     if fields.message_id == message.message_id do
       # extract token withdrawal info from the associated event's data
-      token = obtain_token_withdrawal_data(fields.data)
+      token = decode_token_withdrawal_data(fields.data)
 
       data_hex =
         fields.data
@@ -226,8 +226,7 @@
         l2_timestamp: fields.timestamp,
         callvalue: fields.callvalue,
         data: "0x" <> data_hex,
-        token: token,
-        completion_transaction_hash: message.completion_transaction_hash
+        token: token
       }
     else
       Logger.error(
@@ -247,9 +246,6 @@
   # message is not found in the database, the function attempts to determine its
   # current status by comparing the message ID with the total count of messages sent
   # from L2.
-  #
-  # This function will always set `completion_transaction_hash` as nil because it's difficult
-  # to determine the completion transaction hash directly from the contract.
   #
   # ## Parameters
   # - `log`: The L2ToL1Tx event log containing withdrawal information
@@ -266,7 +262,7 @@
 
     status = get_actual_message_status(fields.message_id)
 
-    token = obtain_token_withdrawal_data(fields.data)
+    token = decode_token_withdrawal_data(fields.data)
 
     data_hex =
       fields.data
@@ -285,8 +281,7 @@
       l2_timestamp: fields.timestamp,
       callvalue: fields.callvalue,
       data: "0x" <> data_hex,
-      token: token,
-      completion_transaction_hash: nil
+      token: token
     }
   end
 
@@ -363,28 +358,20 @@
   # - `data`: Binary data containing the finalizeInboundTransfer calldata
   #
   # ## Returns
-  # - Map containing token contract `address`, `destination` address, token `amount`,
-  #   token `name`, `symbol` and `decimals` if the data corresponds to finalizeInboundTransfer
+  # - Map containing token `address`, `destination` address and token `amount` if the
+  #   data corresponds to finalizeInboundTransfer
   # - `nil` if data is void or doesn't match finalizeInboundTransfer method (which
   #   happens when the L2->L1 message is for arbitrary data transfer, such as a remote
   #   call of a smart contract on L1)
-  @spec obtain_token_withdrawal_data(binary()) ::
+  @spec decode_token_withdrawal_data(binary()) ::
           %{
             address: Explorer.Chain.Hash.Address.t(),
             destination: Explorer.Chain.Hash.Address.t(),
-            amount: non_neg_integer(),
-            decimals: non_neg_integer(),
-            name: binary(),
-            symbol: binary()
+            amount: non_neg_integer()
           }
           | nil
-<<<<<<< HEAD
-  defp obtain_token_withdrawal_data(<<0x2E567B36::32, rest_data::binary>>) do
-    [token, _, to, amount, _] = ABI.decode(@finalize_inbound_transfer_selector, rest_data)
-=======
   defp decode_token_withdrawal_data(<<0x2E567B36::32, rest_data::binary>>) do
     [token, _, to, amount, _] = ABI.decode(ArbitrumContracts.finalize_inbound_transfer_selector_with_abi(), rest_data)
->>>>>>> 047d26f2
 
     token_bin =
       case Address.cast(token) do
@@ -398,23 +385,14 @@
         _ -> nil
       end
 
-    # getting needed L1\L2 properties: RPC URL and Main Rollup contract address
-    config_common = Application.get_all_env(:indexer)[Indexer.Fetcher.Arbitrum]
-    json_l1_rpc_named_arguments = IndexerHelper.json_rpc_named_arguments(config_common[:l1_rpc])
-
-    token_info = ArbitrumRpc.fetch_token_info(token, json_l1_rpc_named_arguments)
-
     %{
       address: token_bin,
       destination: to_bin,
-      amount: amount,
-      decimals: token_info.decimals,
-      name: token_info.name,
-      symbol: token_info.symbol
+      amount: amount
     }
   end
 
-  defp obtain_token_withdrawal_data(_binary) do
+  defp decode_token_withdrawal_data(_binary) do
     nil
   end
 
