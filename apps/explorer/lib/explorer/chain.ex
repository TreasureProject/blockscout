defmodule Explorer.Chain do
  @moduledoc """
  The chain context.
  """

  import Ecto.Query,
    only: [
      from: 2,
      join: 4,
      join: 5,
      limit: 2,
      lock: 2,
      order_by: 2,
      order_by: 3,
      preload: 2,
      select: 2,
      select: 3,
      subquery: 1,
      union: 2,
      where: 2,
      where: 3
    ]

  import EthereumJSONRPC, only: [integer_to_quantity: 1, json_rpc: 2, fetch_block_internal_transactions: 2]

  require Logger

  alias ABI.{TypeDecoder, TypeEncoder}
  alias Ecto.Adapters.SQL
  alias Ecto.{Changeset, Multi}

  alias EthereumJSONRPC.Contract
  alias EthereumJSONRPC.Transaction, as: EthereumJSONRPCTransaction

  alias Explorer.Counters.LastFetchedCounter

  alias Explorer.Chain

  alias Explorer.Chain.{
    Address,
    Address.CoinBalance,
    Address.CoinBalanceDaily,
    Address.CurrentTokenBalance,
    Address.TokenBalance,
    Block,
    BridgedToken,
    CurrencyHelpers,
    Data,
    DecompiledSmartContract,
    Hash,
    Import,
    InternalTransaction,
    Log,
    PendingBlockOperation,
    SmartContract,
    SmartContractAdditionalSource,
    StakingPool,
    StakingPoolsDelegator,
    Token,
    Token.Instance,
    TokenTransfer,
    Transaction,
    Wei
  }

  alias Explorer.Chain.Block.{EmissionReward, Reward}

  alias Explorer.Chain.Cache.{
    Accounts,
    BlockCount,
    BlockNumber,
    Blocks,
    GasUsage,
    TransactionCount,
    Transactions,
    Uncles
  }

  alias Explorer.Chain.Import.Runner
  alias Explorer.Chain.InternalTransaction.{CallType, Type}
  alias Explorer.Counters.{AddressesCounter, AddressesWithBalanceCounter}
  alias Explorer.Market.MarketHistoryCache
  alias Explorer.{PagingOptions, Repo}
  alias Explorer.SmartContract.Reader

  alias Dataloader.Ecto, as: DataloaderEcto

  @default_paging_options %PagingOptions{page_size: 50}

  @max_incoming_transactions_count 10_000

  @revert_msg_prefix_1 "Revert: "
  @revert_msg_prefix_2 "revert: "
  @revert_msg_prefix_3 "reverted "
  @revert_msg_prefix_4 "Reverted "
  # keccak256("Error(string)")
  @revert_error_method_id "08c379a0"

  @typedoc """
  The name of an association on the `t:Ecto.Schema.t/0`
  """
  @type association :: atom()

  @typedoc """
  The max `t:Explorer.Chain.Block.block_number/0` for `consensus` `true` `t:Explorer.Chain.Block.t/0`s.
  """
  @type block_height :: Block.block_number()

  @typedoc """
  Event type where data is broadcasted whenever data is inserted from chain indexing.
  """
  @type chain_event ::
          :addresses
          | :address_coin_balances
          | :blocks
          | :block_rewards
          | :exchange_rate
          | :internal_transactions
          | :logs
          | :transactions
          | :token_transfers

  @type direction :: :from | :to

  @typedoc """
   * `:optional` - the association is optional and only needs to be loaded if available
   * `:required` - the association is required and MUST be loaded.  If it is not available, then the parent struct
     SHOULD NOT be returned.
  """
  @type necessity :: :optional | :required

  @typedoc """
  The `t:necessity/0` of each association that should be loaded
  """
  @type necessity_by_association :: %{association => necessity}

  @typep necessity_by_association_option :: {:necessity_by_association, necessity_by_association}
  @typep paging_options :: {:paging_options, PagingOptions.t()}
  @typep balance_by_day :: %{date: String.t(), value: Wei.t()}

  @doc """
  Gets from the cache the count of `t:Explorer.Chain.Address.t/0`'s where the `fetched_coin_balance` is > 0
  """
  @spec count_addresses_with_balance_from_cache :: non_neg_integer()
  def count_addresses_with_balance_from_cache do
    AddressesWithBalanceCounter.fetch()
  end

  @doc """
  Estimated count of `t:Explorer.Chain.Address.t/0`.

  Estimated count of addresses.
  """
  @spec address_estimated_count() :: non_neg_integer()
  def address_estimated_count do
    cached_value = AddressesCounter.fetch()

    if is_nil(cached_value) do
      %Postgrex.Result{rows: [[count]]} = Repo.query!("SELECT reltuples FROM pg_class WHERE relname = 'addresses';")

      count
    else
      cached_value
    end
  end

  @doc """
  Counts the number of addresses with fetched coin balance > 0.

  This function should be used with caution. In larger databases, it may take a
  while to have the return back.
  """
  def count_addresses_with_balance do
    Repo.one(
      Address.count_with_fetched_coin_balance(),
      timeout: :infinity
    )
  end

  @doc """
  Counts the number of all addresses.

  This function should be used with caution. In larger databases, it may take a
  while to have the return back.
  """
  def count_addresses do
    Repo.one(
      Address.count(),
      timeout: :infinity
    )
  end

  @doc """
  `t:Explorer.Chain.InternalTransaction/0`s from the address with the given `hash`.

  This function excludes any internal transactions in the results where the
  internal transaction has no siblings within the parent transaction.

  ## Options

    * `:direction` - if specified, will filter internal transactions by address type. If `:to` is specified, only
      internal transactions where the "to" address matches will be returned. Likewise, if `:from` is specified, only
      internal transactions where the "from" address matches will be returned. If `:direction` is omitted, internal
      transactions either to or from the address will be returned.
    * `:necessity_by_association` - use to load `t:association/0` as `:required` or `:optional`. If an association is
      `:required`, and the `t:Explorer.Chain.InternalTransaction.t/0` has no associated record for that association,
      then the `t:Explorer.Chain.InternalTransaction.t/0` will not be included in the page `entries`.
    * `:paging_options` - a `t:Explorer.PagingOptions.t/0` used to specify the `:page_size` and
      `:key` (a tuple of the lowest/oldest `{block_number, transaction_index, index}`) and. Results will be the internal
      transactions older than the `block_number`, `transaction index`, and `index` that are passed.

  """
  @spec address_to_internal_transactions(Hash.Address.t(), [paging_options | necessity_by_association_option]) :: [
          InternalTransaction.t()
        ]
  def address_to_internal_transactions(hash, options \\ []) do
    necessity_by_association = Keyword.get(options, :necessity_by_association, %{})
    direction = Keyword.get(options, :direction)

    from_block = from_block(options)
    to_block = to_block(options)

    paging_options = Keyword.get(options, :paging_options, @default_paging_options)

    if direction == nil do
      query_to_address_hash_wrapped =
        InternalTransaction
        |> InternalTransaction.where_nonpending_block()
        |> InternalTransaction.where_address_fields_match(hash, :to_address_hash)
        |> InternalTransaction.where_block_number_in_period(from_block, to_block)
        |> common_where_limit_order(paging_options)
        |> wrapped_union_subquery()

      query_from_address_hash_wrapped =
        InternalTransaction
        |> InternalTransaction.where_nonpending_block()
        |> InternalTransaction.where_address_fields_match(hash, :from_address_hash)
        |> InternalTransaction.where_block_number_in_period(from_block, to_block)
        |> common_where_limit_order(paging_options)
        |> wrapped_union_subquery()

      query_created_contract_address_hash_wrapped =
        InternalTransaction
        |> InternalTransaction.where_nonpending_block()
        |> InternalTransaction.where_address_fields_match(hash, :created_contract_address_hash)
        |> InternalTransaction.where_block_number_in_period(from_block, to_block)
        |> common_where_limit_order(paging_options)
        |> wrapped_union_subquery()

      full_query =
        query_to_address_hash_wrapped
        |> union(^query_from_address_hash_wrapped)
        |> union(^query_created_contract_address_hash_wrapped)

      full_query
      |> wrapped_union_subquery()
      |> order_by(
        [q],
        desc: q.block_number,
        desc: q.transaction_index,
        desc: q.index
      )
      |> preload(transaction: :block)
      |> join_associations(necessity_by_association)
      |> Repo.all()
    else
      InternalTransaction
      |> InternalTransaction.where_nonpending_block()
      |> InternalTransaction.where_address_fields_match(hash, direction)
      |> InternalTransaction.where_block_number_in_period(from_block, to_block)
      |> common_where_limit_order(paging_options)
      |> preload(transaction: :block)
      |> join_associations(necessity_by_association)
      |> Repo.all()
    end
  end

  def wrapped_union_subquery(query) do
    from(
      q in subquery(query),
      select: q
    )
  end

  defp common_where_limit_order(query, paging_options) do
    query
    |> InternalTransaction.where_is_different_from_parent_transaction()
    |> InternalTransaction.where_block_number_is_not_null()
    |> page_internal_transaction(paging_options)
    |> limit(^paging_options.page_size)
    |> order_by(
      [it],
      desc: it.block_number,
      desc: it.transaction_index,
      desc: it.index
    )
  end

  @doc """
  Get the total number of transactions sent by the address with the given hash according to the last block indexed.

  We have to increment +1 in the last nonce result because it works like an array position, the first
  nonce has the value 0. When last nonce is nil, it considers that the given address has 0 transactions.
  """
  @spec total_transactions_sent_by_address(Hash.Address.t()) :: non_neg_integer()
  def total_transactions_sent_by_address(address_hash) do
    last_nonce =
      address_hash
      |> Transaction.last_nonce_by_address_query()
      |> Repo.one(timeout: :infinity)

    case last_nonce do
      nil -> 0
      value -> value + 1
    end
  end

  @doc """
  Fetches the transactions related to the address with the given hash, including
  transactions that only have the address in the `token_transfers` related table
  and rewards for block validation.

  This query is divided into multiple subqueries intentionally in order to
  improve the listing performance.

  The `token_trasfers` table tends to grow exponentially, and the query results
  with a `transactions` `join` statement takes too long.

  To solve this the `transaction_hashes` are fetched in a separate query, and
  paginated through the `block_number` already present in the `token_transfers`
  table.

  ## Options

    * `:necessity_by_association` - use to load `t:association/0` as `:required` or `:optional`.  If an association is
      `:required`, and the `t:Explorer.Chain.Transaction.t/0` has no associated record for that association, then the
      `t:Explorer.Chain.Transaction.t/0` will not be included in the page `entries`.
    * `:paging_options` - a `t:Explorer.PagingOptions.t/0` used to specify the `:page_size` and
      `:key` (a tuple of the lowest/oldest `{block_number, index}`) and. Results will be the transactions older than
      the `block_number` and `index` that are passed.

  """
  @spec address_to_mined_transactions_with_rewards(Hash.Address.t(), [paging_options | necessity_by_association_option]) ::
          [
            Transaction.t()
          ]
  def address_to_mined_transactions_with_rewards(address_hash, options \\ []) when is_list(options) do
    paging_options = Keyword.get(options, :paging_options, @default_paging_options)

    if Application.get_env(:block_scout_web, BlockScoutWeb.Chain)[:has_emission_funds] do
      cond do
        Keyword.get(options, :direction) == :from ->
          address_to_mined_transactions_without_rewards(address_hash, options)

        address_has_rewards?(address_hash) ->
          %{payout_key: block_miner_payout_address} = Reward.get_validator_payout_key_by_mining(address_hash)

          if block_miner_payout_address && address_hash == block_miner_payout_address do
            transactions_with_rewards_results(address_hash, options, paging_options)
          else
            address_to_mined_transactions_without_rewards(address_hash, options)
          end

        true ->
          address_to_mined_transactions_without_rewards(address_hash, options)
      end
    else
      address_to_mined_transactions_without_rewards(address_hash, options)
    end
  end

  defp transactions_with_rewards_results(address_hash, options, paging_options) do
    blocks_range = address_to_transactions_tasks_range_of_blocks(address_hash, options)

    rewards_task =
      Task.async(fn -> Reward.fetch_emission_rewards_tuples(address_hash, paging_options, blocks_range) end)

    [rewards_task | address_to_mined_transactions_tasks(address_hash, options)]
    |> wait_for_address_transactions()
    |> Enum.sort_by(fn item ->
      case item do
        {%Reward{} = emission_reward, _} ->
          {-emission_reward.block.number, 1}

        item ->
          {-item.block_number, -item.index}
      end
    end)
    |> Enum.dedup_by(fn item ->
      case item do
        {%Reward{} = emission_reward, _} ->
          {emission_reward.block_hash, emission_reward.address_hash, emission_reward.address_type}

        transaction ->
          transaction.hash
      end
    end)
    |> Enum.take(paging_options.page_size)
  end

  def address_to_transactions_without_rewards(address_hash, options) do
    paging_options = Keyword.get(options, :paging_options, @default_paging_options)

    address_hash
    |> address_to_transactions_tasks(options)
    |> wait_for_address_transactions()
    |> Enum.sort_by(&{&1.block_number, &1.index}, &>=/2)
    |> Enum.dedup_by(& &1.hash)
    |> Enum.take(paging_options.page_size)
  end

  def address_to_mined_transactions_without_rewards(address_hash, options) do
    paging_options = Keyword.get(options, :paging_options, @default_paging_options)

    address_hash
    |> address_to_mined_transactions_tasks(options)
    |> wait_for_address_transactions()
    |> Enum.sort_by(&{&1.block_number, &1.index}, &>=/2)
    |> Enum.dedup_by(& &1.hash)
    |> Enum.take(paging_options.page_size)
  end

  defp address_to_transactions_tasks_query(options) do
    from_block = from_block(options)
    to_block = to_block(options)

    options
    |> Keyword.get(:paging_options, @default_paging_options)
    |> fetch_transactions(from_block, to_block)
  end

  defp transactions_block_numbers_at_address(address_hash, options) do
    direction = Keyword.get(options, :direction)

    options
    |> address_to_transactions_tasks_query()
    |> Transaction.not_pending_transactions()
    |> select([t], t.block_number)
    |> Transaction.matching_address_queries_list(direction, address_hash)
  end

  defp address_to_transactions_tasks(address_hash, options) do
    direction = Keyword.get(options, :direction)
    necessity_by_association = Keyword.get(options, :necessity_by_association, %{})

    from_block = from_block(options)
    to_block = to_block(options)

    options
    |> address_to_transactions_tasks_query()
    |> where_block_number_in_period(from_block, to_block)
    |> join_associations(necessity_by_association)
    |> Transaction.matching_address_queries_list(direction, address_hash)
    |> Enum.map(fn query -> Task.async(fn -> Repo.all(query) end) end)
  end

  defp address_to_mined_transactions_tasks(address_hash, options) do
    direction = Keyword.get(options, :direction)
    necessity_by_association = Keyword.get(options, :necessity_by_association, %{})

    options
    |> address_to_transactions_tasks_query()
    |> Transaction.not_pending_transactions()
    |> join_associations(necessity_by_association)
    |> Transaction.matching_address_queries_list(direction, address_hash)
    |> Enum.map(fn query -> Task.async(fn -> Repo.all(query) end) end)
  end

  def address_to_transactions_tasks_range_of_blocks(address_hash, options) do
    extremums_list =
      address_hash
      |> transactions_block_numbers_at_address(options)
      |> Enum.map(fn query ->
        extremum_query =
          from(
            q in subquery(query),
            select: %{min_block_number: min(q.block_number), max_block_number: max(q.block_number)}
          )

        extremum_query
        |> Repo.one!()
      end)

    extremums_list
    |> Enum.reduce(%{min_block_number: nil, max_block_number: 0}, fn %{
                                                                       min_block_number: min_number,
                                                                       max_block_number: max_number
                                                                     },
                                                                     extremums_result ->
      current_min_number = Map.get(extremums_result, :min_block_number)
      current_max_number = Map.get(extremums_result, :max_block_number)

      extremums_result =
        if is_number(current_min_number) do
          if is_number(min_number) and min_number > 0 and min_number < current_min_number do
            extremums_result
            |> Map.put(:min_block_number, min_number)
          else
            extremums_result
          end
        else
          extremums_result
          |> Map.put(:min_block_number, min_number)
        end

      if is_number(max_number) and max_number > 0 and max_number > current_max_number do
        extremums_result
        |> Map.put(:max_block_number, max_number)
      else
        extremums_result
      end
    end)
  end

  defp wait_for_address_transactions(tasks) do
    tasks
    |> Task.yield_many(:timer.seconds(20))
    |> Enum.flat_map(fn {_task, res} ->
      case res do
        {:ok, result} ->
          result

        {:exit, reason} ->
          raise "Query fetching address transactions terminated: #{inspect(reason)}"

        nil ->
          raise "Query fetching address transactions timed out."
      end
    end)
  end

  @spec address_hash_to_token_transfers(Hash.Address.t(), Keyword.t()) :: [Transaction.t()]
  def address_hash_to_token_transfers(address_hash, options \\ []) do
    paging_options = Keyword.get(options, :paging_options, @default_paging_options)
    direction = Keyword.get(options, :direction)

    direction
    |> Transaction.transactions_with_token_transfers_direction(address_hash)
    |> Transaction.preload_token_transfers(address_hash)
    |> handle_paging_options(paging_options)
    |> Repo.all()
  end

  @spec address_to_logs(Hash.Address.t(), Keyword.t()) :: [Log.t()]
  def address_to_logs(address_hash, options \\ []) when is_list(options) do
    paging_options = Keyword.get(options, :paging_options) || %PagingOptions{page_size: 50}

    from_block = from_block(options)
    to_block = to_block(options)

    {block_number, transaction_index, log_index} = paging_options.key || {BlockNumber.get_max(), 0, 0}

    base_query =
      from(log in Log,
        inner_join: transaction in Transaction,
        on: transaction.hash == log.transaction_hash,
        order_by: [desc: log.block_number, desc: log.index],
        where: transaction.block_number < ^block_number,
        or_where: transaction.block_number == ^block_number and transaction.index > ^transaction_index,
        or_where:
          transaction.block_number == ^block_number and transaction.index == ^transaction_index and
            log.index > ^log_index,
        where: log.address_hash == ^address_hash,
        limit: ^paging_options.page_size,
        select: log
      )

    wrapped_query =
      from(
        log in subquery(base_query),
        inner_join: transaction in Transaction,
        preload: [:transaction, transaction: [to_address: :smart_contract]],
        where:
          log.block_hash == transaction.block_hash and
            log.block_number == transaction.block_number and
            log.transaction_hash == transaction.hash,
        select: log
      )

    wrapped_query
    |> filter_topic(options)
    |> where_block_number_in_period(from_block, to_block)
    |> Repo.all()
    |> Enum.take(paging_options.page_size)
  end

  defp filter_topic(base_query, topic: topic) do
    from(log in base_query,
      where:
        log.first_topic == ^topic or log.second_topic == ^topic or log.third_topic == ^topic or
          log.fourth_topic == ^topic
    )
  end

  defp filter_topic(base_query, _), do: base_query

  def where_block_number_in_period(base_query, from_block, to_block) when is_nil(from_block) and not is_nil(to_block) do
    from(q in base_query,
      where: q.block_number <= ^to_block
    )
  end

  def where_block_number_in_period(base_query, from_block, to_block) when not is_nil(from_block) and is_nil(to_block) do
    from(q in base_query,
      where: q.block_number > ^from_block
    )
  end

  def where_block_number_in_period(base_query, from_block, to_block) when is_nil(from_block) and is_nil(to_block) do
    from(q in base_query,
      where: 1
    )
  end

  def where_block_number_in_period(base_query, from_block, to_block) do
    from(q in base_query,
      where: q.block_number > ^from_block and q.block_number <= ^to_block
    )
  end

  @doc """
  Finds all `t:Explorer.Chain.Transaction.t/0`s given the address_hash and the token contract
  address hash.

  ## Options

    * `:paging_options` - a `t:Explorer.PagingOptions.t/0` used to specify the `:page_size` and
      `:key` (in the form of `%{"inserted_at" => inserted_at}`). Results will be the transactions
      older than the `index` that are passed.
  """
  @spec address_to_transactions_with_token_transfers(Hash.t(), Hash.t(), [paging_options]) :: [Transaction.t()]
  def address_to_transactions_with_token_transfers(address_hash, token_hash, options \\ []) do
    paging_options = Keyword.get(options, :paging_options, @default_paging_options)

    address_hash
    |> Transaction.transactions_with_token_transfers(token_hash)
    |> Transaction.preload_token_transfers(address_hash)
    |> handle_paging_options(paging_options)
    |> Repo.all()
  end

  @doc """
  The `t:Explorer.Chain.Address.t/0` `balance` in `unit`.
  """
  @spec balance(Address.t(), :wei) :: Wei.wei() | nil
  @spec balance(Address.t(), :gwei) :: Wei.gwei() | nil
  @spec balance(Address.t(), :ether) :: Wei.ether() | nil
  def balance(%Address{fetched_coin_balance: balance}, unit) do
    case balance do
      nil -> nil
      _ -> Wei.to(balance, unit)
    end
  end

  @doc """
  The number of `t:Explorer.Chain.Block.t/0`.

      iex> insert_list(2, :block)
      iex> Explorer.Chain.block_count()
      2

  When there are no `t:Explorer.Chain.Block.t/0`.

      iex> Explorer.Chain.block_count()
      0

  """
  def block_count do
    Repo.aggregate(Block, :count, :hash)
  end

  @doc """
  Reward for mining a block.

  The block reward is the sum of the following:

  * Sum of the transaction fees (gas_used * gas_price) for the block
  * A static reward for miner (this value may change during the life of the chain)
  * The reward for uncle blocks (1/32 * static_reward * number_of_uncles)

  *NOTE*

  Uncles are not currently accounted for.
  """
  @spec block_reward(Block.block_number()) :: Wei.t()
  def block_reward(block_number) do
    query =
      from(
        block in Block,
        left_join: transaction in assoc(block, :transactions),
        inner_join: emission_reward in EmissionReward,
        on: fragment("? <@ ?", block.number, emission_reward.block_range),
        where: block.number == ^block_number,
        group_by: emission_reward.reward,
        select: %Wei{
          value: coalesce(sum(transaction.gas_used * transaction.gas_price), 0) + emission_reward.reward
        }
      )

    Repo.one!(query)
  end

  @doc """
  The `t:Explorer.Chain.Wei.t/0` paid to the miners of the `t:Explorer.Chain.Block.t/0`s with `hash`
  `Explorer.Chain.Hash.Full.t/0` by the signers of the transactions in those blocks to cover the gas fee
  (`gas_used * gas_price`).
  """
  @spec gas_payment_by_block_hash([Hash.Full.t()]) :: %{Hash.Full.t() => Wei.t()}
  def gas_payment_by_block_hash(block_hashes) when is_list(block_hashes) do
    query =
      from(
        block in Block,
        left_join: transaction in assoc(block, :transactions),
        where: block.hash in ^block_hashes and block.consensus == true,
        group_by: block.hash,
        select: {block.hash, %Wei{value: coalesce(sum(transaction.gas_used * transaction.gas_price), 0)}}
      )

    query
    |> Repo.all()
    |> Enum.into(%{})
  end

  @doc """
  Finds all `t:Explorer.Chain.Transaction.t/0`s in the `t:Explorer.Chain.Block.t/0`.

  ## Options

    * `:necessity_by_association` - use to load `t:association/0` as `:required` or `:optional`.  If an association is
      `:required`, and the `t:Explorer.Chain.Transaction.t/0` has no associated record for that association, then the
      `t:Explorer.Chain.Transaction.t/0` will not be included in the page `entries`.
    * `:paging_options` - a `t:Explorer.PagingOptions.t/0` used to specify the `:page_size` and
      `:key` (a tuple of the lowest/oldest `{index}`) and. Results will be the transactions older than
      the `index` that are passed.
  """
  @spec block_to_transactions(Hash.Full.t(), [paging_options | necessity_by_association_option]) :: [Transaction.t()]
  def block_to_transactions(block_hash, options \\ []) when is_list(options) do
    necessity_by_association = Keyword.get(options, :necessity_by_association, %{})

    options
    |> Keyword.get(:paging_options, @default_paging_options)
    |> fetch_transactions()
    |> join(:inner, [transaction], block in assoc(transaction, :block))
    |> where([_, block], block.hash == ^block_hash)
    |> join_associations(necessity_by_association)
    |> preload([{:token_transfers, [:token, :from_address, :to_address]}])
    |> Repo.all()
  end

  @doc """
  Counts the number of `t:Explorer.Chain.Transaction.t/0` in the `block`.
  """
  @spec block_to_transaction_count(Hash.Full.t()) :: non_neg_integer()
  def block_to_transaction_count(block_hash) do
    query =
      from(
        transaction in Transaction,
        where: transaction.block_hash == ^block_hash
      )

    Repo.aggregate(query, :count, :hash)
  end

  @spec address_to_incoming_transaction_count(Hash.Address.t()) :: non_neg_integer()
  def address_to_incoming_transaction_count(address_hash) do
    to_address_query =
      from(
        transaction in Transaction,
        where: transaction.to_address_hash == ^address_hash
      )

    Repo.aggregate(to_address_query, :count, :hash, timeout: :infinity)
  end

  @spec address_to_incoming_transaction_gas_usage(Hash.Address.t()) :: non_neg_integer()
  def address_to_incoming_transaction_gas_usage(address_hash) do
    to_address_query =
      from(
        transaction in Transaction,
        where: transaction.to_address_hash == ^address_hash
      )

    Repo.aggregate(to_address_query, :sum, :gas_used, timeout: :infinity)
  end

  @spec address_to_outcoming_transaction_gas_usage(Hash.Address.t()) :: non_neg_integer()
  def address_to_outcoming_transaction_gas_usage(address_hash) do
    to_address_query =
      from(
        transaction in Transaction,
        where: transaction.from_address_hash == ^address_hash
      )

    Repo.aggregate(to_address_query, :sum, :gas_used, timeout: :infinity)
  end

  @spec max_incoming_transactions_count() :: non_neg_integer()
  def max_incoming_transactions_count, do: @max_incoming_transactions_count

  @doc """
  How many blocks have confirmed `block` based on the current `max_block_number`

  A consensus block's number of confirmations is the difference between its number and the current block height.

      iex> block = insert(:block, number: 1)
      iex> Explorer.Chain.confirmations(block, block_height: 2)
      {:ok, 1}

  The newest block at the block height has no confirmations.

      iex> block = insert(:block, number: 1)
      iex> Explorer.Chain.confirmations(block, block_height: 1)
      {:ok, 0}

  A non-consensus block has no confirmations and is orphaned even if there are child blocks of it on an orphaned chain.

      iex> parent_block = insert(:block, consensus: false, number: 1)
      iex> insert(
      ...>   :block,
      ...>   parent_hash: parent_block.hash,
      ...>   consensus: false,
      ...>   number: parent_block.number + 1
      ...> )
      iex> Explorer.Chain.confirmations(parent_block, block_height: 3)
      {:error, :non_consensus}

  If you calculate the block height and then get a newer block, the confirmations will be `0` instead of negative.

      iex> block = insert(:block, number: 1)
      iex> Explorer.Chain.confirmations(block, block_height: 0)
      {:ok, 0}
  """
  @spec confirmations(Block.t(), [{:block_height, block_height()}]) ::
          {:ok, non_neg_integer()} | {:error, :non_consensus}

  def confirmations(%Block{consensus: true, number: number}, named_arguments) when is_list(named_arguments) do
    max_consensus_block_number = Keyword.fetch!(named_arguments, :block_height)

    {:ok, max(max_consensus_block_number - number, 0)}
  end

  def confirmations(%Block{consensus: false}, _), do: {:error, :non_consensus}

  @doc """
  Creates an address.

      iex> {:ok, %Explorer.Chain.Address{hash: hash}} = Explorer.Chain.create_address(
      ...>   %{hash: "0xa94f5374fce5edbc8e2a8697c15331677e6ebf0b"}
      ...> )
      ...> to_string(hash)
      "0xa94f5374fce5edbc8e2a8697c15331677e6ebf0b"

  A `String.t/0` value for `Explorer.Chain.Address.t/0` `hash` must have 40 hexadecimal characters after the `0x` prefix
  to prevent short- and long-hash transcription errors.

      iex> {:error, %Ecto.Changeset{errors: errors}} = Explorer.Chain.create_address(
      ...>   %{hash: "0xa94f5374fce5edbc8e2a8697c15331677e6ebf0"}
      ...> )
      ...> errors
      [hash: {"is invalid", [type: Explorer.Chain.Hash.Address, validation: :cast]}]
      iex> {:error, %Ecto.Changeset{errors: errors}} = Explorer.Chain.create_address(
      ...>   %{hash: "0xa94f5374fce5edbc8e2a8697c15331677e6ebf0ba"}
      ...> )
      ...> errors
      [hash: {"is invalid", [type: Explorer.Chain.Hash.Address, validation: :cast]}]

  """
  @spec create_address(map()) :: {:ok, Address.t()} | {:error, Ecto.Changeset.t()}
  def create_address(attrs \\ %{}) do
    %Address{}
    |> Address.changeset(attrs)
    |> Repo.insert()
  end

  @doc """
  Creates a decompiled smart contract.
  """

  @spec create_decompiled_smart_contract(map()) :: {:ok, Address.t()} | {:error, Ecto.Changeset.t()}
  def create_decompiled_smart_contract(attrs) do
    changeset = DecompiledSmartContract.changeset(%DecompiledSmartContract{}, attrs)

    # Enforce ShareLocks tables order (see docs: sharelocks.md)
    Multi.new()
    |> Multi.run(:set_address_decompiled, fn repo, _ ->
      set_address_decompiled(repo, Changeset.get_field(changeset, :address_hash))
    end)
    |> Multi.insert(:decompiled_smart_contract, changeset,
      on_conflict: :replace_all,
      conflict_target: [:decompiler_version, :address_hash]
    )
    |> Repo.transaction()
    |> case do
      {:ok, %{decompiled_smart_contract: decompiled_smart_contract}} -> {:ok, decompiled_smart_contract}
      {:error, _, error_value, _} -> {:error, error_value}
    end
  end

  @doc """
  Converts the `Explorer.Chain.Data.t:t/0` to `iodata` representation that can be written to users efficiently.

      iex> %Explorer.Chain.Data{
      ...>   bytes: <<>>
      ...> } |>
      ...> Explorer.Chain.data_to_iodata() |>
      ...> IO.iodata_to_binary()
      "0x"
      iex> %Explorer.Chain.Data{
      ...>   bytes: <<0, 0, 0, 0, 0, 0, 0, 0, 0, 0, 0, 0, 134, 45, 103, 203, 7,
      ...>     115, 238, 63, 140, 231, 234, 137, 179, 40, 255, 234, 134, 26,
      ...>     179, 239>>
      ...> } |>
      ...> Explorer.Chain.data_to_iodata() |>
      ...> IO.iodata_to_binary()
      "0x000000000000000000000000862d67cb0773ee3f8ce7ea89b328ffea861ab3ef"

  """
  @spec data_to_iodata(Data.t()) :: iodata()
  def data_to_iodata(data) do
    Data.to_iodata(data)
  end

  @doc """
  The fee a `transaction` paid for the `t:Explorer.Transaction.t/0` `gas`

  If the transaction is pending, then the fee will be a range of `unit`

      iex> Explorer.Chain.fee(
      ...>   %Explorer.Chain.Transaction{
      ...>     gas: Decimal.new(3),
      ...>     gas_price: %Explorer.Chain.Wei{value: Decimal.new(2)},
      ...>     gas_used: nil
      ...>   },
      ...>   :wei
      ...> )
      {:maximum, Decimal.new(6)}

  If the transaction has been confirmed in block, then the fee will be the actual fee paid in `unit` for the `gas_used`
  in the `transaction`.

      iex> Explorer.Chain.fee(
      ...>   %Explorer.Chain.Transaction{
      ...>     gas: Decimal.new(3),
      ...>     gas_price: %Explorer.Chain.Wei{value: Decimal.new(2)},
      ...>     gas_used: Decimal.new(2)
      ...>   },
      ...>   :wei
      ...> )
      {:actual, Decimal.new(4)}

  """
  @spec fee(%Transaction{gas_used: nil}, :ether | :gwei | :wei) :: {:maximum, Decimal.t()}
  def fee(%Transaction{gas: gas, gas_price: gas_price, gas_used: nil}, unit) do
    fee =
      gas_price
      |> Wei.to(unit)
      |> Decimal.mult(gas)

    {:maximum, fee}
  end

  @spec fee(%Transaction{gas_used: Decimal.t()}, :ether | :gwei | :wei) :: {:actual, Decimal.t()}
  def fee(%Transaction{gas_price: gas_price, gas_used: gas_used}, unit) do
    fee =
      gas_price
      |> Wei.to(unit)
      |> Decimal.mult(gas_used)

    {:actual, fee}
  end

  @doc """
  Checks to see if the chain is down indexing based on the transaction from the
  oldest block and the `fetch_internal_transactions` pending operation
  """
  @spec finished_indexing?() :: boolean()
  def finished_indexing? do
    json_rpc_named_arguments = Application.fetch_env!(:indexer, :json_rpc_named_arguments)
    variant = Keyword.fetch!(json_rpc_named_arguments, :variant)

    if variant == EthereumJSONRPC.Ganache do
      true
    else
      with {:transactions_exist, true} <- {:transactions_exist, Repo.exists?(Transaction)},
           min_block_number when not is_nil(min_block_number) <- Repo.aggregate(Transaction, :min, :block_number) do
        query =
          from(
            b in Block,
            join: pending_ops in assoc(b, :pending_operations),
            where: pending_ops.fetch_internal_transactions,
            where: b.consensus and b.number == ^min_block_number
          )

        !Repo.exists?(query)
      else
        {:transactions_exist, false} -> true
        nil -> false
      end
    end
  end

  @doc """
  The `t:Explorer.Chain.Transaction.t/0` `gas_price` of the `transaction` in `unit`.
  """
  def gas_price(%Transaction{gas_price: gas_price}, unit) do
    Wei.to(gas_price, unit)
  end

  @doc """
  Converts `t:Explorer.Chain.Address.t/0` `hash` to the `t:Explorer.Chain.Address.t/0` with that `hash`.

  Returns `{:ok, %Explorer.Chain.Address{}}` if found

      iex> {:ok, %Explorer.Chain.Address{hash: hash}} = Explorer.Chain.create_address(
      ...>   %{hash: "0x5aaeb6053f3e94c9b9a09f33669435e7ef1beaed"}
      ...> )
      iex> {:ok, %Explorer.Chain.Address{hash: found_hash}} = Explorer.Chain.hash_to_address(hash)
      iex> found_hash == hash
      true

  Returns `{:error, :not_found}` if not found

      iex> {:ok, hash} = Explorer.Chain.string_to_address_hash("0x5aaeb6053f3e94c9b9a09f33669435e7ef1beaed")
      iex> Explorer.Chain.hash_to_address(hash)
      {:error, :not_found}

  ## Options

    * `:necessity_by_association` - use to load `t:association/0` as `:required` or `:optional`.  If an association is
      `:required`, and the `t:Explorer.Chain.Address.t/0` has no associated record for that association,
      then the `t:Explorer.Chain.Address.t/0` will not be included in the list.

  Optionally it also accepts a boolean to fetch the `has_decompiled_code?` virtual field or not

  """
  @spec hash_to_address(Hash.Address.t(), [necessity_by_association_option], boolean()) ::
          {:ok, Address.t()} | {:error, :not_found}
  def hash_to_address(
        %Hash{byte_count: unquote(Hash.Address.byte_count())} = hash,
        options \\ [
          necessity_by_association: %{
            :contracts_creation_internal_transaction => :optional,
            :names => :optional,
            :smart_contract => :optional,
            :token => :optional,
            :contracts_creation_transaction => :optional
          }
        ],
        query_decompiled_code_flag \\ true
      ) do
    necessity_by_association = Keyword.get(options, :necessity_by_association, %{})

    query =
      from(
        address in Address,
        where: address.hash == ^hash
      )

    address_result =
      query
      |> join_associations(necessity_by_association)
      |> with_decompiled_code_flag(hash, query_decompiled_code_flag)
      |> Repo.one()

    address_updated_result =
      case address_result do
        %{smart_contract: smart_contract} ->
          if smart_contract do
            address_result
          else
            address_verified_twin_contract = Chain.get_address_verified_twin_contract(hash).verified_contract

            if address_verified_twin_contract do
              address_verified_twin_contract_updated =
                address_verified_twin_contract
                |> Map.put(:address_hash, hash)
                |> Map.put_new(:metadata_from_verified_twin, true)

              address_result
              |> Map.put(:smart_contract, address_verified_twin_contract_updated)
            else
              address_result
            end
          end

        _ ->
          address_result
      end

    address_updated_result
    |> case do
      nil -> {:error, :not_found}
      address -> {:ok, address}
    end
  end

  def decompiled_code(address_hash, version) do
    query =
      from(contract in DecompiledSmartContract,
        where: contract.address_hash == ^address_hash and contract.decompiler_version == ^version
      )

    query
    |> Repo.one()
    |> case do
      nil -> {:error, :not_found}
      contract -> {:ok, contract.decompiled_source_code}
    end
  end

  @spec token_contract_address_from_token_name(String.t()) :: {:ok, Hash.Address.t()} | {:error, :not_found}
  def token_contract_address_from_token_name(name) when is_binary(name) do
    query =
      from(token in Token,
        where: ilike(token.symbol, ^name),
        select: token.contract_address_hash
      )

    query
    |> Repo.all()
    |> case do
      [] -> {:error, :not_found}
      hashes -> {:ok, List.first(hashes)}
    end
  end

  @spec search_token(String.t()) :: [Token.t()]
  def search_token(word) do
    term =
      word
      |> String.replace(~r/[^a-zA-Z0-9]/, " ")
      |> String.replace(~r/ +/, " & ")

    term_final = term <> ":*"

    query =
      from(token in Token,
        where: fragment("to_tsvector('english', symbol || ' ' || name ) @@ to_tsquery(?)", ^term_final),
        select: %{
          contract_address_hash: token.contract_address_hash,
          symbol: token.symbol,
          name:
            fragment(
              "'<b>' || coalesce(?, '') || '</b>' || ' (' || coalesce(?, '') || ') ' || '<i>' || coalesce(?::varchar(255), '') || ' holder(s)' || '</i>'",
              token.name,
              token.symbol,
              token.holder_count
            )
        },
        order_by: [desc: token.holder_count]
      )

    Repo.all(query)
  end

  @spec search_contract(String.t()) :: [SmartContract.t()]
  def search_contract(word) do
    term =
      word
      |> String.replace(~r/[^a-zA-Z0-9]/, " ")
      |> String.replace(~r/ +/, " & ")

    term_final = term <> ":*"

    query =
      from(smart_contract in SmartContract,
        where: fragment("to_tsvector('english', name ) @@ to_tsquery(?)", ^term_final),
        select: %{contract_address_hash: smart_contract.address_hash, name: smart_contract.name}
      )

    Repo.all(query)
  end

  @doc """
  Converts `t:Explorer.Chain.Address.t/0` `hash` to the `t:Explorer.Chain.Address.t/0` with that `hash`.

  Returns `{:ok, %Explorer.Chain.Address{}}` if found

      iex> {:ok, %Explorer.Chain.Address{hash: hash}} = Explorer.Chain.create_address(
      ...>   %{hash: "0x5aaeb6053f3e94c9b9a09f33669435e7ef1beaed"}
      ...> )
      iex> {:ok, %Explorer.Chain.Address{hash: found_hash}} = Explorer.Chain.hash_to_address(hash)
      iex> found_hash == hash
      true

  Returns `{:error, address}` if not found but created an address

      iex> {:ok, %Explorer.Chain.Address{hash: hash}} = Explorer.Chain.create_address(
      ...>   %{hash: "0x5aaeb6053f3e94c9b9a09f33669435e7ef1beaed"}
      ...> )
      iex> {:ok, %Explorer.Chain.Address{hash: found_hash}} = Explorer.Chain.hash_to_address(hash)
      iex> found_hash == hash
      true


  ## Options

    * `:necessity_by_association` - use to load `t:association/0` as `:required` or `:optional`.  If an association is
      `:required`, and the `t:Explorer.Chain.Address.t/0` has no associated record for that association,
      then the `t:Explorer.Chain.Address.t/0` will not be included in the list.

  Optionally it also accepts a boolean to fetch the `has_decompiled_code?` virtual field or not

  """
  @spec find_or_insert_address_from_hash(Hash.Address.t(), [necessity_by_association_option], boolean()) ::
          {:ok, Address.t()}
  def find_or_insert_address_from_hash(
        %Hash{byte_count: unquote(Hash.Address.byte_count())} = hash,
        options \\ [
          necessity_by_association: %{
            :contracts_creation_internal_transaction => :optional,
            :names => :optional,
            :smart_contract => :optional,
            :token => :optional,
            :contracts_creation_transaction => :optional
          }
        ],
        query_decompiled_code_flag \\ true
      ) do
    case hash_to_address(hash, options, query_decompiled_code_flag) do
      {:ok, address} ->
        {:ok, address}

      {:error, :not_found} ->
        create_address(%{hash: to_string(hash)})
        hash_to_address(hash, options, query_decompiled_code_flag)
    end
  end

  @doc """
  Converts list of `t:Explorer.Chain.Address.t/0` `hash` to the `t:Explorer.Chain.Address.t/0` with that `hash`.

  Returns `[%Explorer.Chain.Address{}]}` if found

  """
  @spec hashes_to_addresses([Hash.Address.t()]) :: [Address.t()]
  def hashes_to_addresses(hashes) when is_list(hashes) do
    query =
      from(
        address in Address,
        where: address.hash in ^hashes,
        # https://stackoverflow.com/a/29598910/470451
        order_by: fragment("array_position(?, ?)", type(^hashes, {:array, Hash.Address}), address.hash)
      )

    Repo.all(query)
  end

  @doc """
  Returns the balance of the given address and block combination.

  Returns `{:error, :not_found}` if there is no address by that hash present.
  Returns `{:error, :no_balance}` if there is no balance for that address at that block.
  """
  @spec get_balance_as_of_block(Hash.Address.t(), Block.block_number() | :earliest | :latest | :pending) ::
          {:ok, Wei.t()} | {:error, :no_balance} | {:error, :not_found}
  def get_balance_as_of_block(address, block) when is_integer(block) do
    coin_balance_query =
      from(coin_balance in CoinBalance,
        where: coin_balance.address_hash == ^address,
        where: not is_nil(coin_balance.value),
        where: coin_balance.block_number <= ^block,
        order_by: [desc: coin_balance.block_number],
        limit: 1,
        select: coin_balance.value
      )

    case Repo.one(coin_balance_query) do
      nil -> {:error, :not_found}
      coin_balance -> {:ok, coin_balance}
    end
  end

  def get_balance_as_of_block(address, :latest) do
    case max_consensus_block_number() do
      {:ok, latest_block_number} ->
        get_balance_as_of_block(address, latest_block_number)

      {:error, :not_found} ->
        {:error, :not_found}
    end
  end

  def get_balance_as_of_block(address, :earliest) do
    query =
      from(coin_balance in CoinBalance,
        where: coin_balance.address_hash == ^address,
        where: not is_nil(coin_balance.value),
        where: coin_balance.block_number == 0,
        limit: 1,
        select: coin_balance.value
      )

    case Repo.one(query) do
      nil -> {:error, :not_found}
      coin_balance -> {:ok, coin_balance}
    end
  end

  def get_balance_as_of_block(address, :pending) do
    query =
      case max_consensus_block_number() do
        {:ok, latest_block_number} ->
          from(coin_balance in CoinBalance,
            where: coin_balance.address_hash == ^address,
            where: not is_nil(coin_balance.value),
            where: coin_balance.block_number > ^latest_block_number,
            order_by: [desc: coin_balance.block_number],
            limit: 1,
            select: coin_balance.value
          )

        {:error, :not_found} ->
          from(coin_balance in CoinBalance,
            where: coin_balance.address_hash == ^address,
            where: not is_nil(coin_balance.value),
            order_by: [desc: coin_balance.block_number],
            limit: 1,
            select: coin_balance.value
          )
      end

    case Repo.one(query) do
      nil -> {:error, :not_found}
      coin_balance -> {:ok, coin_balance}
    end
  end

  @spec list_ordered_addresses(non_neg_integer(), non_neg_integer()) :: [Address.t()]
  def list_ordered_addresses(offset, limit) do
    query =
      from(
        address in Address,
        order_by: [asc: address.inserted_at],
        offset: ^offset,
        limit: ^limit
      )

    Repo.all(query)
  end

  @doc """
  Finds an `t:Explorer.Chain.Address.t/0` that has the provided `t:Explorer.Chain.Address.t/0` `hash` and a contract.

  ## Options

    * `:necessity_by_association` - use to load `t:association/0` as `:required` or `:optional`.  If an association is
      `:required`, and the `t:Explorer.Chain.Address.t/0` has no associated record for that association,
      then the `t:Explorer.Chain.Address.t/0` will not be included in the list.

  Optionally it also accepts a boolean to fetch the `has_decompiled_code?` virtual field or not

  """
  @spec find_contract_address(Hash.Address.t(), [necessity_by_association_option], boolean()) ::
          {:ok, Address.t()} | {:error, :not_found}
  def find_contract_address(
        %Hash{byte_count: unquote(Hash.Address.byte_count())} = hash,
        options \\ [],
        query_decompiled_code_flag \\ false
      ) do
    necessity_by_association =
      options
      |> Keyword.get(:necessity_by_association, %{})
      |> Map.merge(%{
        smart_contract_additional_sources: :optional
      })

    query =
      from(
        address in Address,
        where: address.hash == ^hash and not is_nil(address.contract_code)
      )

    address_result =
      query
      |> join_associations(necessity_by_association)
      |> with_decompiled_code_flag(hash, query_decompiled_code_flag)
      |> Repo.one()

    address_updated_result =
      case address_result do
        %{smart_contract: smart_contract} ->
          if smart_contract do
            address_result
          else
            address_verified_twin_contract = Chain.get_address_verified_twin_contract(hash).verified_contract

            if address_verified_twin_contract do
              address_verified_twin_contract_updated =
                address_verified_twin_contract
                |> Map.put(:address_hash, hash)
                |> Map.put_new(:metadata_from_verified_twin, true)

              address_result
              |> Map.put(:smart_contract, address_verified_twin_contract_updated)
            else
              address_result
            end
          end

        _ ->
          address_result
      end

    address_updated_result
    |> case do
      nil -> {:error, :not_found}
      address -> {:ok, address}
    end
  end

  @spec find_decompiled_contract_address(Hash.Address.t()) :: {:ok, Address.t()} | {:error, :not_found}
  def find_decompiled_contract_address(%Hash{byte_count: unquote(Hash.Address.byte_count())} = hash) do
    query =
      from(
        address in Address,
        preload: [
          :contracts_creation_internal_transaction,
          :names,
          :smart_contract,
          :token,
          :contracts_creation_transaction,
          :decompiled_smart_contracts
        ],
        where: address.hash == ^hash
      )

    address = Repo.one(query)

    if address do
      {:ok, address}
    else
      {:error, :not_found}
    end
  end

  @doc """
  Converts `t:Explorer.Chain.Block.t/0` `hash` to the `t:Explorer.Chain.Block.t/0` with that `hash`.

  Unlike `number_to_block/1`, both consensus and non-consensus blocks can be returned when looked up by `hash`.

  Returns `{:ok, %Explorer.Chain.Block{}}` if found

      iex> %Block{hash: hash} = insert(:block, consensus: false)
      iex> {:ok, %Explorer.Chain.Block{hash: found_hash}} = Explorer.Chain.hash_to_block(hash)
      iex> found_hash == hash
      true

  Returns `{:error, :not_found}` if not found

      iex> {:ok, hash} = Explorer.Chain.string_to_block_hash(
      ...>   "0x9fc76417374aa880d4449a1f7f31ec597f00b1f6f3dd2d66f4c9c6c445836d8b"
      ...> )
      iex> Explorer.Chain.hash_to_block(hash)
      {:error, :not_found}

  ## Options

    * `:necessity_by_association` - use to load `t:association/0` as `:required` or `:optional`.  If an association is
      `:required`, and the `t:Explorer.Chain.Block.t/0` has no associated record for that association, then the
      `t:Explorer.Chain.Block.t/0` will not be included in the page `entries`.

  """
  @spec hash_to_block(Hash.Full.t(), [necessity_by_association_option]) :: {:ok, Block.t()} | {:error, :not_found}
  def hash_to_block(%Hash{byte_count: unquote(Hash.Full.byte_count())} = hash, options \\ []) when is_list(options) do
    necessity_by_association = Keyword.get(options, :necessity_by_association, %{})

    Block
    |> where(hash: ^hash)
    |> join_associations(necessity_by_association)
    |> Repo.one()
    |> case do
      nil ->
        {:error, :not_found}

      block ->
        {:ok, block}
    end
  end

  @doc """
  Converts the `Explorer.Chain.Hash.t:t/0` to `iodata` representation that can be written efficiently to users.

      iex> %Explorer.Chain.Hash{
      ...>   byte_count: 32,
      ...>   bytes: <<0x9fc76417374aa880d4449a1f7f31ec597f00b1f6f3dd2d66f4c9c6c445836d8b ::
      ...>            big-integer-size(32)-unit(8)>>
      ...> } |>
      ...> Explorer.Chain.hash_to_iodata() |>
      ...> IO.iodata_to_binary()
      "0x9fc76417374aa880d4449a1f7f31ec597f00b1f6f3dd2d66f4c9c6c445836d8b"

  Always pads number, so that it is a valid format for casting.

      iex> %Explorer.Chain.Hash{
      ...>   byte_count: 32,
      ...>   bytes: <<0x1234567890abcdef :: big-integer-size(32)-unit(8)>>
      ...> } |>
      ...> Explorer.Chain.hash_to_iodata() |>
      ...> IO.iodata_to_binary()
      "0x0000000000000000000000000000000000000000000000001234567890abcdef"

  """
  @spec hash_to_iodata(Hash.t()) :: iodata()
  def hash_to_iodata(hash) do
    Hash.to_iodata(hash)
  end

  @doc """
  Converts `t:Explorer.Chain.Transaction.t/0` `hash` to the `t:Explorer.Chain.Transaction.t/0` with that `hash`.

  Returns `{:ok, %Explorer.Chain.Transaction{}}` if found

      iex> %Transaction{hash: hash} = insert(:transaction)
      iex> {:ok, %Explorer.Chain.Transaction{hash: found_hash}} = Explorer.Chain.hash_to_transaction(hash)
      iex> found_hash == hash
      true

  Returns `{:error, :not_found}` if not found

      iex> {:ok, hash} = Explorer.Chain.string_to_transaction_hash(
      ...>   "0x9fc76417374aa880d4449a1f7f31ec597f00b1f6f3dd2d66f4c9c6c445836d8b"
      ...> )
      iex> Explorer.Chain.hash_to_transaction(hash)
      {:error, :not_found}

  ## Options

    * `:necessity_by_association` - use to load `t:association/0` as `:required` or `:optional`.  If an association is
      `:required`, and the `t:Explorer.Chain.Transaction.t/0` has no associated record for that association, then the
      `t:Explorer.Chain.Transaction.t/0` will not be included in the page `entries`.
  """
  @spec hash_to_transaction(Hash.Full.t(), [necessity_by_association_option]) ::
          {:ok, Transaction.t()} | {:error, :not_found}
  def hash_to_transaction(
        %Hash{byte_count: unquote(Hash.Full.byte_count())} = hash,
        options \\ []
      )
      when is_list(options) do
    necessity_by_association = Keyword.get(options, :necessity_by_association, %{})

    Transaction
    |> where(hash: ^hash)
    |> join_associations(necessity_by_association)
    |> Repo.one()
    |> case do
      nil ->
        {:error, :not_found}

      transaction ->
        {:ok, transaction}
    end
  end

  @doc """
  Converts list of `t:Explorer.Chain.Transaction.t/0` `hashes` to the list of `t:Explorer.Chain.Transaction.t/0`s for
  those `hashes`.

  Returns list of `%Explorer.Chain.Transaction{}`s if found

      iex> [%Transaction{hash: hash1}, %Transaction{hash: hash2}] = insert_list(2, :transaction)
      iex> [%Explorer.Chain.Transaction{hash: found_hash1}, %Explorer.Chain.Transaction{hash: found_hash2}] =
      ...>   Explorer.Chain.hashes_to_transactions([hash1, hash2])
      iex> found_hash1 in [hash1, hash2]
      true
      iex> found_hash2 in [hash1, hash2]
      true

  Returns `[]` if not found

      iex> {:ok, hash} = Explorer.Chain.string_to_transaction_hash(
      ...>   "0x9fc76417374aa880d4449a1f7f31ec597f00b1f6f3dd2d66f4c9c6c445836d8b"
      ...> )
      iex> Explorer.Chain.hashes_to_transactions([hash])
      []

  ## Options

    * `:necessity_by_association` - use to load `t:association/0` as `:required` or `:optional`.  If an association is
      `:required`, and the `t:Explorer.Chain.Transaction.t/0` has no associated record for that association, then the
      `t:Explorer.Chain.Transaction.t/0` will not be included in the page `entries`.
  """
  @spec hashes_to_transactions([Hash.Full.t()], [necessity_by_association_option]) :: [Transaction.t()] | []
  def hashes_to_transactions(hashes, options \\ []) when is_list(hashes) and is_list(options) do
    necessity_by_association = Keyword.get(options, :necessity_by_association, %{})

    fetch_transactions()
    |> where([transaction], transaction.hash in ^hashes)
    |> join_associations(necessity_by_association)
    |> preload([{:token_transfers, [:token, :from_address, :to_address]}])
    |> Repo.all()
  end

  @doc """
  Bulk insert all data stored in the `Explorer`.

  See `Explorer.Chain.Import.all/1` for options and returns.
  """
  @spec import(Import.all_options()) :: Import.all_result()
  def import(options) do
    Import.all(options)
  end

  @doc """
  The percentage of indexed blocks on the chain.

      iex> for index <- 5..9 do
      ...>   insert(:block, number: index)
      ...>   Process.sleep(200)
      ...> end
      iex> Explorer.Chain.indexed_ratio()
      Decimal.new(1, 50, -2)

  If there are no blocks, the percentage is 0.

      iex> Explorer.Chain.indexed_ratio()
      Decimal.new(0)

  """
  @spec indexed_ratio() :: Decimal.t()
  def indexed_ratio do
    %{min: min, max: max} = BlockNumber.get_all()

    case {min, max} do
      {0, 0} ->
        Decimal.new(0)

      _ ->
        result = Decimal.div(max - min + 1, max + 1)

        Decimal.round(result, 2, :down)
    end
  end

  @spec fetch_min_block_number() :: non_neg_integer
  def fetch_min_block_number do
    query =
      from(block in Block,
        select: block.number,
        where: block.consensus == true,
        order_by: [asc: block.number],
        limit: 1
      )

    Repo.one(query) || 0
  end

  @spec fetch_max_block_number() :: non_neg_integer
  def fetch_max_block_number do
    query =
      from(block in Block,
        select: block.number,
        where: block.consensus == true,
        order_by: [desc: block.number],
        limit: 1
      )

    Repo.one(query) || 0
  end

  @spec fetch_count_consensus_block() :: non_neg_integer
  def fetch_count_consensus_block do
    query =
      from(block in Block,
        select: count(block.hash),
        where: block.consensus == true
      )

    Repo.one!(query, timeout: :infinity) || 0
  end

  @spec fetch_sum_coin_total_supply_minus_burnt() :: non_neg_integer
  def fetch_sum_coin_total_supply_minus_burnt do
    {:ok, burn_address_hash} = string_to_address_hash("0x0000000000000000000000000000000000000000")

    query =
      from(
        a0 in Address,
        select: fragment("SUM(a0.fetched_coin_balance)"),
        where: a0.hash != ^burn_address_hash,
        where: a0.fetched_coin_balance > ^0
      )

    Repo.one!(query, timeout: :infinity) || 0
  end

  @spec fetch_sum_coin_total_supply() :: non_neg_integer
  def fetch_sum_coin_total_supply do
    query =
      from(
        a0 in Address,
        select: fragment("SUM(a0.fetched_coin_balance)"),
        where: a0.fetched_coin_balance > ^0
      )

    Repo.one!(query, timeout: :infinity) || 0
  end

  @spec fetch_sum_gas_used() :: non_neg_integer
  def fetch_sum_gas_used do
    query =
      from(
        t0 in Transaction,
        select: fragment("SUM(t0.gas_used)")
      )

    Repo.one!(query, timeout: :infinity) || 0
  end

  @doc """
  The number of `t:Explorer.Chain.InternalTransaction.t/0`.

      iex> transaction = :transaction |> insert() |> with_block()
      iex> insert(:internal_transaction, index: 0, transaction: transaction, block_hash: transaction.block_hash, block_index: 0)
      iex> Explorer.Chain.internal_transaction_count()
      1

  If there are none, the count is `0`.

      iex> Explorer.Chain.internal_transaction_count()
      0

  """
  def internal_transaction_count do
    Repo.aggregate(InternalTransaction.where_nonpending_block(), :count, :transaction_hash)
  end

  @doc """
  Finds all `t:Explorer.Chain.Transaction.t/0` in the `t:Explorer.Chain.Block.t/0`.

  ## Options

    * `:necessity_by_association` - use to load `t:association/0` as `:required` or `:optional`.  If an association is
        `:required`, and the `t:Explorer.Chain.Block.t/0` has no associated record for that association, then the
        `t:Explorer.Chain.Block.t/0` will not be included in the page `entries`.
    * `:paging_options` - a `t:Explorer.PagingOptions.t/0` used to specify the `:page_size` and
      `:key` (a tuple of the lowest/oldest `{block_number}`). Results will be the internal
      transactions older than the `block_number` that are passed.
    * ':block_type' - use to filter by type of block; Uncle`, `Reorg`, or `Block` (default).

  """
  @spec list_blocks([paging_options | necessity_by_association_option]) :: [Block.t()]
  def list_blocks(options \\ []) when is_list(options) do
    necessity_by_association = Keyword.get(options, :necessity_by_association, %{})
    paging_options = Keyword.get(options, :paging_options) || @default_paging_options
    block_type = Keyword.get(options, :block_type, "Block")

    cond do
      block_type == "Block" && !paging_options.key ->
        block_from_cache(block_type, paging_options, necessity_by_association)

      block_type == "Uncle" && !paging_options.key ->
        uncles_from_cache(block_type, paging_options, necessity_by_association)

      true ->
        fetch_blocks(block_type, paging_options, necessity_by_association)
    end
  end

  defp block_from_cache(block_type, paging_options, necessity_by_association) do
    case Blocks.take_enough(paging_options.page_size) do
      nil ->
        elements = fetch_blocks(block_type, paging_options, necessity_by_association)

        Blocks.update(elements)

        elements

      blocks ->
        blocks
    end
  end

  def uncles_from_cache(block_type, paging_options, necessity_by_association) do
    case Uncles.take_enough(paging_options.page_size) do
      nil ->
        elements = fetch_blocks(block_type, paging_options, necessity_by_association)

        Uncles.update(elements)

        elements

      blocks ->
        blocks
    end
  end

  defp fetch_blocks(block_type, paging_options, necessity_by_association) do
    Block
    |> Block.block_type_filter(block_type)
    |> page_blocks(paging_options)
    |> limit(^paging_options.page_size)
    |> order_by(desc: :number)
    |> join_associations(necessity_by_association)
    |> Repo.all()
  end

  @doc """
  Map `block_number`s to their `t:Explorer.Chain.Block.t/0` `hash` `t:Explorer.Chain.Hash.Full.t/0`.

  Does not include non-consensus blocks.

      iex> block = insert(:block, consensus: false)
      iex> Explorer.Chain.block_hash_by_number([block.number])
      %{}

  """
  @spec block_hash_by_number([Block.block_number()]) :: %{Block.block_number() => Hash.Full.t()}
  def block_hash_by_number(block_numbers) when is_list(block_numbers) do
    query =
      from(block in Block,
        where: block.consensus == true and block.number in ^block_numbers,
        select: {block.number, block.hash}
      )

    query
    |> Repo.all()
    |> Enum.into(%{})
  end

  @doc """
  Lists the top `t:Explorer.Chain.Address.t/0`'s' in descending order based on coin balance and address hash.

  """
  @spec list_top_addresses :: [{Address.t(), non_neg_integer()}]
  def list_top_addresses(options \\ []) do
    paging_options = Keyword.get(options, :paging_options, @default_paging_options)

    if is_nil(paging_options.key) do
      paging_options.page_size
      |> Accounts.take_enough()
      |> case do
        nil ->
          accounts_with_n = fetch_top_addresses(paging_options)

          accounts_with_n
          |> Enum.map(fn {address, _n} -> address end)
          |> Accounts.update()

          accounts_with_n

        accounts ->
          Enum.map(
            accounts,
            &{&1,
             if is_nil(&1.nonce) do
               0
             else
               &1.nonce + 1
             end}
          )
      end
    else
      fetch_top_addresses(paging_options)
    end
  end

  defp fetch_top_addresses(paging_options) do
    base_query =
      from(a in Address,
        where: a.fetched_coin_balance > ^0,
        order_by: [desc: a.fetched_coin_balance, asc: a.hash],
        preload: [:names],
        select: {a, fragment("coalesce(1 + ?, 0)", a.nonce)}
      )

    base_query
    |> page_addresses(paging_options)
    |> limit(^paging_options.page_size)
    |> Repo.all()
  end

  @doc """
  Lists the top `t:Explorer.Chain.Token.t/0`'s'.

  """
  @spec list_top_tokens(String.t()) :: [{Token.t(), non_neg_integer()}]
  def list_top_tokens(filter, options \\ []) do
    paging_options = Keyword.get(options, :paging_options, @default_paging_options)

    fetch_top_tokens(filter, paging_options)
  end

  @spec list_top_bridged_tokens(atom(), String.t(), [paging_options | necessity_by_association_option]) :: [
          {Token.t(), non_neg_integer()}
        ]
  def list_top_bridged_tokens(destination, filter, options \\ []) do
    paging_options = Keyword.get(options, :paging_options, @default_paging_options)

    fetch_top_bridged_tokens(destination, paging_options, filter)
  end

  defp fetch_top_tokens(filter, paging_options) do
    base_query =
      from(t in Token,
        where: t.total_supply > ^0,
        order_by: [desc: t.holder_count, asc: t.name],
        preload: [:contract_address]
      )

    base_query_with_paging =
      base_query
      |> page_tokens(paging_options)
      |> limit(^paging_options.page_size)

    query =
      if filter && filter !== "" do
        base_query_with_paging
        |> where(fragment("to_tsvector('english', symbol || ' ' || name ) @@ to_tsquery(?)", ^filter))
      else
        base_query_with_paging
      end

    query
    |> Repo.all()
  end

  defp fetch_top_bridged_tokens(destination, paging_options, filter) do
    chain_id = translate_destination_to_chain_id(destination)

    bridged_tokens_query =
      from(bt in BridgedToken,
        select: bt,
        where: bt.foreign_chain_id == ^chain_id
      )

    base_query =
      from(t in Token,
        right_join: bt in subquery(bridged_tokens_query),
        on: t.contract_address_hash == bt.home_token_contract_address_hash,
        where: t.total_supply > ^0,
        where: t.bridged,
        order_by: [desc: t.holder_count, asc: t.name],
        select: [t, bt],
        preload: [:contract_address]
      )

    base_query_with_paging =
      base_query
      |> page_tokens(paging_options)
      |> limit(^paging_options.page_size)

    query =
      if filter && filter !== "" do
        base_query_with_paging
        |> where(fragment("to_tsvector('english', symbol || ' ' || name ) @@ to_tsquery(?)", ^filter))
      else
        base_query_with_paging
      end

    query
    |> Repo.all()
  end

<<<<<<< HEAD
  @spec list_top_gas_consumers([DateTime.t()]) :: [map()]
  def list_top_gas_consumers(period, options \\ []) do
    paging_options = Keyword.get(options, :paging_options, @default_paging_options)

    list_top_gas_usage_query(period, :to, paging_options)
  end

  @spec list_top_gas_spenders([DateTime.t()]) :: [map()]
  def list_top_gas_spenders(period, options \\ []) do
    paging_options = Keyword.get(options, :paging_options, @default_paging_options)

    list_top_gas_usage_query(period, :from, paging_options)
  end

  defp list_top_gas_usage_query(duration, column, paging_options) do
    initial_query =
      if column == :to do
        from(t in Transaction,
          select: %{
            address_hash: t.to_address_hash,
            total_gas: sum(t.gas_used)
          },
          group_by: t.to_address_hash,
          where: not is_nil(t.to_address_hash)
        )
      else
        from(t in Transaction,
          select: %{
            address_hash: t.from_address_hash,
            total_gas: sum(t.gas_used)
          },
          group_by: t.from_address_hash,
          where: not is_nil(t.from_address_hash)
        )
      end

    base_query =
      initial_query
      |> where([t], t.inserted_at >= ^duration)
      |> order_by([t], desc: sum(t.gas_used))

    intermediate_query =
      from(t in subquery(base_query),
        select: t,
        where: t.total_gas > 0
      )

    intermediate_query
    |> limit(^paging_options.page_size)
    |> page_gas_usage(paging_options)
    |> Repo.all()
=======
  defp translate_destination_to_chain_id(destination) do
    case destination do
      :eth -> 1
      :bsc -> 56
      _ -> 1
    end
>>>>>>> 176b514f
  end

  @doc """
  Calls `reducer` on a stream of `t:Explorer.Chain.Block.t/0` without `t:Explorer.Chain.Block.Reward.t/0`.
  """
  def stream_blocks_without_rewards(initial, reducer) when is_function(reducer, 2) do
    Block.blocks_without_reward_query()
    |> Repo.stream_reduce(initial, reducer)
  end

  @doc """
  Finds all transactions of a certain block number
  """
  def get_transactions_of_block_number(block_number) do
    block_number
    |> Transaction.transactions_with_block_number()
    |> Repo.all()
  end

  @doc """
  Finds all Blocks validated by the address with the given hash.

    ## Options
      * `:necessity_by_association` - use to load `t:association/0` as `:required` or `:optional`.  If an association is
          `:required`, and the `t:Explorer.Chain.Block.t/0` has no associated record for that association, then the
          `t:Explorer.Chain.Block.t/0` will not be included in the page `entries`.
      * `:paging_options` - a `t:Explorer.PagingOptions.t/0` used to specify the `:page_size` and
        `:key` (a tuple of the lowest/oldest `{block_number}`) and. Results will be the internal
        transactions older than the `block_number` that are passed.

  Returns all blocks validated by the address given.
  """
  @spec get_blocks_validated_by_address(
          [paging_options | necessity_by_association_option],
          Hash.Address.t()
        ) :: [Block.t()]
  def get_blocks_validated_by_address(options \\ [], address_hash) when is_list(options) do
    necessity_by_association = Keyword.get(options, :necessity_by_association, %{})
    paging_options = Keyword.get(options, :paging_options, @default_paging_options)

    Block
    |> join_associations(necessity_by_association)
    |> where(miner_hash: ^address_hash)
    |> page_blocks(paging_options)
    |> limit(^paging_options.page_size)
    |> order_by(desc: :number)
    |> Repo.all()
  end

  def check_if_validated_blocks_at_address(address_hash) do
    Repo.exists?(from(b in Block, where: b.miner_hash == ^address_hash))
  end

  def check_if_logs_at_address(address_hash) do
    Repo.exists?(from(l in Log, where: l.address_hash == ^address_hash))
  end

  def check_if_internal_transactions_at_address(address_hash) do
    internal_transactions_exists_by_created_contract_address_hash =
      Repo.exists?(from(it in InternalTransaction, where: it.created_contract_address_hash == ^address_hash))

    internal_transactions_exists_by_from_address_hash =
      Repo.exists?(from(it in InternalTransaction, where: it.from_address_hash == ^address_hash))

    internal_transactions_exists_by_to_address_hash =
      Repo.exists?(from(it in InternalTransaction, where: it.to_address_hash == ^address_hash))

    internal_transactions_exists_by_created_contract_address_hash || internal_transactions_exists_by_from_address_hash ||
      internal_transactions_exists_by_to_address_hash
  end

  def check_if_token_transfers_at_address(address_hash) do
    token_transfers_exists_by_from_address_hash =
      Repo.exists?(from(tt in TokenTransfer, where: tt.from_address_hash == ^address_hash))

    token_transfers_exists_by_to_address_hash =
      Repo.exists?(from(tt in TokenTransfer, where: tt.to_address_hash == ^address_hash))

    token_transfers_exists_by_from_address_hash ||
      token_transfers_exists_by_to_address_hash
  end

  def check_if_tokens_at_address(address_hash) do
    Repo.exists?(
      from(
        tb in CurrentTokenBalance,
        where: tb.address_hash == ^address_hash,
        where: tb.value > 0
      )
    )
  end

  @doc """
  Counts all of the block validations and groups by the `miner_hash`.
  """
  def each_address_block_validation_count(fun) when is_function(fun, 1) do
    query =
      from(
        b in Block,
        join: addr in Address,
        where: b.miner_hash == addr.hash,
        select: {b.miner_hash, count(b.miner_hash)},
        group_by: b.miner_hash
      )

    Repo.stream_each(query, fun)
  end

  @doc """
  Counts the number of `t:Explorer.Chain.Block.t/0` validated by the address with the given `hash`.
  """
  @spec address_to_validation_count(Hash.Address.t()) :: non_neg_integer()
  def address_to_validation_count(hash) do
    query = from(block in Block, where: block.miner_hash == ^hash, select: fragment("COUNT(*)"))

    Repo.one(query)
  end

  @spec address_to_transaction_count(Address.t()) :: non_neg_integer()
  def address_to_transaction_count(address) do
    if contract?(address) do
      incoming_transaction_count = address_to_incoming_transaction_count(address.hash)

      if incoming_transaction_count == 0 do
        total_transactions_sent_by_address(address.hash)
      else
        incoming_transaction_count
      end
    else
      total_transactions_sent_by_address(address.hash)
    end
  end

  @spec address_to_gas_usage_count(Address.t()) :: non_neg_integer()
  def address_to_gas_usage_count(address) do
    if contract?(address) do
      incoming_transaction_gas_usage = address_to_incoming_transaction_gas_usage(address.hash)

      if incoming_transaction_gas_usage == 0 do
        address_to_outcoming_transaction_gas_usage(address.hash)
      else
        incoming_transaction_gas_usage
      end
    else
      address_to_outcoming_transaction_gas_usage(address.hash)
    end
  end

  @doc """
  Return the balance in usd corresponding to this token. Return nil if the usd_value of the token is not present.
  """
  def balance_in_usd(%{token: %{usd_value: nil}}) do
    nil
  end

  def balance_in_usd(token_balance) do
    tokens = CurrencyHelpers.divide_decimals(token_balance.value, token_balance.token.decimals)
    price = token_balance.token.usd_value
    Decimal.mult(tokens, price)
  end

  def address_tokens_usd_sum(token_balances) do
    token_balances
    |> Enum.reduce(Decimal.new(0), fn token_balance, acc ->
      if token_balance.value && token_balance.token.usd_value do
        Decimal.add(acc, balance_in_usd(token_balance))
      else
        acc
      end
    end)
  end

  defp contract?(%{contract_code: nil}), do: false

  defp contract?(%{contract_code: _}), do: true

  @doc """
  Returns a stream of unfetched `t:Explorer.Chain.Address.CoinBalance.t/0`.

  When there are addresses, the `reducer` is called for each `t:Explorer.Chain.Address.t/0` `hash` and all
  `t:Explorer.Chain.Block.t/0` `block_number` that address is mentioned.

  | Address Hash Schema                        | Address Hash Field              | Block Number Schema                | Block Number Field |
  |--------------------------------------------|---------------------------------|------------------------------------|--------------------|
  | `t:Explorer.Chain.Block.t/0`               | `miner_hash`                    | `t:Explorer.Chain.Block.t/0`       | `number`           |
  | `t:Explorer.Chain.Transaction.t/0`         | `from_address_hash`             | `t:Explorer.Chain.Transaction.t/0` | `block_number`     |
  | `t:Explorer.Chain.Transaction.t/0`         | `to_address_hash`               | `t:Explorer.Chain.Transaction.t/0` | `block_number`     |
  | `t:Explorer.Chain.Log.t/0`                 | `address_hash`                  | `t:Explorer.Chain.Transaction.t/0` | `block_number`     |
  | `t:Explorer.Chain.InternalTransaction.t/0` | `created_contract_address_hash` | `t:Explorer.Chain.Transaction.t/0` | `block_number`     |
  | `t:Explorer.Chain.InternalTransaction.t/0` | `from_address_hash`             | `t:Explorer.Chain.Transaction.t/0` | `block_number`     |
  | `t:Explorer.Chain.InternalTransaction.t/0` | `to_address_hash`               | `t:Explorer.Chain.Transaction.t/0` | `block_number`     |

  Pending `t:Explorer.Chain.Transaction.t/0` `from_address_hash` and `to_address_hash` aren't returned because they
  don't have an associated block number.

  When there are no addresses, the `reducer` is never called and the `initial` is returned in an `:ok` tuple.

  When an `t:Explorer.Chain.Address.t/0` `hash` is used multiple times, all unique `t:Explorer.Chain.Block.t/0` `number`
  will be returned.
  """
  @spec stream_unfetched_balances(
          initial :: accumulator,
          reducer ::
            (entry :: %{address_hash: Hash.Address.t(), block_number: Block.block_number()}, accumulator -> accumulator)
        ) :: {:ok, accumulator}
        when accumulator: term()
  def stream_unfetched_balances(initial, reducer) when is_function(reducer, 2) do
    query =
      from(
        balance in CoinBalance,
        where: is_nil(balance.value_fetched_at),
        select: %{address_hash: balance.address_hash, block_number: balance.block_number}
      )

    Repo.stream_reduce(query, initial, reducer)
  end

  @doc """
  Returns a stream of all token balances that weren't fetched values.
  """
  @spec stream_unfetched_token_balances(
          initial :: accumulator,
          reducer :: (entry :: TokenBalance.t(), accumulator -> accumulator)
        ) :: {:ok, accumulator}
        when accumulator: term()
  def stream_unfetched_token_balances(initial, reducer) when is_function(reducer, 2) do
    TokenBalance.unfetched_token_balances()
    |> Repo.stream_reduce(initial, reducer)
  end

  @doc """
  Returns a stream of all blocks with unfetched internal transactions, using
  the `pending_block_operation` table.

  Only blocks with consensus are returned.

      iex> non_consensus = insert(:block, consensus: false)
      iex> insert(:pending_block_operation, block: non_consensus, fetch_internal_transactions: true)
      iex> unfetched = insert(:block)
      iex> insert(:pending_block_operation, block: unfetched, fetch_internal_transactions: true)
      iex> fetched = insert(:block)
      iex> insert(:pending_block_operation, block: fetched, fetch_internal_transactions: false)
      iex> {:ok, number_set} = Explorer.Chain.stream_blocks_with_unfetched_internal_transactions(
      ...>   MapSet.new(),
      ...>   fn number, acc ->
      ...>     MapSet.put(acc, number)
      ...>   end
      ...> )
      iex> non_consensus.number in number_set
      false
      iex> unfetched.number in number_set
      true
      iex> fetched.hash in number_set
      false

  """
  @spec stream_blocks_with_unfetched_internal_transactions(
          initial :: accumulator,
          reducer :: (entry :: term(), accumulator -> accumulator)
        ) :: {:ok, accumulator}
        when accumulator: term()
  def stream_blocks_with_unfetched_internal_transactions(initial, reducer) when is_function(reducer, 2) do
    query =
      from(
        b in Block,
        join: pending_ops in assoc(b, :pending_operations),
        where: pending_ops.fetch_internal_transactions,
        where: b.consensus,
        select: b.number
      )

    Repo.stream_reduce(query, initial, reducer)
  end

  def remove_nonconsensus_blocks_from_pending_ops(block_hashes) do
    query =
      from(
        po in PendingBlockOperation,
        where: po.block_hash in ^block_hashes
      )

    {_, _} = Repo.delete_all(query)

    :ok
  end

  def remove_nonconsensus_blocks_from_pending_ops do
    query =
      from(
        po in PendingBlockOperation,
        inner_join: block in Block,
        on: block.hash == po.block_hash,
        where: block.consensus == false
      )

    {_, _} = Repo.delete_all(query)

    :ok
  end

  @spec stream_transactions_with_unfetched_created_contract_codes(
          fields :: [
            :block_hash
            | :created_contract_code_indexed_at
            | :from_address_hash
            | :gas
            | :gas_price
            | :hash
            | :index
            | :input
            | :nonce
            | :r
            | :s
            | :to_address_hash
            | :v
            | :value
          ],
          initial :: accumulator,
          reducer :: (entry :: term(), accumulator -> accumulator)
        ) :: {:ok, accumulator}
        when accumulator: term()
  def stream_transactions_with_unfetched_created_contract_codes(fields, initial, reducer)
      when is_function(reducer, 2) do
    query =
      from(t in Transaction,
        where:
          not is_nil(t.block_hash) and not is_nil(t.created_contract_address_hash) and
            is_nil(t.created_contract_code_indexed_at),
        select: ^fields
      )

    Repo.stream_reduce(query, initial, reducer)
  end

  @spec stream_mined_transactions(
          fields :: [
            :block_hash
            | :created_contract_code_indexed_at
            | :from_address_hash
            | :gas
            | :gas_price
            | :hash
            | :index
            | :input
            | :nonce
            | :r
            | :s
            | :to_address_hash
            | :v
            | :value
          ],
          initial :: accumulator,
          reducer :: (entry :: term(), accumulator -> accumulator)
        ) :: {:ok, accumulator}
        when accumulator: term()
  def stream_mined_transactions(fields, initial, reducer) when is_function(reducer, 2) do
    query =
      from(t in Transaction,
        where: not is_nil(t.block_hash) and not is_nil(t.nonce) and not is_nil(t.from_address_hash),
        select: ^fields
      )

    Repo.stream_reduce(query, initial, reducer)
  end

  @spec stream_pending_transactions(
          fields :: [
            :block_hash
            | :created_contract_code_indexed_at
            | :from_address_hash
            | :gas
            | :gas_price
            | :hash
            | :index
            | :input
            | :nonce
            | :r
            | :s
            | :to_address_hash
            | :v
            | :value
          ],
          initial :: accumulator,
          reducer :: (entry :: term(), accumulator -> accumulator)
        ) :: {:ok, accumulator}
        when accumulator: term()
  def stream_pending_transactions(fields, initial, reducer) when is_function(reducer, 2) do
    query =
      Transaction
      |> pending_transactions_query()
      |> select(^fields)

    Repo.stream_reduce(query, initial, reducer)
  end

  @doc """
  Returns a stream of all blocks that are marked as unfetched in `t:Explorer.Chain.Block.SecondDegreeRelation.t/0`.
  For each uncle block a `hash` of nephew block and an `index` of the block in it are returned.

  When a block is fetched, its uncles are transformed into `t:Explorer.Chain.Block.SecondDegreeRelation.t/0` and can be
  returned.  Once the uncle is imported its corresponding `t:Explorer.Chain.Block.SecondDegreeRelation.t/0`
  `uncle_fetched_at` will be set and it won't be returned anymore.
  """
  @spec stream_unfetched_uncles(
          initial :: accumulator,
          reducer :: (entry :: term(), accumulator -> accumulator)
        ) :: {:ok, accumulator}
        when accumulator: term()
  def stream_unfetched_uncles(initial, reducer) when is_function(reducer, 2) do
    query =
      from(bsdr in Block.SecondDegreeRelation,
        where: is_nil(bsdr.uncle_fetched_at) and not is_nil(bsdr.index),
        select: [:nephew_hash, :index]
      )

    Repo.stream_reduce(query, initial, reducer)
  end

  @doc """
  The number of `t:Explorer.Chain.Log.t/0`.

      iex> transaction = :transaction |> insert() |> with_block()
      iex> insert(:log, transaction: transaction, index: 0)
      iex> Explorer.Chain.log_count()
      1

  When there are no `t:Explorer.Chain.Log.t/0`.

      iex> Explorer.Chain.log_count()
      0

  """
  def log_count do
    Repo.one!(from(log in "logs", select: fragment("COUNT(*)")))
  end

  @doc """
  Max consensus block numbers.

  If blocks are skipped and inserted out of number order, the max number is still returned

      iex> insert(:block, number: 2)
      iex> insert(:block, number: 1)
      iex> Explorer.Chain.max_consensus_block_number()
      {:ok, 2}

  Non-consensus blocks are ignored

      iex> insert(:block, number: 3, consensus: false)
      iex> insert(:block, number: 2, consensus: true)
      iex> Explorer.Chain.max_consensus_block_number()
      {:ok, 2}

  If there are no blocks, `{:error, :not_found}` is returned

      iex> Explorer.Chain.max_consensus_block_number()
      {:error, :not_found}

  """
  @spec max_consensus_block_number() :: {:ok, Block.block_number()} | {:error, :not_found}
  def max_consensus_block_number do
    Block
    |> where(consensus: true)
    |> Repo.aggregate(:max, :number)
    |> case do
      nil -> {:error, :not_found}
      number -> {:ok, number}
    end
  end

  @spec max_non_consensus_block_number(integer | nil) :: {:ok, Block.block_number()} | {:error, :not_found}
  def max_non_consensus_block_number(max_consensus_block_number \\ nil) do
    max =
      if max_consensus_block_number do
        {:ok, max_consensus_block_number}
      else
        max_consensus_block_number()
      end

    case max do
      {:ok, number} ->
        query =
          from(block in Block,
            where: block.consensus == false,
            where: block.number > ^number
          )

        query
        |> Repo.aggregate(:max, :number)
        |> case do
          nil -> {:error, :not_found}
          number -> {:ok, number}
        end
    end
  end

  @spec block_height() :: block_height()
  def block_height do
    query = from(block in Block, select: coalesce(max(block.number), 0), where: block.consensus == true)

    Repo.one!(query)
  end

  def last_db_block_status do
    query =
      from(block in Block,
        select: {block.number, block.timestamp},
        where: block.consensus == true,
        order_by: [desc: block.number],
        limit: 1
      )

    query
    |> Repo.one()
    |> block_status()
  end

  def last_cache_block_status do
    [
      paging_options: %PagingOptions{page_size: 1}
    ]
    |> list_blocks()
    |> List.last()
    |> case do
      %{timestamp: timestamp, number: number} ->
        block_status({number, timestamp})

      _ ->
        block_status(nil)
    end
  end

  @spec upsert_last_fetched_counter(map()) :: {:ok, LastFetchedCounter.t()} | {:error, Ecto.Changeset.t()}
  def upsert_last_fetched_counter(params) do
    changeset = LastFetchedCounter.changeset(%LastFetchedCounter{}, params)

    Repo.insert(changeset,
      on_conflict: :replace_all,
      conflict_target: [:counter_type]
    )
  end

  def get_last_fetched_counter(type) do
    query =
      from(
        last_fetched_counter in LastFetchedCounter,
        where: last_fetched_counter.counter_type == ^type,
        select: last_fetched_counter.value
      )

    Repo.one!(query) || 0
  end

  defp block_status({number, timestamp}) do
    now = DateTime.utc_now()
    last_block_period = DateTime.diff(now, timestamp, :millisecond)

    if last_block_period > Application.get_env(:explorer, :healthy_blocks_period) do
      {:error, number, timestamp}
    else
      {:ok, number, timestamp}
    end
  end

  defp block_status(nil), do: {:error, :no_blocks}

  @doc """
  Calculates the ranges of missing consensus blocks in `range`.

  When there are no blocks, the entire range is missing.

      iex> Explorer.Chain.missing_block_number_ranges(0..5)
      [0..5]

  If the block numbers from `0` to `max_block_number/0` are contiguous, then no block numbers are missing

      iex> insert(:block, number: 0)
      iex> insert(:block, number: 1)
      iex> Explorer.Chain.missing_block_number_ranges(0..1)
      []

  If there are gaps between the `first` and `last` of `range`, then the missing numbers are compacted into ranges.
  Single missing numbers become ranges with the single number as the start and end.

      iex> insert(:block, number: 0)
      iex> insert(:block, number: 2)
      iex> insert(:block, number: 5)
      iex> Explorer.Chain.missing_block_number_ranges(0..5)
      [1..1, 3..4]

  Flipping the order of `first` and `last` in the `range` flips the order that the missing ranges are returned.  This
  allows `missing_block_numbers` to be used to generate the sequence down or up from a starting block number.

      iex> insert(:block, number: 0)
      iex> insert(:block, number: 2)
      iex> insert(:block, number: 5)
      iex> Explorer.Chain.missing_block_number_ranges(5..0)
      [4..3, 1..1]

  If only non-consensus blocks exist for a number, the number still counts as missing.

      iex> insert(:block, number: 0)
      iex> insert(:block, number: 1, consensus: false)
      iex> insert(:block, number: 2)
      iex> Explorer.Chain.missing_block_number_ranges(2..0)
      [1..1]

  if range starts with non-consensus block in the middle of the chain, it returns missing numbers.

      iex> insert(:block, number: 12859383, consensus: true)
      iex> insert(:block, number: 12859384, consensus: false)
      iex> insert(:block, number: 12859386, consensus: true)
      iex> Explorer.Chain.missing_block_number_ranges(12859384..12859385)
      [12859384..12859385]

      if range starts with missing block in the middle of the chain, it returns missing numbers.

      iex> insert(:block, number: 12859383, consensus: true)
      iex> insert(:block, number: 12859386, consensus: true)
      iex> Explorer.Chain.missing_block_number_ranges(12859384..12859385)
      [12859384..12859385]

  """
  @spec missing_block_number_ranges(Range.t()) :: [Range.t()]
  def missing_block_number_ranges(range)

  def missing_block_number_ranges(range_start..range_end) do
    range_min = min(range_start, range_end)
    range_max = max(range_start, range_end)

    ordered_missing_query =
      from(b in Block,
        right_join:
          missing_range in fragment(
            """
              (SELECT distinct b1.number 
              FROM generate_series((?)::integer, (?)::integer) AS b1(number)
              WHERE NOT EXISTS
                (SELECT 1 FROM blocks b2 WHERE b2.number=b1.number AND b2.consensus))
            """,
            ^range_min,
            ^range_max
          ),
        on: b.number == missing_range.number,
        select: missing_range.number,
        order_by: missing_range.number,
        distinct: missing_range.number
      )

    missing_blocks = Repo.all(ordered_missing_query, timeout: :infinity)

    [block_ranges, last_block_range_start, last_block_range_end] =
      missing_blocks
      |> Enum.reduce([[], nil, nil], fn block_number, [block_ranges, last_block_range_start, last_block_range_end] ->
        cond do
          !last_block_range_start ->
            [block_ranges, block_number, block_number]

          block_number == last_block_range_end + 1 ->
            [block_ranges, last_block_range_start, block_number]

          true ->
            block_ranges = block_ranges_extend(block_ranges, last_block_range_start, last_block_range_end)
            [block_ranges, block_number, block_number]
        end
      end)

    final_block_ranges =
      if last_block_range_start && last_block_range_end do
        block_ranges_extend(block_ranges, last_block_range_start, last_block_range_end)
      else
        block_ranges
      end

    ordered_block_ranges =
      final_block_ranges
      |> Enum.sort(fn %Range{first: first1, last: _}, %Range{first: first2, last: _} ->
        if range_start <= range_end do
          first1 <= first2
        else
          first1 >= first2
        end
      end)
      |> Enum.map(fn %Range{first: first, last: last} = range ->
        if range_start <= range_end do
          range
        else
          %Range{first: last, last: first}
        end
      end)

    ordered_block_ranges
  end

  defp block_ranges_extend(block_ranges, block_range_start, block_range_end) do
    # credo:disable-for-next-line
    block_ranges ++ [Range.new(block_range_start, block_range_end)]
  end

  @doc """
  Finds consensus `t:Explorer.Chain.Block.t/0` with `number`.

  ## Options

    * `:necessity_by_association` - use to load `t:association/0` as `:required` or `:optional`.  If an association is
      `:required`, and the `t:Explorer.Chain.Block.t/0` has no associated record for that association, then the
      `t:Explorer.Chain.Block.t/0` will not be included in the page `entries`.

  """
  @spec number_to_block(Block.block_number(), [necessity_by_association_option]) ::
          {:ok, Block.t()} | {:error, :not_found}
  def number_to_block(number, options \\ []) when is_list(options) do
    necessity_by_association = Keyword.get(options, :necessity_by_association, %{})

    Block
    |> where(consensus: true, number: ^number)
    |> join_associations(necessity_by_association)
    |> Repo.one()
    |> case do
      nil -> {:error, :not_found}
      block -> {:ok, block}
    end
  end

  @doc """
  Count of pending `t:Explorer.Chain.Transaction.t/0`.

  A count of all pending transactions.

      iex> insert(:transaction)
      iex> :transaction |> insert() |> with_block()
      iex> Explorer.Chain.pending_transaction_count()
      1

  """
  @spec pending_transaction_count() :: non_neg_integer()
  def pending_transaction_count do
    Transaction
    |> pending_transactions_query()
    |> Repo.aggregate(:count, :hash)
  end

  @doc """
  Returns the paged list of collated transactions that occurred recently from newest to oldest using `block_number`
  and `index`.

      iex> newest_first_transactions = 50 |> insert_list(:transaction) |> with_block() |> Enum.reverse()
      iex> oldest_seen = Enum.at(newest_first_transactions, 9)
      iex> paging_options = %Explorer.PagingOptions{page_size: 10, key: {oldest_seen.block_number, oldest_seen.index}}
      iex> recent_collated_transactions = Explorer.Chain.recent_collated_transactions(paging_options: paging_options)
      iex> length(recent_collated_transactions)
      10
      iex> hd(recent_collated_transactions).hash == Enum.at(newest_first_transactions, 10).hash
      true

  ## Options

    * `:necessity_by_association` - use to load `t:association/0` as `:required` or `:optional`.  If an association is
      `:required`, and the `t:Explorer.Chain.Transaction.t/0` has no associated record for that association,
      then the `t:Explorer.Chain.Transaction.t/0` will not be included in the list.
    * `:paging_options` - a `t:Explorer.PagingOptions.t/0` used to specify the `:page_size` and
      `:key` (a tuple of the lowest/oldest `{block_number, index}`) and. Results will be the transactions older than
      the `block_number` and `index` that are passed.

  """
  @spec recent_collated_transactions([paging_options | necessity_by_association_option]) :: [Transaction.t()]
  def recent_collated_transactions(options \\ []) when is_list(options) do
    necessity_by_association = Keyword.get(options, :necessity_by_association, %{})
    paging_options = Keyword.get(options, :paging_options, @default_paging_options)

    if is_nil(paging_options.key) do
      paging_options.page_size
      |> Transactions.take_enough()
      |> case do
        nil ->
          transactions = fetch_recent_collated_transactions(paging_options, necessity_by_association)
          Transactions.update(transactions)
          transactions

        transactions ->
          transactions
      end
    else
      fetch_recent_collated_transactions(paging_options, necessity_by_association)
    end
  end

  def fetch_recent_collated_transactions(paging_options, necessity_by_association) do
    paging_options
    |> fetch_transactions()
    |> where([transaction], not is_nil(transaction.block_number) and not is_nil(transaction.index))
    |> join_associations(necessity_by_association)
    |> preload([{:token_transfers, [:token, :from_address, :to_address]}])
    |> Repo.all()
  end

  @doc """
  Return the list of pending transactions that occurred recently.

      iex> 2 |> insert_list(:transaction)
      iex> :transaction |> insert() |> with_block()
      iex> 8 |> insert_list(:transaction)
      iex> recent_pending_transactions = Explorer.Chain.recent_pending_transactions()
      iex> length(recent_pending_transactions)
      10
      iex> Enum.all?(recent_pending_transactions, fn %Explorer.Chain.Transaction{block_hash: block_hash} ->
      ...>   is_nil(block_hash)
      ...> end)
      true

  ## Options

    * `:necessity_by_association` - use to load `t:association/0` as `:required` or `:optional`.  If an association is
      `:required`, and the `t:Explorer.Chain.Transaction.t/0` has no associated record for that association,
      then the `t:Explorer.Chain.Transaction.t/0` will not be included in the list.
    * `:paging_options` - a `t:Explorer.PagingOptions.t/0` used to specify the `:page_size` (defaults to
      `#{@default_paging_options.page_size}`) and `:key` (a tuple of the lowest/oldest `{inserted_at, hash}`) and.
      Results will be the transactions older than the `inserted_at` and `hash` that are passed.

  """
  @spec recent_pending_transactions([paging_options | necessity_by_association_option]) :: [Transaction.t()]
  def recent_pending_transactions(options \\ []) when is_list(options) do
    necessity_by_association = Keyword.get(options, :necessity_by_association, %{})
    paging_options = Keyword.get(options, :paging_options, @default_paging_options)

    Transaction
    |> page_pending_transaction(paging_options)
    |> limit(^paging_options.page_size)
    |> pending_transactions_query()
    |> order_by([transaction], desc: transaction.inserted_at, desc: transaction.hash)
    |> join_associations(necessity_by_association)
    |> preload([{:token_transfers, [:token, :from_address, :to_address]}])
    |> Repo.all()
  end

  def pending_transactions_query(query) do
    from(transaction in query,
      where: is_nil(transaction.block_hash) and (is_nil(transaction.error) or transaction.error != "dropped/replaced")
    )
  end

  @doc """
  The `string` must start with `0x`, then is converted to an integer and then to `t:Explorer.Chain.Hash.Address.t/0`.

      iex> Explorer.Chain.string_to_address_hash("0x5aAeb6053F3E94C9b9A09f33669435E7Ef1BeAed")
      {
        :ok,
        %Explorer.Chain.Hash{
          byte_count: 20,
          bytes: <<0x5aAeb6053F3E94C9b9A09f33669435E7Ef1BeAed :: big-integer-size(20)-unit(8)>>
        }
      }

  `String.t` format must always have 40 hexadecimal digits after the `0x` base prefix.

      iex> Explorer.Chain.string_to_address_hash("0x0")
      :error

  """
  @spec string_to_address_hash(String.t()) :: {:ok, Hash.Address.t()} | :error
  def string_to_address_hash(string) when is_binary(string) do
    Hash.Address.cast(string)
  end

  @doc """
  The `string` must start with `0x`, then is converted to an integer and then to `t:Explorer.Chain.Hash.t/0`.

      iex> Explorer.Chain.string_to_block_hash(
      ...>   "0x9fc76417374aa880d4449a1f7f31ec597f00b1f6f3dd2d66f4c9c6c445836d8b"
      ...> )
      {
        :ok,
        %Explorer.Chain.Hash{
          byte_count: 32,
          bytes: <<0x9fc76417374aa880d4449a1f7f31ec597f00b1f6f3dd2d66f4c9c6c445836d8b :: big-integer-size(32)-unit(8)>>
        }
      }

  `String.t` format must always have 64 hexadecimal digits after the `0x` base prefix.

      iex> Explorer.Chain.string_to_block_hash("0x0")
      :error

  """
  @spec string_to_block_hash(String.t()) :: {:ok, Hash.t()} | :error
  def string_to_block_hash(string) when is_binary(string) do
    Hash.Full.cast(string)
  end

  @doc """
  The `string` must start with `0x`, then is converted to an integer and then to `t:Explorer.Chain.Hash.t/0`.

      iex> Explorer.Chain.string_to_transaction_hash(
      ...>  "0x9fc76417374aa880d4449a1f7f31ec597f00b1f6f3dd2d66f4c9c6c445836d8b"
      ...> )
      {
        :ok,
        %Explorer.Chain.Hash{
          byte_count: 32,
          bytes: <<0x9fc76417374aa880d4449a1f7f31ec597f00b1f6f3dd2d66f4c9c6c445836d8b :: big-integer-size(32)-unit(8)>>
        }
      }

  `String.t` format must always have 64 hexadecimal digits after the `0x` base prefix.

      iex> Explorer.Chain.string_to_transaction_hash("0x0")
      :error

  """
  @spec string_to_transaction_hash(String.t()) :: {:ok, Hash.t()} | :error
  def string_to_transaction_hash(string) when is_binary(string) do
    Hash.Full.cast(string)
  end

  @doc """
  Estimated count of `t:Explorer.Chain.Transaction.t/0`.

  Estimated count of both collated and pending transactions using the transactions table statistics.
  """
  @spec transaction_estimated_count() :: non_neg_integer()
  def transaction_estimated_count do
    cached_value = TransactionCount.get_count()

    if is_nil(cached_value) do
      %Postgrex.Result{rows: [[rows]]} =
        SQL.query!(Repo, "SELECT reltuples::BIGINT AS estimate FROM pg_class WHERE relname='transactions'")

      rows
    else
      cached_value
    end
  end

  @spec total_gas_usage() :: non_neg_integer()
  def total_gas_usage do
    cached_value = GasUsage.get_sum()

    if is_nil(cached_value) do
      0
    else
      cached_value
    end
  end

  @doc """
  Estimated count of `t:Explorer.Chain.Block.t/0`.

  Estimated count of consensus blocks.
  """
  @spec block_estimated_count() :: non_neg_integer()
  def block_estimated_count do
    cached_value = BlockCount.get_count()

    if is_nil(cached_value) do
      %Postgrex.Result{rows: [[count]]} = Repo.query!("SELECT reltuples FROM pg_class WHERE relname = 'blocks';")

      trunc(count * 0.90)
    else
      cached_value
    end
  end

  @doc """
  `t:Explorer.Chain.InternalTransaction/0`s in `t:Explorer.Chain.Transaction.t/0` with `hash`.

  ## Options

    * `:necessity_by_association` - use to load `t:association/0` as `:required` or `:optional`.  If an association is
      `:required`, and the `t:Explorer.Chain.InternalTransaction.t/0` has no associated record for that association,
      then the `t:Explorer.Chain.InternalTransaction.t/0` will not be included in the list.
    * `:paging_options` - a `t:Explorer.PagingOptions.t/0` used to specify the `:page_size` and
      `:key` (a tuple of the lowest/oldest `{index}`). Results will be the internal transactions older than
      the `index` that is passed.

  """

  @spec all_transaction_to_internal_transactions(Hash.Full.t(), [paging_options | necessity_by_association_option]) :: [
          InternalTransaction.t()
        ]
  def all_transaction_to_internal_transactions(hash, options \\ []) when is_list(options) do
    necessity_by_association = Keyword.get(options, :necessity_by_association, %{})
    paging_options = Keyword.get(options, :paging_options, @default_paging_options)

    InternalTransaction
    |> for_parent_transaction(hash)
    |> join_associations(necessity_by_association)
    |> InternalTransaction.where_nonpending_block()
    |> page_internal_transaction(paging_options)
    |> limit(^paging_options.page_size)
    |> order_by([internal_transaction], asc: internal_transaction.index)
    |> preload(:transaction)
    |> Repo.all()
  end

  @spec transaction_to_internal_transactions(Hash.Full.t(), [paging_options | necessity_by_association_option]) :: [
          InternalTransaction.t()
        ]
  def transaction_to_internal_transactions(hash, options \\ []) when is_list(options) do
    necessity_by_association = Keyword.get(options, :necessity_by_association, %{})
    paging_options = Keyword.get(options, :paging_options, @default_paging_options)

    InternalTransaction
    |> for_parent_transaction(hash)
    |> join_associations(necessity_by_association)
    |> where_transaction_has_multiple_internal_transactions()
    |> InternalTransaction.where_is_different_from_parent_transaction()
    |> InternalTransaction.where_nonpending_block()
    |> page_internal_transaction(paging_options)
    |> limit(^paging_options.page_size)
    |> order_by([internal_transaction], asc: internal_transaction.index)
    |> preload(:transaction)
    |> Repo.all()
  end

  @doc """
  Finds all `t:Explorer.Chain.Log.t/0`s for `t:Explorer.Chain.Transaction.t/0`.

  ## Options

    * `:necessity_by_association` - use to load `t:association/0` as `:required` or `:optional`.  If an association is
      `:required`, and the `t:Explorer.Chain.Log.t/0` has no associated record for that association, then the
      `t:Explorer.Chain.Log.t/0` will not be included in the page `entries`.
    * `:paging_options` - a `t:Explorer.PagingOptions.t/0` used to specify the `:page_size` and
      `:key` (a tuple of the lowest/oldest `{index}`). Results will be the transactions older than
      the `index` that are passed.

  """
  @spec transaction_to_logs(Hash.Full.t(), [paging_options | necessity_by_association_option]) :: [Log.t()]
  def transaction_to_logs(transaction_hash, options \\ []) when is_list(options) do
    necessity_by_association = Keyword.get(options, :necessity_by_association, %{})
    paging_options = Keyword.get(options, :paging_options, @default_paging_options)

    log_with_transactions =
      from(log in Log,
        inner_join: transaction in Transaction,
        on:
          transaction.block_hash == log.block_hash and transaction.block_number == log.block_number and
            transaction.hash == log.transaction_hash
      )

    log_with_transactions
    |> where([_, transaction], transaction.hash == ^transaction_hash)
    |> page_logs(paging_options)
    |> limit(^paging_options.page_size)
    |> order_by([log], asc: log.index)
    |> join_associations(necessity_by_association)
    |> Repo.all()
  end

  @doc """
  Finds all `t:Explorer.Chain.TokenTransfer.t/0`s for `t:Explorer.Chain.Transaction.t/0`.

  ## Options

    * `:necessity_by_association` - use to load `t:association/0` as `:required` or `:optional`.  If an association is
      `:required`, and the `t:Explorer.Chain.TokenTransfer.t/0` has no associated record for that association, then the
      `t:Explorer.Chain.TokenTransfer.t/0` will not be included in the page `entries`.
    * `:paging_options` - a `t:Explorer.PagingOptions.t/0` used to specify the `:page_size` and
      `:key` (in the form of `%{"inserted_at" => inserted_at}`). Results will be the transactions older than
      the `index` that are passed.

  """
  @spec transaction_to_token_transfers(Hash.Full.t(), [paging_options | necessity_by_association_option]) :: [
          TokenTransfer.t()
        ]
  def transaction_to_token_transfers(transaction_hash, options \\ []) when is_list(options) do
    necessity_by_association = Keyword.get(options, :necessity_by_association, %{})
    paging_options = Keyword.get(options, :paging_options, @default_paging_options)

    TokenTransfer
    |> join(:inner, [token_transfer], transaction in assoc(token_transfer, :transaction))
    |> where(
      [token_transfer, transaction],
      transaction.hash == ^transaction_hash and token_transfer.block_hash == transaction.block_hash and
        token_transfer.block_number == transaction.block_number
    )
    |> TokenTransfer.page_token_transfer(paging_options)
    |> limit(^paging_options.page_size)
    |> order_by([token_transfer], asc: token_transfer.inserted_at)
    |> join_associations(necessity_by_association)
    |> Repo.all()
  end

  @doc """
  Converts `transaction` to the status of the `t:Explorer.Chain.Transaction.t/0` whether pending or collated.

  ## Returns

    * `:pending` - the transaction has not be confirmed in a block yet.
    * `:awaiting_internal_transactions` - the transaction happened in a pre-Byzantium block or on a chain like Ethereum
      Classic (ETC) that never adopted [EIP-658](https://github.com/Arachnid/EIPs/blob/master/EIPS/eip-658.md), which
      add transaction status to transaction receipts, so the status can only be derived whether the first internal
      transaction has an error.
    * `:success` - the transaction has been confirmed in a block
    * `{:error, :awaiting_internal_transactions}` - the transactions happened post-Byzantium, but the error message
       requires the internal transactions.
    * `{:error, reason}` - the transaction failed due to `reason` in its first internal transaction.

  """
  @spec transaction_to_status(Transaction.t()) ::
          :pending
          | :awaiting_internal_transactions
          | :success
          | {:error, :awaiting_internal_transactions}
          | {:error, reason :: String.t()}
  def transaction_to_status(%Transaction{error: "dropped/replaced"}), do: {:error, "dropped/replaced"}
  def transaction_to_status(%Transaction{block_hash: nil, status: nil}), do: :pending
  def transaction_to_status(%Transaction{status: nil}), do: :awaiting_internal_transactions
  def transaction_to_status(%Transaction{status: :ok}), do: :success

  def transaction_to_status(%Transaction{status: :error, error: nil}),
    do: {:error, :awaiting_internal_transactions}

  def transaction_to_status(%Transaction{status: :error, error: error}) when is_binary(error), do: {:error, error}

  def transaction_to_revert_reason(transaction) do
    %Transaction{revert_reason: revert_reason} = transaction

    if revert_reason == nil do
      fetch_tx_revert_reason(transaction)
    else
      revert_reason
    end
  end

  def fetch_tx_revert_reason(
        %Transaction{
          block_number: block_number,
          to_address_hash: to_address_hash,
          from_address_hash: from_address_hash,
          input: data,
          gas: gas,
          gas_price: gas_price,
          value: value
        } = transaction
      ) do
    json_rpc_named_arguments = Application.get_env(:explorer, :json_rpc_named_arguments)

    gas_hex =
      if gas do
        gas_hex_without_prefix =
          gas
          |> Decimal.to_integer()
          |> Integer.to_string(16)
          |> String.downcase()

        "0x" <> gas_hex_without_prefix
      else
        "0x0"
      end

    req =
      EthereumJSONRPCTransaction.eth_call_request(
        0,
        block_number,
        data,
        to_address_hash,
        from_address_hash,
        gas_hex,
        Wei.hex_format(gas_price),
        Wei.hex_format(value)
      )

    data =
      case EthereumJSONRPC.json_rpc(req, json_rpc_named_arguments) do
        {:error, %{data: data}} ->
          data

        _ ->
          ""
      end

    formatted_revert_reason = format_revert_reason_message(data)

    if byte_size(formatted_revert_reason) > 0 do
      transaction
      |> Changeset.change(%{revert_reason: formatted_revert_reason})
      |> Repo.update()
    end

    formatted_revert_reason
  end

  defp format_revert_reason_message(revert_reason) do
    case revert_reason do
      @revert_msg_prefix_1 <> rest ->
        rest

      @revert_msg_prefix_2 <> rest ->
        rest

      @revert_msg_prefix_3 <> rest ->
        extract_revert_reason_message_wrapper(rest)

      @revert_msg_prefix_4 <> rest ->
        extract_revert_reason_message_wrapper(rest)

      revert_reason_full ->
        revert_reason_full
    end
  end

  defp extract_revert_reason_message_wrapper(revert_reason_message) do
    case revert_reason_message do
      "0x" <> hex ->
        extract_revert_reason_message(hex)

      _ ->
        revert_reason_message
    end
  end

  defp extract_revert_reason_message(hex) do
    case hex do
      @revert_error_method_id <> msg_with_offset ->
        [msg] =
          msg_with_offset
          |> Base.decode16!(case: :mixed)
          |> TypeDecoder.decode_raw([:string])

        msg

      _ ->
        hex
    end
  end

  @doc """
  The `t:Explorer.Chain.Transaction.t/0` or `t:Explorer.Chain.InternalTransaction.t/0` `value` of the `transaction` in
  `unit`.
  """
  @spec value(InternalTransaction.t(), :wei) :: Wei.wei()
  @spec value(InternalTransaction.t(), :gwei) :: Wei.gwei()
  @spec value(InternalTransaction.t(), :ether) :: Wei.ether()
  @spec value(Transaction.t(), :wei) :: Wei.wei()
  @spec value(Transaction.t(), :gwei) :: Wei.gwei()
  @spec value(Transaction.t(), :ether) :: Wei.ether()
  def value(%type{value: value}, unit) when type in [InternalTransaction, Transaction] do
    Wei.to(value, unit)
  end

  def smart_contract_bytecode(address_hash) do
    query =
      from(
        address in Address,
        where: address.hash == ^address_hash,
        select: address.contract_code
      )

    query
    |> Repo.one()
    |> Data.to_string()
  end

  def smart_contract_creation_tx_bytecode(address_hash) do
    creation_tx_query =
      from(
        tx in Transaction,
        where: tx.created_contract_address_hash == ^address_hash,
        select: tx.input
      )

    tx_input =
      creation_tx_query
      |> Repo.one()

    if tx_input do
      Data.to_string(tx_input)
    else
      creation_int_tx_query =
        from(
          itx in InternalTransaction,
          join: t in assoc(itx, :transaction),
          where: itx.created_contract_address_hash == ^address_hash,
          where: t.status == ^1,
          select: itx.init
        )

      itx_init_code =
        creation_int_tx_query
        |> Repo.one()

      if itx_init_code do
        Data.to_string(itx_init_code)
      else
        nil
      end
    end
  end

  @doc """
  Checks if an address is a contract
  """
  @spec contract_address?(String.t(), non_neg_integer(), Keyword.t()) :: boolean() | :json_rpc_error
  def contract_address?(address_hash, block_number, json_rpc_named_arguments \\ []) do
    {:ok, binary_hash} = Explorer.Chain.Hash.Address.cast(address_hash)

    query =
      from(
        address in Address,
        where: address.hash == ^binary_hash
      )

    address = Repo.one(query)

    cond do
      is_nil(address) ->
        block_quantity = integer_to_quantity(block_number)

        case EthereumJSONRPC.fetch_codes(
               [%{block_quantity: block_quantity, address: address_hash}],
               json_rpc_named_arguments
             ) do
          {:ok, %EthereumJSONRPC.FetchedCodes{params_list: fetched_codes}} ->
            result = List.first(fetched_codes)

            result && !(is_nil(result[:code]) || result[:code] == "" || result[:code] == "0x")

          _ ->
            :json_rpc_error
        end

      is_nil(address.contract_code) ->
        false

      true ->
        true
    end
  end

  @doc """
  Fetches contract creation input data.
  """
  @spec contract_creation_input_data(String.t()) :: nil | String.t()
  def contract_creation_input_data(address_hash) do
    query =
      from(
        address in Address,
        where: address.hash == ^address_hash,
        preload: [:contracts_creation_internal_transaction, :contracts_creation_transaction]
      )

    contract_address = Repo.one(query)

    contract_creation_input_data_from_address(contract_address)
  end

  # credo:disable-for-next-line /Complexity/
  defp contract_creation_input_data_from_address(address) do
    internal_transaction = address && address.contracts_creation_internal_transaction
    transaction = address && address.contracts_creation_transaction

    cond do
      is_nil(address) ->
        ""

      internal_transaction && internal_transaction.input ->
        Data.to_string(internal_transaction.input)

      internal_transaction && internal_transaction.init ->
        Data.to_string(internal_transaction.init)

      transaction && transaction.input ->
        Data.to_string(transaction.input)

      is_nil(transaction) && is_nil(internal_transaction) &&
          not is_nil(address.contract_code) ->
        %Explorer.Chain.Data{bytes: bytes} = address.contract_code
        Base.encode16(bytes, case: :lower)

      true ->
        ""
    end
  end

  @doc """
  Inserts a `t:SmartContract.t/0`.

  As part of inserting a new smart contract, an additional record is inserted for
  naming the address for reference.
  """
  @spec create_smart_contract(map()) :: {:ok, SmartContract.t()} | {:error, Ecto.Changeset.t()}
  def create_smart_contract(attrs \\ %{}, external_libraries \\ [], secondary_sources \\ []) do
    new_contract = %SmartContract{}

    smart_contract_changeset =
      new_contract
      |> SmartContract.changeset(attrs)
      |> Changeset.put_change(:external_libraries, external_libraries)

    new_contract_additional_source = %SmartContractAdditionalSource{}

    smart_contract_additional_sources_changesets =
      if secondary_sources do
        secondary_sources
        |> Enum.map(fn changeset ->
          new_contract_additional_source
          |> SmartContractAdditionalSource.changeset(changeset)
        end)
      else
        []
      end

    address_hash = Changeset.get_field(smart_contract_changeset, :address_hash)

    # Enforce ShareLocks tables order (see docs: sharelocks.md)
    insert_contract_query =
      Multi.new()
      |> Multi.run(:set_address_verified, fn repo, _ -> set_address_verified(repo, address_hash) end)
      |> Multi.run(:clear_primary_address_names, fn repo, _ -> clear_primary_address_names(repo, address_hash) end)
      |> Multi.run(:insert_address_name, fn repo, _ ->
        name = Changeset.get_field(smart_contract_changeset, :name)
        create_address_name(repo, name, address_hash)
      end)
      |> Multi.insert(:smart_contract, smart_contract_changeset)

    insert_contract_query_with_additional_sources =
      smart_contract_additional_sources_changesets
      |> Enum.with_index()
      |> Enum.reduce(insert_contract_query, fn {changeset, index}, multi ->
        Multi.insert(multi, "smart_contract_additional_source_#{Integer.to_string(index)}", changeset)
      end)

    insert_result =
      insert_contract_query_with_additional_sources
      |> Repo.transaction()

    case insert_result do
      {:ok, %{smart_contract: smart_contract}} ->
        {:ok, smart_contract}

      {:error, :smart_contract, changeset, _} ->
        {:error, changeset}

      {:error, :set_address_verified, message, _} ->
        {:error, message}
    end
  end

  defp set_address_verified(repo, address_hash) do
    query =
      from(
        address in Address,
        where: address.hash == ^address_hash
      )

    case repo.update_all(query, set: [verified: true]) do
      {1, _} -> {:ok, []}
      _ -> {:error, "There was an error annotating that the address has been verified."}
    end
  end

  defp set_address_decompiled(repo, address_hash) do
    query =
      from(
        address in Address,
        where: address.hash == ^address_hash
      )

    case repo.update_all(query, set: [decompiled: true]) do
      {1, _} -> {:ok, []}
      _ -> {:error, "There was an error annotating that the address has been decompiled."}
    end
  end

  defp clear_primary_address_names(repo, address_hash) do
    query =
      from(
        address_name in Address.Name,
        where: address_name.address_hash == ^address_hash,
        # Enforce Name ShareLocks order (see docs: sharelocks.md)
        order_by: [asc: :address_hash, asc: :name],
        lock: "FOR UPDATE"
      )

    repo.update_all(
      from(n in Address.Name, join: s in subquery(query), on: n.address_hash == s.address_hash and n.name == s.name),
      set: [primary: false]
    )

    {:ok, []}
  end

  defp create_address_name(repo, name, address_hash) do
    params = %{
      address_hash: address_hash,
      name: name,
      primary: true
    }

    %Address.Name{}
    |> Address.Name.changeset(params)
    |> repo.insert(on_conflict: :nothing, conflict_target: [:address_hash, :name])
  end

  @spec address_hash_to_address_with_source_code(Hash.Address.t()) :: Address.t() | nil
  def address_hash_to_address_with_source_code(address_hash) do
    case Repo.get(Address, address_hash) do
      nil ->
        nil

      address ->
        address_with_smart_contract = Repo.preload(address, [:smart_contract, :decompiled_smart_contracts])

        if address_with_smart_contract.smart_contract do
          formatted_code =
            SmartContract.add_submitted_comment(
              address_with_smart_contract.smart_contract.contract_source_code,
              address_with_smart_contract.smart_contract.inserted_at
            )

          %{
            address_with_smart_contract
            | smart_contract: %{address_with_smart_contract.smart_contract | contract_source_code: formatted_code}
          }
        else
          address_with_smart_contract
        end
    end
  end

  @doc """
  Finds metadata for verification of a contract from verified twins: contracts with the same bytecode
  which were verified previously, returns a single t:SmartContract.t/0
  """
  def get_address_verified_twin_contract(address_hash) do
    case Repo.get(Address, address_hash) do
      nil ->
        %{:verified_contract => nil, :additional_sources => nil}

      target_address ->
        target_address_hash = target_address.hash
        contract_code = target_address.contract_code

        case contract_code do
          %Chain.Data{bytes: contract_code_bytes} ->
            contract_code_md5 =
              Base.encode16(:crypto.hash(:md5, "\\x" <> Base.encode16(contract_code_bytes, case: :lower)),
                case: :lower
              )

            verified_contract_twin_query =
              from(
                address in Address,
                inner_join: smart_contract in SmartContract,
                on: address.hash == smart_contract.address_hash,
                where: fragment("md5(contract_code::text)") == ^contract_code_md5,
                where: address.hash != ^target_address_hash,
                select: smart_contract,
                limit: 1
              )

            verified_contract_twin =
              verified_contract_twin_query
              |> Repo.one()

            verified_contract_twin_additional_sources = get_contract_additional_sources(verified_contract_twin)

            %{
              :verified_contract => verified_contract_twin,
              :additional_sources => verified_contract_twin_additional_sources
            }

          _ ->
            %{:verified_contract => nil, :additional_sources => nil}
        end
    end
  end

  defp get_contract_additional_sources(verified_contract_twin) do
    if verified_contract_twin do
      verified_contract_twin_additional_sources_query =
        from(
          s in SmartContractAdditionalSource,
          where: s.address_hash == ^verified_contract_twin.address_hash
        )

      verified_contract_twin_additional_sources_query
      |> Repo.all()
    else
      []
    end
  end

  @spec address_hash_to_smart_contract(Hash.Address.t()) :: SmartContract.t() | nil
  def address_hash_to_smart_contract(address_hash) do
    query =
      from(
        smart_contract in SmartContract,
        where: smart_contract.address_hash == ^address_hash
      )

    current_smart_contract = Repo.one(query)

    if current_smart_contract do
      current_smart_contract
    else
      address_verified_twin_contract = Chain.get_address_verified_twin_contract(address_hash).verified_contract

      if address_verified_twin_contract do
        Map.put(address_verified_twin_contract, :address_hash, address_hash)
      else
        current_smart_contract
      end
    end
  end

  def smart_contract_verified?(address_hash) do
    query =
      from(
        smart_contract in SmartContract,
        where: smart_contract.address_hash == ^address_hash
      )

    if Repo.one(query), do: true, else: false
  end

  defp fetch_transactions(paging_options \\ nil, from_block \\ nil, to_block \\ nil) do
    Transaction
    |> order_by([transaction], desc: transaction.block_number, desc: transaction.index)
    |> where_block_number_in_period(from_block, to_block)
    |> handle_paging_options(paging_options)
  end

  defp for_parent_transaction(query, %Hash{byte_count: unquote(Hash.Full.byte_count())} = hash) do
    from(
      child in query,
      inner_join: transaction in assoc(child, :transaction),
      where: transaction.hash == ^hash
    )
  end

  defp handle_paging_options(query, nil), do: query

  defp handle_paging_options(query, paging_options) do
    query
    |> page_transaction(paging_options)
    |> limit(^paging_options.page_size)
  end

  defp join_association(query, [{association, nested_preload}], necessity)
       when is_atom(association) and is_atom(nested_preload) do
    case necessity do
      :optional ->
        preload(query, [{^association, ^nested_preload}])

      :required ->
        from(q in query,
          inner_join: a in assoc(q, ^association),
          left_join: b in assoc(a, ^nested_preload),
          preload: [{^association, {a, [{^nested_preload, b}]}}]
        )
    end
  end

  defp join_association(query, association, necessity) when is_atom(association) do
    case necessity do
      :optional ->
        preload(query, ^association)

      :required ->
        from(q in query, inner_join: a in assoc(q, ^association), preload: [{^association, a}])
    end
  end

  defp join_associations(query, necessity_by_association) when is_map(necessity_by_association) do
    Enum.reduce(necessity_by_association, query, fn {association, join}, acc_query ->
      join_association(acc_query, association, join)
    end)
  end

  defp page_addresses(query, %PagingOptions{key: nil}), do: query

  defp page_addresses(query, %PagingOptions{key: {coin_balance, hash}}) do
    from(address in query,
      where:
        (address.fetched_coin_balance == ^coin_balance and address.hash > ^hash) or
          address.fetched_coin_balance < ^coin_balance
    )
  end

  defp page_tokens(query, %PagingOptions{key: nil}), do: query

  defp page_tokens(query, %PagingOptions{key: {holder_count, token_name}}) do
    from(token in query,
      where:
        (token.holder_count == ^holder_count and token.name > ^token_name) or
          token.holder_count < ^holder_count
    )
  end

  defp page_gas_usage(query, %PagingOptions{key: nil}), do: query

  defp page_gas_usage(query, %PagingOptions{key: {total_gas, _}}) do
    from(tx in query,
      where: tx.total_gas < ^total_gas
    )
  end

  defp page_blocks(query, %PagingOptions{key: nil}), do: query

  defp page_blocks(query, %PagingOptions{key: {block_number}}) do
    where(query, [block], block.number < ^block_number)
  end

  defp page_coin_balances(query, %PagingOptions{key: nil}), do: query

  defp page_coin_balances(query, %PagingOptions{key: {block_number}}) do
    where(query, [coin_balance], coin_balance.block_number < ^block_number)
  end

  defp page_internal_transaction(query, %PagingOptions{key: nil}), do: query

  defp page_internal_transaction(query, %PagingOptions{key: {block_number, transaction_index, index}}) do
    where(
      query,
      [internal_transaction],
      internal_transaction.block_number < ^block_number or
        (internal_transaction.block_number == ^block_number and
           internal_transaction.transaction_index < ^transaction_index) or
        (internal_transaction.block_number == ^block_number and
           internal_transaction.transaction_index == ^transaction_index and internal_transaction.index < ^index)
    )
  end

  defp page_internal_transaction(query, %PagingOptions{key: {index}}) do
    where(query, [internal_transaction], internal_transaction.index > ^index)
  end

  defp page_logs(query, %PagingOptions{key: nil}), do: query

  defp page_logs(query, %PagingOptions{key: {index}}) do
    where(query, [log], log.index > ^index)
  end

  defp page_pending_transaction(query, %PagingOptions{key: nil}), do: query

  defp page_pending_transaction(query, %PagingOptions{key: {inserted_at, hash}}) do
    where(
      query,
      [transaction],
      transaction.inserted_at < ^inserted_at or (transaction.inserted_at == ^inserted_at and transaction.hash < ^hash)
    )
  end

  defp page_transaction(query, %PagingOptions{key: nil}), do: query

  defp page_transaction(query, %PagingOptions{key: {block_number, index}}) do
    where(
      query,
      [transaction],
      transaction.block_number < ^block_number or
        (transaction.block_number == ^block_number and transaction.index < ^index)
    )
  end

  defp page_transaction(query, %PagingOptions{key: {index}}) do
    where(query, [transaction], transaction.index < ^index)
  end

  @doc """
  Ensures the following conditions are true:

    * excludes internal transactions of type call with no siblings in the
      transaction
    * includes internal transactions of type create, reward, or selfdestruct
      even when they are alone in the parent transaction

  """
  @spec where_transaction_has_multiple_internal_transactions(Ecto.Query.t()) :: Ecto.Query.t()
  def where_transaction_has_multiple_internal_transactions(query) do
    where(
      query,
      [internal_transaction, transaction],
      internal_transaction.type != ^:call or
        fragment(
          """
          EXISTS (SELECT sibling.*
          FROM internal_transactions AS sibling
          WHERE sibling.transaction_hash = ? AND sibling.index != ?
          )
          """,
          transaction.hash,
          internal_transaction.index
        )
    )
  end

  @doc """
  The current total number of coins minted minus verifiably burned coins.
  """
  @spec total_supply :: non_neg_integer() | nil
  def total_supply do
    supply_module().total() || 0
  end

  @doc """
  The current number coins in the market for trading.
  """
  @spec circulating_supply :: non_neg_integer() | nil
  def circulating_supply do
    supply_module().circulating()
  end

  defp supply_module do
    Application.get_env(:explorer, :supply, Explorer.Chain.Supply.ExchangeRate)
  end

  @doc """
  Calls supply_for_days from the configured supply_module
  """
  def supply_for_days, do: supply_module().supply_for_days(MarketHistoryCache.recent_days_count())

  @doc """
  Streams a lists token contract addresses that haven't been cataloged.
  """
  @spec stream_uncataloged_token_contract_address_hashes(
          initial :: accumulator,
          reducer :: (entry :: Hash.Address.t(), accumulator -> accumulator)
        ) :: {:ok, accumulator}
        when accumulator: term()
  def stream_uncataloged_token_contract_address_hashes(initial, reducer) when is_function(reducer, 2) do
    query =
      from(
        token in Token,
        where: token.cataloged == false,
        select: token.contract_address_hash
      )

    Repo.stream_reduce(query, initial, reducer)
  end

  @spec stream_unfetched_token_instances(
          initial :: accumulator,
          reducer :: (entry :: map(), accumulator -> accumulator)
        ) :: {:ok, accumulator}
        when accumulator: term()
  def stream_unfetched_token_instances(initial, reducer) when is_function(reducer, 2) do
    nft_tokens =
      from(
        token in Token,
        where: token.type == ^"ERC-721",
        select: token.contract_address_hash
      )

    query =
      from(
        token_transfer in TokenTransfer,
        inner_join: token in subquery(nft_tokens),
        on: token.contract_address_hash == token_transfer.token_contract_address_hash,
        left_join: instance in Instance,
        on:
          token_transfer.token_id == instance.token_id and
            token_transfer.token_contract_address_hash == instance.token_contract_address_hash,
        where: is_nil(instance.token_id) and not is_nil(token_transfer.token_id),
        select: %{contract_address_hash: token_transfer.token_contract_address_hash, token_id: token_transfer.token_id}
      )

    distinct_query =
      from(
        q in subquery(query),
        distinct: [q.contract_address_hash, q.token_id]
      )

    Repo.stream_reduce(distinct_query, initial, reducer)
  end

  @doc """
  Streams a list of token contract addresses that have been cataloged.
  """
  @spec stream_cataloged_token_contract_address_hashes(
          initial :: accumulator,
          reducer :: (entry :: Hash.Address.t(), accumulator -> accumulator)
        ) :: {:ok, accumulator}
        when accumulator: term()
  def stream_cataloged_token_contract_address_hashes(initial, reducer, some_time_ago_updated \\ 2880)
      when is_function(reducer, 2) do
    some_time_ago_updated
    |> Token.cataloged_tokens()
    |> order_by(asc: :updated_at)
    |> Repo.stream_reduce(initial, reducer)
  end

  @doc """
  Returns a list of block numbers token transfer `t:Log.t/0`s that don't have an
  associated `t:TokenTransfer.t/0` record.
  """
  def uncataloged_token_transfer_block_numbers do
    query =
      from(l in Log,
        join: t in assoc(l, :transaction),
        left_join: tf in TokenTransfer,
        on: tf.transaction_hash == l.transaction_hash and tf.log_index == l.index,
        where: l.first_topic == unquote(TokenTransfer.constant()),
        where: is_nil(tf.transaction_hash) and is_nil(tf.log_index),
        where: not is_nil(t.block_hash),
        select: t.block_number,
        distinct: t.block_number
      )

    Repo.stream_reduce(query, [], &[&1 | &2])
  end

  @doc """
  Returns a list of token addresses `t:Address.t/0`s that don't have an
  bridged property revealed.
  """
  def unprocessed_token_addresses_to_reveal_bridged_tokens do
    query =
      from(t in Token,
        where: is_nil(t.bridged),
        select: t.contract_address_hash
      )

    Repo.stream_reduce(query, [], &[&1 | &2])
  end

  @doc """
  Processes AMB tokens from mediators addresses provided
  """
  def process_amb_tokens do
    amb_bridge_mediators_var = Application.get_env(:block_scout_web, :amb_bridge_mediators)
    amb_bridge_mediators = (amb_bridge_mediators_var && String.split(amb_bridge_mediators_var, ",")) || []

    json_rpc_named_arguments = Application.get_env(:explorer, :json_rpc_named_arguments)

    foreign_json_rpc = Application.get_env(:block_scout_web, :foreign_json_rpc)

    eth_call_foreign_json_rpc_named_arguments =
      compose_foreign_json_rpc_named_arguments(json_rpc_named_arguments, foreign_json_rpc)

    amb_bridge_mediators
    |> Enum.each(fn amb_bridge_mediator_hash ->
      with {:ok, bridge_contract_hash_resp} <-
             get_bridge_contract_hash(amb_bridge_mediator_hash, json_rpc_named_arguments),
           bridge_contract_hash <- decode_contract_address_hash_response(bridge_contract_hash_resp),
           {:ok, destination_chain_id_resp} <- get_destination_chain_id(bridge_contract_hash, json_rpc_named_arguments),
           foreign_chain_id <- decode_contract_integer_response(destination_chain_id_resp),
           {:ok, home_token_contract_hash_resp} <-
             get_erc677_token_hash(amb_bridge_mediator_hash, json_rpc_named_arguments),
           home_token_contract_hash_string <- decode_contract_address_hash_response(home_token_contract_hash_resp),
           {:ok, home_token_contract_hash} <- Chain.string_to_address_hash(home_token_contract_hash_string),
           {:ok, foreign_mediator_contract_hash_resp} <-
             get_foreign_mediator_contract_hash(amb_bridge_mediator_hash, json_rpc_named_arguments),
           foreign_mediator_contract_hash <- decode_contract_address_hash_response(foreign_mediator_contract_hash_resp),
           {:ok, foreign_token_contract_hash_resp} <-
             get_erc677_token_hash(foreign_mediator_contract_hash, eth_call_foreign_json_rpc_named_arguments),
           foreign_token_contract_hash_string <-
             decode_contract_address_hash_response(foreign_token_contract_hash_resp),
           {:ok, foreign_token_contract_hash} <- Chain.string_to_address_hash(foreign_token_contract_hash_string) do
        insert_bridged_token_metadata(home_token_contract_hash, %{
          foreign_chain_id: foreign_chain_id,
          foreign_token_address_hash: foreign_token_contract_hash,
          custom_metadata: nil,
          type: "amb"
        })

        set_token_bridged_status(home_token_contract_hash, true)
      else
        result ->
          Logger.debug([
            "failed to fetch metadata for token bridged with AMB mediator #{amb_bridge_mediator_hash}",
            inspect(result)
          ])
      end
    end)

    :ok
  end

  @doc """
  Fetches bridged tokens metadata from OmniBridge.
  """
  def fetch_omni_bridged_tokens_metadata(token_addresses) do
    Enum.each(token_addresses, fn token_address_hash ->
      created_from_int_tx_success_query =
        from(
          it in InternalTransaction,
          inner_join: t in assoc(it, :transaction),
          where: it.created_contract_address_hash == ^token_address_hash,
          where: t.status == ^1
        )

      created_from_int_tx_success =
        created_from_int_tx_success_query
        |> Repo.one()

      created_from_tx_query =
        from(
          t in Transaction,
          where: t.created_contract_address_hash == ^token_address_hash
        )

      created_from_tx =
        created_from_tx_query
        |> Repo.all()
        |> Enum.count() > 0

      created_from_int_tx_query =
        from(
          it in InternalTransaction,
          where: it.created_contract_address_hash == ^token_address_hash
        )

      created_from_int_tx =
        created_from_int_tx_query
        |> Repo.all()
        |> Enum.count() > 0

      cond do
        created_from_tx ->
          set_token_bridged_status(token_address_hash, false)

        created_from_int_tx && !created_from_int_tx_success ->
          set_token_bridged_status(token_address_hash, false)

        created_from_int_tx && created_from_int_tx_success ->
          extract_omni_bridged_token_metadata_wrapper(
            token_address_hash,
            created_from_int_tx_success,
            :eth_omni_bridge_mediator
          )

          extract_omni_bridged_token_metadata_wrapper(
            token_address_hash,
            created_from_int_tx_success,
            :bsc_omni_bridge_mediator
          )

        true ->
          :ok
      end
    end)

    :ok
  end

  defp extract_omni_bridged_token_metadata_wrapper(token_address_hash, created_from_int_tx_success, mediator) do
    omni_bridge_mediator = Application.get_env(:block_scout_web, mediator)
    %{transaction_hash: transaction_hash} = created_from_int_tx_success

    if omni_bridge_mediator && omni_bridge_mediator !== "" do
      {:ok, omni_bridge_mediator_hash} = Chain.string_to_address_hash(omni_bridge_mediator)

      created_by_amb_mediator_query =
        from(
          it in InternalTransaction,
          where: it.transaction_hash == ^transaction_hash,
          where: it.to_address_hash == ^omni_bridge_mediator_hash
        )

      created_by_amb_mediator =
        created_by_amb_mediator_query
        |> Repo.all()

      if Enum.count(created_by_amb_mediator) > 0 do
        extract_omni_bridged_token_metadata(
          token_address_hash,
          omni_bridge_mediator,
          omni_bridge_mediator_hash
        )
      else
        set_token_bridged_status(token_address_hash, false)
      end
    end
  end

  defp extract_omni_bridged_token_metadata(token_address_hash, omni_bridge_mediator, omni_bridge_mediator_hash) do
    json_rpc_named_arguments = Application.get_env(:explorer, :json_rpc_named_arguments)

    with {:ok, _} <-
           get_token_interfaces_version_signature(token_address_hash, json_rpc_named_arguments),
         {:ok, foreign_token_address_abi_encoded} <-
           get_foreign_token_address(omni_bridge_mediator, token_address_hash, json_rpc_named_arguments),
         {:ok, bridge_contract_hash_resp} <-
           get_bridge_contract_hash(omni_bridge_mediator_hash, json_rpc_named_arguments) do
      foreign_token_address_hash_string = decode_contract_address_hash_response(foreign_token_address_abi_encoded)
      {:ok, foreign_token_address_hash} = Chain.string_to_address_hash(foreign_token_address_hash_string)

      multi_token_bridge_hash_string = decode_contract_address_hash_response(bridge_contract_hash_resp)

      {:ok, foreign_chain_id_abi_encoded} =
        get_destination_chain_id(multi_token_bridge_hash_string, json_rpc_named_arguments)

      foreign_chain_id = decode_contract_integer_response(foreign_chain_id_abi_encoded)

      foreign_json_rpc = Application.get_env(:block_scout_web, :foreign_json_rpc)

      custom_metadata =
        get_bridged_token_custom_metadata(foreign_token_address_hash, json_rpc_named_arguments, foreign_json_rpc)

      insert_bridged_token_metadata(token_address_hash, %{
        foreign_chain_id: foreign_chain_id,
        foreign_token_address_hash: foreign_token_address_hash,
        custom_metadata: custom_metadata,
        type: "omni"
      })

      set_token_bridged_status(token_address_hash, true)
    end
  end

  defp get_bridge_contract_hash(mediator_hash, json_rpc_named_arguments) do
    # keccak 256 from bridgeContract()
    bridge_contract_signature = "0xcd596583"

    perform_eth_call_request(bridge_contract_signature, mediator_hash, json_rpc_named_arguments)
  end

  defp get_erc677_token_hash(mediator_hash, json_rpc_named_arguments) do
    # keccak 256 from erc677token()
    erc677_token_signature = "0x18d8f9c9"

    perform_eth_call_request(erc677_token_signature, mediator_hash, json_rpc_named_arguments)
  end

  defp get_foreign_mediator_contract_hash(mediator_hash, json_rpc_named_arguments) do
    # keccak 256 from mediatorContractOnOtherSide()
    mediator_contract_on_other_side_signature = "0x871c0760"

    perform_eth_call_request(mediator_contract_on_other_side_signature, mediator_hash, json_rpc_named_arguments)
  end

  defp get_destination_chain_id(bridge_contract_hash, json_rpc_named_arguments) do
    # keccak 256 from destinationChainId()
    destination_chain_id_signature = "0xb0750611"

    perform_eth_call_request(destination_chain_id_signature, bridge_contract_hash, json_rpc_named_arguments)
  end

  defp get_token_interfaces_version_signature(token_address_hash, json_rpc_named_arguments) do
    # keccak 256 from getTokenInterfacesVersion()
    get_token_interfaces_version_signature = "0x859ba28c"

    perform_eth_call_request(get_token_interfaces_version_signature, token_address_hash, json_rpc_named_arguments)
  end

  defp get_foreign_token_address(omni_bridge_mediator, token_address_hash, json_rpc_named_arguments) do
    # keccak 256 from foreignTokenAddress(address)
    foreign_token_address_signature = "0x47ac7d6a"

    token_address_hash_abi_encoded =
      [token_address_hash.bytes]
      |> TypeEncoder.encode([:address])
      |> Base.encode16()

    foreign_token_address_method = foreign_token_address_signature <> token_address_hash_abi_encoded

    perform_eth_call_request(foreign_token_address_method, omni_bridge_mediator, json_rpc_named_arguments)
  end

  defp perform_eth_call_request(method, destination, json_rpc_named_arguments)
       when not is_nil(json_rpc_named_arguments) do
    method
    |> Contract.eth_call_request(destination, 1, nil, nil)
    |> json_rpc(json_rpc_named_arguments)
  end

  defp perform_eth_call_request(_method, _destination, json_rpc_named_arguments)
       when is_nil(json_rpc_named_arguments) do
    :error
  end

  def decode_contract_address_hash_response(resp) do
    case resp do
      "0x000000000000000000000000" <> address ->
        "0x" <> address

      _ ->
        nil
    end
  end

  def decode_contract_integer_response(resp) do
    case resp do
      "0x" <> integer_encoded ->
        {integer_value, _} = Integer.parse(integer_encoded, 16)
        integer_value

      _ ->
        nil
    end
  end

  defp set_token_bridged_status(token_address_hash, status) do
    case Repo.get(Token, token_address_hash) do
      %Explorer.Chain.Token{bridged: bridged} = target_token ->
        if !bridged do
          token = Changeset.change(target_token, bridged: status)

          Repo.update(token)
        end

      _ ->
        :ok
    end
  end

  defp insert_bridged_token_metadata(token_address_hash, %{
         foreign_chain_id: foreign_chain_id,
         foreign_token_address_hash: foreign_token_address_hash,
         custom_metadata: custom_metadata,
         type: type
       }) do
    target_token = Repo.get(Token, token_address_hash)

    if target_token do
      {:ok, _} =
        Repo.insert(
          %BridgedToken{
            home_token_contract_address_hash: token_address_hash,
            foreign_chain_id: foreign_chain_id,
            foreign_token_contract_address_hash: foreign_token_address_hash,
            custom_metadata: custom_metadata,
            type: type
          },
          on_conflict: :nothing
        )
    end
  end

  # Fetches custom metadata for bridged tokens from the node.
  # Currently, gets Balancer token composite tokens with their weights
  # from foreign chain 
  defp get_bridged_token_custom_metadata(foreign_token_address_hash, json_rpc_named_arguments, foreign_json_rpc)
       when not is_nil(foreign_json_rpc) and foreign_json_rpc !== "" do
    eth_call_foreign_json_rpc_named_arguments =
      compose_foreign_json_rpc_named_arguments(json_rpc_named_arguments, foreign_json_rpc)

    # keccak 256 from getCurrentTokens()
    get_current_tokens_signature = "0xcc77828d"

    case get_current_tokens_signature
         |> Contract.eth_call_request(foreign_token_address_hash, 1, nil, nil)
         |> json_rpc(eth_call_foreign_json_rpc_named_arguments) do
      {:ok, "0x"} ->
        nil

      {:ok, "0x" <> balancer_current_tokens_encoded} ->
        [balancer_current_tokens] =
          try do
            balancer_current_tokens_encoded
            |> Base.decode16!(case: :mixed)
            |> TypeDecoder.decode_raw([{:array, :address}])
          rescue
            _ -> []
          end

        bridged_token_custom_metadata =
          parse_bridged_token_custom_metadata(
            balancer_current_tokens,
            eth_call_foreign_json_rpc_named_arguments,
            foreign_token_address_hash
          )

        if is_map(bridged_token_custom_metadata) do
          tokens = Map.get(bridged_token_custom_metadata, :tokens)
          weights = Map.get(bridged_token_custom_metadata, :weights)

          if tokens == "" do
            nil
          else
            if weights !== "", do: "#{tokens} #{weights}", else: tokens
          end
        else
          nil
        end

      _ ->
        nil
    end
  end

  defp get_bridged_token_custom_metadata(_foreign_token_address_hash, _json_rpc_named_arguments, foreign_json_rpc)
       when is_nil(foreign_json_rpc) do
    nil
  end

  defp get_bridged_token_custom_metadata(_foreign_token_address_hash, _json_rpc_named_arguments, foreign_json_rpc)
       when foreign_json_rpc == "" do
    nil
  end

  defp compose_foreign_json_rpc_named_arguments(json_rpc_named_arguments, foreign_json_rpc)
       when foreign_json_rpc != "" do
    {_, eth_call_foreign_json_rpc_named_arguments} =
      Keyword.get_and_update(json_rpc_named_arguments, :transport_options, fn transport_options ->
        {_, updated_transport_options} =
          update_transport_options_set_foreign_json_rpc(transport_options, foreign_json_rpc)

        {transport_options, updated_transport_options}
      end)

    eth_call_foreign_json_rpc_named_arguments
  end

  defp compose_foreign_json_rpc_named_arguments(_json_rpc_named_arguments, foreign_json_rpc)
       when foreign_json_rpc == "" do
    nil
  end

  defp compose_foreign_json_rpc_named_arguments(json_rpc_named_arguments, _foreign_json_rpc)
       when is_nil(json_rpc_named_arguments) do
    nil
  end

  defp update_transport_options_set_foreign_json_rpc(transport_options, foreign_json_rpc) do
    Keyword.get_and_update(transport_options, :method_to_url, fn method_to_url ->
      {_, updated_method_to_url} =
        Keyword.get_and_update(method_to_url, :eth_call, fn eth_call ->
          {eth_call, foreign_json_rpc}
        end)

      {method_to_url, updated_method_to_url}
    end)
  end

  defp parse_bridged_token_custom_metadata(
         balancer_current_tokens,
         eth_call_foreign_json_rpc_named_arguments,
         foreign_token_address_hash
       ) do
    balancer_current_tokens
    |> Enum.reduce(%{:tokens => "", :weights => ""}, fn balancer_token_bytes, balancer_tokens_weights ->
      balancer_token_hash_without_0x =
        balancer_token_bytes
        |> Base.encode16(case: :lower)

      balancer_token_hash = "0x" <> balancer_token_hash_without_0x

      # 95d89b41 = keccak256(symbol())
      symbol_signature = "0x95d89b41"

      case symbol_signature
           |> Contract.eth_call_request(balancer_token_hash, 1, nil, nil)
           |> json_rpc(eth_call_foreign_json_rpc_named_arguments) do
        {:ok, "0x" <> symbol_encoded} ->
          [symbol] =
            symbol_encoded
            |> Base.decode16!(case: :mixed)
            |> TypeDecoder.decode_raw([:string])

          # f1b8a9b7 = keccak256(getNormalizedWeight(address))
          get_normalized_weight_signature = "0xf1b8a9b7"

          get_normalized_weight_arg_abi_encoded =
            [balancer_token_bytes]
            |> TypeEncoder.encode([:address])
            |> Base.encode16(case: :lower)

          get_normalized_weight_abi_encoded = get_normalized_weight_signature <> get_normalized_weight_arg_abi_encoded

          get_normalized_weight_resp =
            get_normalized_weight_abi_encoded
            |> Contract.eth_call_request(foreign_token_address_hash, 1, nil, nil)
            |> json_rpc(eth_call_foreign_json_rpc_named_arguments)

          parse_balancer_weights(get_normalized_weight_resp, balancer_tokens_weights, symbol)

        _ ->
          nil
      end
    end)
  end

  defp parse_balancer_weights(get_normalized_weight_resp, balancer_tokens_weights, symbol) do
    case get_normalized_weight_resp do
      {:ok, "0x" <> normalized_weight_encoded} ->
        [normalized_weight] =
          try do
            normalized_weight_encoded
            |> Base.decode16!(case: :mixed)
            |> TypeDecoder.decode_raw([{:uint, 256}])
          rescue
            _ ->
              []
          end

        normalized_weight_to_100_perc = calc_normalized_weight_to_100_perc(normalized_weight)

        normalized_weight_in_perc =
          normalized_weight_to_100_perc
          |> div(1_000_000_000_000_000_000)

        current_tokens = Map.get(balancer_tokens_weights, :tokens)
        current_weights = Map.get(balancer_tokens_weights, :weights)

        tokens_value = combine_tokens_value(current_tokens, symbol)
        weights_value = combine_weights_value(current_weights, normalized_weight_in_perc)

        %{:tokens => tokens_value, :weights => weights_value}

      _ ->
        nil
    end
  end

  defp calc_normalized_weight_to_100_perc(normalized_weight) do
    if normalized_weight, do: 100 * normalized_weight, else: 0
  end

  defp combine_tokens_value(current_tokens, symbol) do
    if current_tokens == "", do: symbol, else: current_tokens <> "/" <> symbol
  end

  defp combine_weights_value(current_weights, normalized_weight_in_perc) do
    if current_weights == "",
      do: "#{normalized_weight_in_perc}",
      else: current_weights <> "/" <> "#{normalized_weight_in_perc}"
  end

  @doc """
  Fetches a `t:Token.t/0` by an address hash.

  ## Options

      * `:necessity_by_association` - use to load `t:association/0` as `:required` or `:optional`.  If an association is
      `:required`, and the `t:Token.t/0` has no associated record for that association,
      then the `t:Token.t/0` will not be included in the list.
  """
  @spec token_from_address_hash(Hash.Address.t(), [necessity_by_association_option]) ::
          {:ok, Token.t()} | {:error, :not_found}
  def token_from_address_hash(
        %Hash{byte_count: unquote(Hash.Address.byte_count())} = hash,
        options \\ []
      ) do
    necessity_by_association = Keyword.get(options, :necessity_by_association, %{})

    query =
      from(
        t in Token,
        left_join: bt in BridgedToken,
        on: t.contract_address_hash == bt.home_token_contract_address_hash,
        where: t.contract_address_hash == ^hash,
        select: [t, bt]
      )

    query
    |> join_associations(necessity_by_association)
    |> preload(:contract_address)
    |> Repo.one()
    |> case do
      nil ->
        {:error, :not_found}

      [%Token{} = token, %BridgedToken{} = bridged_token] ->
        foreign_token_contract_address_hash = Map.get(bridged_token, :foreign_token_contract_address_hash)
        foreign_chain_id = Map.get(bridged_token, :foreign_chain_id)
        custom_metadata = Map.get(bridged_token, :custom_metadata)

        extended_token =
          token
          |> Map.put(:foreign_token_contract_address_hash, foreign_token_contract_address_hash)
          |> Map.put(:foreign_chain_id, foreign_chain_id)
          |> Map.put(:custom_metadata, custom_metadata)

        {:ok, extended_token}

      [%Token{} = token, nil] ->
        {:ok, token}
    end
  end

  @spec fetch_token_transfers_from_token_hash(Hash.t(), [paging_options]) :: []
  def fetch_token_transfers_from_token_hash(token_address_hash, options \\ []) do
    TokenTransfer.fetch_token_transfers_from_token_hash(token_address_hash, options)
  end

  @spec fetch_token_transfers_from_token_hash_and_token_id(Hash.t(), binary(), [paging_options]) :: []
  def fetch_token_transfers_from_token_hash_and_token_id(token_address_hash, token_id, options \\ []) do
    TokenTransfer.fetch_token_transfers_from_token_hash_and_token_id(token_address_hash, token_id, options)
  end

  @spec count_token_transfers_from_token_hash(Hash.t()) :: non_neg_integer()
  def count_token_transfers_from_token_hash(token_address_hash) do
    TokenTransfer.count_token_transfers_from_token_hash(token_address_hash)
  end

  @spec count_token_transfers_from_token_hash_and_token_id(Hash.t(), binary()) :: non_neg_integer()
  def count_token_transfers_from_token_hash_and_token_id(token_address_hash, token_id) do
    TokenTransfer.count_token_transfers_from_token_hash_and_token_id(token_address_hash, token_id)
  end

  @spec transaction_has_token_transfers?(Hash.t()) :: boolean()
  def transaction_has_token_transfers?(transaction_hash) do
    query = from(tt in TokenTransfer, where: tt.transaction_hash == ^transaction_hash)

    Repo.exists?(query)
  end

  @spec address_has_rewards?(Address.t()) :: boolean()
  def address_has_rewards?(address_hash) do
    query = from(r in Reward, where: r.address_hash == ^address_hash)

    Repo.exists?(query)
  end

  @spec address_tokens_with_balance(Hash.Address.t(), [any()]) :: []
  def address_tokens_with_balance(address_hash, paging_options \\ []) do
    address_hash
    |> Address.Token.list_address_tokens_with_balance(paging_options)
    |> Repo.all()
  end

  @spec find_and_update_replaced_transactions([
          %{
            required(:nonce) => non_neg_integer,
            required(:from_address_hash) => Hash.Address.t(),
            required(:hash) => Hash.t()
          }
        ]) :: {integer(), nil | [term()]}
  def find_and_update_replaced_transactions(transactions, timeout \\ :infinity) do
    query =
      transactions
      |> Enum.reduce(
        Transaction,
        fn %{hash: hash, nonce: nonce, from_address_hash: from_address_hash}, query ->
          from(t in query,
            or_where:
              t.nonce == ^nonce and t.from_address_hash == ^from_address_hash and t.hash != ^hash and
                not is_nil(t.block_number)
          )
        end
      )
      # Enforce Transaction ShareLocks order (see docs: sharelocks.md)
      |> order_by(asc: :hash)
      |> lock("FOR UPDATE")

    hashes = Enum.map(transactions, & &1.hash)

    transactions_to_update =
      from(pending in Transaction,
        join: duplicate in subquery(query),
        on: duplicate.nonce == pending.nonce,
        on: duplicate.from_address_hash == pending.from_address_hash,
        where: pending.hash in ^hashes and is_nil(pending.block_hash)
      )

    Repo.update_all(transactions_to_update, [set: [error: "dropped/replaced", status: :error]], timeout: timeout)
  end

  @spec update_replaced_transactions([
          %{
            required(:nonce) => non_neg_integer,
            required(:from_address_hash) => Hash.Address.t(),
            required(:block_hash) => Hash.Full.t()
          }
        ]) :: {integer(), nil | [term()]}
  def update_replaced_transactions(transactions, timeout \\ :infinity) do
    filters =
      transactions
      |> Enum.filter(fn transaction ->
        transaction.block_hash && transaction.nonce && transaction.from_address_hash
      end)
      |> Enum.map(fn transaction ->
        {transaction.nonce, transaction.from_address_hash}
      end)
      |> Enum.uniq()

    if Enum.empty?(filters) do
      {:ok, []}
    else
      query =
        filters
        |> Enum.reduce(Transaction, fn {nonce, from_address}, query ->
          from(t in query,
            or_where: t.nonce == ^nonce and t.from_address_hash == ^from_address and is_nil(t.block_hash)
          )
        end)
        # Enforce Transaction ShareLocks order (see docs: sharelocks.md)
        |> order_by(asc: :hash)
        |> lock("FOR UPDATE")

      Repo.update_all(
        from(t in Transaction, join: s in subquery(query), on: t.hash == s.hash),
        [set: [error: "dropped/replaced", status: :error]],
        timeout: timeout
      )
    end
  end

  @spec upsert_token_instance(map()) :: {:ok, Instance.t()} | {:error, Ecto.Changeset.t()}
  def upsert_token_instance(params) do
    changeset = Instance.changeset(%Instance{}, params)

    Repo.insert(changeset,
      on_conflict: :replace_all,
      conflict_target: [:token_id, :token_contract_address_hash]
    )
  end

  @doc """
  Update a new `t:Token.t/0` record.

  As part of updating token, an additional record is inserted for
  naming the address for reference if a name is provided for a token.
  """
  @spec update_token(Token.t(), map()) :: {:ok, Token.t()} | {:error, Ecto.Changeset.t()}
  def update_token(%Token{contract_address_hash: address_hash} = token, params \\ %{}) do
    token_changeset = Token.changeset(token, params)
    address_name_changeset = Address.Name.changeset(%Address.Name{}, Map.put(params, :address_hash, address_hash))

    stale_error_field = :contract_address_hash
    stale_error_message = "is up to date"

    token_opts = [
      on_conflict: Runner.Tokens.default_on_conflict(),
      conflict_target: :contract_address_hash,
      stale_error_field: stale_error_field,
      stale_error_message: stale_error_message
    ]

    address_name_opts = [on_conflict: :nothing, conflict_target: [:address_hash, :name]]

    # Enforce ShareLocks tables order (see docs: sharelocks.md)
    insert_result =
      Multi.new()
      |> Multi.run(
        :address_name,
        fn repo, _ ->
          {:ok, repo.insert(address_name_changeset, address_name_opts)}
        end
      )
      |> Multi.run(:token, fn repo, _ ->
        with {:error, %Changeset{errors: [{^stale_error_field, {^stale_error_message, [_]}}]}} <-
               repo.insert(token_changeset, token_opts) do
          # the original token passed into `update_token/2` as stale error means it is unchanged
          {:ok, token}
        end
      end)
      |> Repo.transaction()

    case insert_result do
      {:ok, %{token: token}} ->
        {:ok, token}

      {:error, :token, changeset, _} ->
        {:error, changeset}
    end
  end

  @spec fetch_last_token_balances(Hash.Address.t()) :: []
  def fetch_last_token_balances(address_hash) do
    address_hash
    |> CurrentTokenBalance.last_token_balances()
    |> Repo.all()
  end

  @spec erc721_token_instance_from_token_id_and_token_address(binary(), Hash.Address.t()) ::
          {:ok, TokenTransfer.t()} | {:error, :not_found}
  def erc721_token_instance_from_token_id_and_token_address(token_id, token_contract_address) do
    query =
      from(tt in TokenTransfer,
        left_join: instance in Instance,
        on: tt.token_contract_address_hash == instance.token_contract_address_hash and tt.token_id == instance.token_id,
        where: tt.token_contract_address_hash == ^token_contract_address and tt.token_id == ^token_id,
        limit: 1,
        select: %{tt | instance: instance}
      )

    case Repo.one(query) do
      nil -> {:error, :not_found}
      token_instance -> {:ok, token_instance}
    end
  end

  defp fetch_coin_balances(address_hash, paging_options) do
    address = Repo.get_by(Address, hash: address_hash)

    if contract?(address) do
      address_hash
      |> CoinBalance.fetch_coin_balances(paging_options)
    else
      address_hash
      |> CoinBalance.fetch_coin_balances_with_txs(paging_options)
    end
  end

  @spec fetch_last_token_balance(Hash.Address.t(), Hash.Address.t()) :: Decimal.t()
  def fetch_last_token_balance(address_hash, token_contract_address_hash) do
    address_hash
    |> CurrentTokenBalance.last_token_balance(token_contract_address_hash)
    |> Repo.one() || Decimal.new(0)
  end

  @spec address_to_coin_balances(Hash.Address.t(), [paging_options]) :: []
  def address_to_coin_balances(address_hash, options) do
    paging_options = Keyword.get(options, :paging_options, @default_paging_options)

    balances_raw =
      address_hash
      |> fetch_coin_balances(paging_options)
      |> page_coin_balances(paging_options)
      |> Repo.all()

    if Enum.empty?(balances_raw) do
      balances_raw
    else
      balances_raw_filtered =
        balances_raw
        |> Enum.filter(fn balance -> balance.value end)

      min_block_number =
        balances_raw_filtered
        |> Enum.min_by(fn balance -> balance.block_number end, fn -> %{} end)
        |> Map.get(:block_number)

      max_block_number =
        balances_raw_filtered
        |> Enum.max_by(fn balance -> balance.block_number end, fn -> %{} end)
        |> Map.get(:block_number)

      min_block_timestamp = find_block_timestamp(min_block_number)
      max_block_timestamp = find_block_timestamp(max_block_number)

      min_block_unix_timestamp =
        min_block_timestamp
        |> Timex.to_unix()

      max_block_unix_timestamp =
        max_block_timestamp
        |> Timex.to_unix()

      blocks_delta = max_block_number - min_block_number

      balances_with_dates =
        if blocks_delta > 0 do
          balances_raw_filtered
          |> Enum.map(fn balance ->
            date =
              trunc(
                min_block_unix_timestamp +
                  (balance.block_number - min_block_number) * (max_block_unix_timestamp - min_block_unix_timestamp) /
                    blocks_delta
              )

            formatted_date = Timex.from_unix(date)
            %{balance | block_timestamp: formatted_date}
          end)
        else
          balances_raw_filtered
          |> Enum.map(fn balance ->
            date = min_block_unix_timestamp

            formatted_date = Timex.from_unix(date)
            %{balance | block_timestamp: formatted_date}
          end)
        end

      balances_with_dates
      |> Enum.sort(fn balance1, balance2 -> balance1.block_number >= balance2.block_number end)
    end
  end

  def get_coin_balance(address_hash, block_number) do
    query = CoinBalance.fetch_coin_balance(address_hash, block_number)

    Repo.one(query)
  end

  @spec address_to_balances_by_day(Hash.Address.t()) :: [balance_by_day]
  def address_to_balances_by_day(address_hash) do
    latest_block_timestamp =
      address_hash
      |> CoinBalance.last_coin_balance_timestamp()
      |> Repo.one()

    address_hash
    |> CoinBalanceDaily.balances_by_day()
    |> Repo.all()
    |> Enum.sort_by(fn %{date: d} -> {d.year, d.month, d.day} end)
    |> replace_last_value(latest_block_timestamp)
    |> normalize_balances_by_day()
  end

  # https://github.com/poanetwork/blockscout/issues/2658
  defp replace_last_value(items, %{value: value, timestamp: timestamp}) do
    List.replace_at(items, -1, %{date: Date.convert!(timestamp, Calendar.ISO), value: value})
  end

  defp replace_last_value(items, _), do: items

  defp normalize_balances_by_day(balances_by_day) do
    result =
      balances_by_day
      |> Enum.filter(fn day -> day.value end)
      |> Enum.map(fn day -> Map.update!(day, :date, &to_string(&1)) end)
      |> Enum.map(fn day -> Map.update!(day, :value, &Wei.to(&1, :ether)) end)

    today = Date.to_string(NaiveDateTime.utc_now())

    if Enum.count(result) > 0 && !Enum.any?(result, fn map -> map[:date] == today end) do
      List.flatten([result | [%{date: today, value: List.last(result)[:value]}]])
    else
      result
    end
  end

  @spec fetch_token_holders_from_token_hash(Hash.Address.t(), [paging_options]) :: [TokenBalance.t()]
  def fetch_token_holders_from_token_hash(contract_address_hash, options \\ []) do
    contract_address_hash
    |> CurrentTokenBalance.token_holders_ordered_by_value(options)
    |> Repo.all()
  end

  @spec count_token_holders_from_token_hash(Hash.Address.t()) :: non_neg_integer()
  def count_token_holders_from_token_hash(contract_address_hash) do
    query = from(ctb in CurrentTokenBalance.token_holders_query(contract_address_hash), select: fragment("COUNT(*)"))

    Repo.one!(query, timeout: :infinity)
  end

  @spec address_to_unique_tokens(Hash.Address.t(), [paging_options]) :: [TokenTransfer.t()]
  def address_to_unique_tokens(contract_address_hash, options \\ []) do
    paging_options = Keyword.get(options, :paging_options, @default_paging_options)

    contract_address_hash
    |> TokenTransfer.address_to_unique_tokens()
    |> TokenTransfer.page_token_transfer(paging_options)
    |> limit(^paging_options.page_size)
    |> Repo.all()
  end

  @spec data() :: Dataloader.Ecto.t()
  def data, do: DataloaderEcto.new(Repo)

  def list_decompiled_contracts(limit, offset, not_decompiled_with_version \\ nil) do
    query =
      from(
        address in Address,
        where: address.contract_code != <<>>,
        where: not is_nil(address.contract_code),
        where: address.decompiled == true,
        limit: ^limit,
        offset: ^offset,
        order_by: [asc: address.inserted_at],
        preload: [:smart_contract]
      )

    query
    |> reject_decompiled_with_version(not_decompiled_with_version)
    |> Repo.all()
  end

  @spec transaction_token_transfer_type(Transaction.t()) ::
          :erc20 | :erc721 | :token_transfer | nil
  def transaction_token_transfer_type(
        %Transaction{
          status: :ok,
          created_contract_address_hash: nil,
          input: input,
          value: value
        } = transaction
      ) do
    zero_wei = %Wei{value: Decimal.new(0)}
    result = find_token_transfer_type(transaction, input, value)

    if is_nil(result) && Enum.count(transaction.token_transfers) > 0 && value == zero_wei,
      do: :token_transfer,
      else: result
  rescue
    _ -> nil
  end

  def transaction_token_transfer_type(_), do: nil

  defp find_token_transfer_type(transaction, input, value) do
    zero_wei = %Wei{value: Decimal.new(0)}

    # https://github.com/OpenZeppelin/openzeppelin-solidity/blob/master/contracts/token/ERC721/ERC721.sol#L35
    case {to_string(input), value} do
      # transferFrom(address,address,uint256)
      {"0x23b872dd" <> params, ^zero_wei} ->
        types = [:address, :address, {:uint, 256}]
        [from_address, to_address, _value] = decode_params(params, types)

        find_erc721_token_transfer(transaction.token_transfers, {from_address, to_address})

      # safeTransferFrom(address,address,uint256)
      {"0x42842e0e" <> params, ^zero_wei} ->
        types = [:address, :address, {:uint, 256}]
        [from_address, to_address, _value] = decode_params(params, types)

        find_erc721_token_transfer(transaction.token_transfers, {from_address, to_address})

      # safeTransferFrom(address,address,uint256,bytes)
      {"0xb88d4fde" <> params, ^zero_wei} ->
        types = [:address, :address, {:uint, 256}, :bytes]
        [from_address, to_address, _value, _data] = decode_params(params, types)

        find_erc721_token_transfer(transaction.token_transfers, {from_address, to_address})

      {"0xf907fc5b" <> _params, ^zero_wei} ->
        :erc20

      # check for ERC 20 or for old ERC 721 token versions
      {unquote(TokenTransfer.transfer_function_signature()) <> params, ^zero_wei} ->
        types = [:address, {:uint, 256}]

        [address, value] = decode_params(params, types)

        decimal_value = Decimal.new(value)

        find_erc721_or_erc20_token_transfer(transaction.token_transfers, {address, decimal_value})

      _ ->
        nil
    end
  end

  defp find_erc721_token_transfer(token_transfers, {from_address, to_address}) do
    token_transfer =
      Enum.find(token_transfers, fn token_transfer ->
        token_transfer.from_address_hash.bytes == from_address && token_transfer.to_address_hash.bytes == to_address
      end)

    if token_transfer, do: :erc721
  end

  defp find_erc721_or_erc20_token_transfer(token_transfers, {address, decimal_value}) do
    token_transfer =
      Enum.find(token_transfers, fn token_transfer ->
        token_transfer.to_address_hash.bytes == address && token_transfer.amount == decimal_value
      end)

    if token_transfer do
      case token_transfer.token do
        %Token{type: "ERC-20"} -> :erc20
        %Token{type: "ERC-721"} -> :erc721
        _ -> nil
      end
    else
      :erc20
    end
  end

  defp reject_decompiled_with_version(query, nil), do: query

  defp reject_decompiled_with_version(query, reject_version) do
    from(
      address in query,
      left_join: decompiled_smart_contract in assoc(address, :decompiled_smart_contracts),
      on: decompiled_smart_contract.decompiler_version == ^reject_version,
      where: is_nil(decompiled_smart_contract.address_hash)
    )
  end

  def list_verified_contracts(limit, offset) do
    query =
      from(
        smart_contract in SmartContract,
        order_by: [asc: smart_contract.inserted_at],
        limit: ^limit,
        offset: ^offset,
        preload: [:address]
      )

    query
    |> Repo.all()
    |> Enum.map(fn smart_contract ->
      Map.put(smart_contract.address, :smart_contract, smart_contract)
    end)
  end

  def list_contracts(limit, offset) do
    query =
      from(
        address in Address,
        where: not is_nil(address.contract_code),
        preload: [:smart_contract],
        order_by: [asc: address.inserted_at],
        limit: ^limit,
        offset: ^offset
      )

    Repo.all(query)
  end

  def list_unordered_unverified_contracts(limit, offset) do
    query =
      from(
        address in Address,
        where: address.contract_code != <<>>,
        where: not is_nil(address.contract_code),
        where: fragment("? IS NOT TRUE", address.verified),
        limit: ^limit,
        offset: ^offset
      )

    query
    |> Repo.all()
    |> Enum.map(fn address ->
      %{address | smart_contract: nil}
    end)
  end

  def list_empty_contracts(limit, offset) do
    query =
      from(address in Address,
        where: address.contract_code == <<>>,
        preload: [:smart_contract, :decompiled_smart_contracts],
        order_by: [asc: address.inserted_at],
        limit: ^limit,
        offset: ^offset
      )

    Repo.all(query)
  end

  def list_unordered_not_decompiled_contracts(limit, offset) do
    query =
      from(
        address in Address,
        where: fragment("? IS NOT TRUE", address.verified),
        where: fragment("? IS NOT TRUE", address.decompiled),
        where: address.contract_code != <<>>,
        where: not is_nil(address.contract_code),
        limit: ^limit,
        offset: ^offset
      )

    query
    |> Repo.all()
    |> Enum.map(fn address ->
      %{address | smart_contract: nil}
    end)
  end

  @doc """
  Combined block reward from all the fees.
  """
  @spec block_combined_rewards(Block.t()) :: Wei.t()
  def block_combined_rewards(block) do
    {:ok, value} =
      block.rewards
      |> Enum.reduce(
        0,
        fn block_reward, acc ->
          {:ok, decimal} = Wei.dump(block_reward.reward)

          Decimal.add(decimal, acc)
        end
      )
      |> Wei.cast()

    value
  end

  @doc "Get staking pools from the DB"
  @spec staking_pools(
          filter :: :validator | :active | :inactive,
          paging_options :: PagingOptions.t() | :all,
          address_hash :: Hash.t() | nil,
          filter_banned :: boolean() | nil,
          filter_my :: boolean() | nil
        ) :: [map()]
  def staking_pools(
        filter,
        paging_options \\ @default_paging_options,
        address_hash \\ nil,
        filter_banned \\ false,
        filter_my \\ false
      ) do
    base_query =
      StakingPool
      |> where(is_deleted: false)
      |> staking_pool_filter(filter)
      |> staking_pools_paging_query(paging_options)

    delegator_query =
      if address_hash do
        base_query
        |> join(:left, [p], pd in StakingPoolsDelegator,
          on:
            p.staking_address_hash == pd.staking_address_hash and pd.address_hash == ^address_hash and
              not pd.is_deleted
        )
        |> select([p, pd], %{pool: p, delegator: pd})
      else
        base_query
        |> select([p], %{pool: p, delegator: nil})
      end

    banned_query =
      if filter_banned do
        where(delegator_query, is_banned: true)
      else
        delegator_query
      end

    filtered_query =
      if address_hash && filter_my do
        where(banned_query, [..., pd], not is_nil(pd))
      else
        banned_query
      end

    Repo.all(filtered_query)
  end

  defp staking_pools_paging_query(base_query, :all) do
    base_query
    |> order_by(asc: :staking_address_hash)
  end

  defp staking_pools_paging_query(base_query, paging_options) do
    paging_query =
      base_query
      |> limit(^paging_options.page_size)
      |> order_by(desc: :stakes_ratio, desc: :is_active, asc: :staking_address_hash)

    case paging_options.key do
      {value, address_hash} ->
        where(
          paging_query,
          [p],
          p.stakes_ratio < ^value or
            (p.stakes_ratio == ^value and p.staking_address_hash > ^address_hash)
        )

      _ ->
        paging_query
    end
  end

  @doc "Get count of staking pools from the DB"
  @spec staking_pools_count(filter :: :validator | :active | :inactive) :: integer
  def staking_pools_count(filter) do
    StakingPool
    |> where(is_deleted: false)
    |> staking_pool_filter(filter)
    |> Repo.aggregate(:count, :staking_address_hash)
  end

  @doc "Get sum of delegators count from the DB"
  @spec delegators_count_sum(filter :: :validator | :active | :inactive) :: integer
  def delegators_count_sum(filter) do
    StakingPool
    |> where(is_deleted: false)
    |> staking_pool_filter(filter)
    |> Repo.aggregate(:sum, :delegators_count)
  end

  @doc "Get sum of total staked amount from the DB"
  @spec total_staked_amount_sum(filter :: :validator | :active | :inactive) :: integer
  def total_staked_amount_sum(filter) do
    StakingPool
    |> where(is_deleted: false)
    |> staking_pool_filter(filter)
    |> Repo.aggregate(:sum, :total_staked_amount)
  end

  defp staking_pool_filter(query, :validator) do
    where(query, is_validator: true)
  end

  defp staking_pool_filter(query, :active) do
    where(query, is_active: true)
  end

  defp staking_pool_filter(query, :inactive) do
    where(query, is_active: false)
  end

  def staking_pool(staking_address_hash) do
    Repo.get_by(StakingPool, staking_address_hash: staking_address_hash)
  end

  def staking_pool_delegators(staking_address_hash, show_snapshotted_data) do
    query =
      from(
        d in StakingPoolsDelegator,
        where:
          d.staking_address_hash == ^staking_address_hash and
            (d.is_active == true or (^show_snapshotted_data and d.snapshotted_stake_amount > 0 and d.is_active != true)),
        order_by: [desc: d.stake_amount]
      )

    query
    |> Repo.all()
  end

  def staking_pool_snapshotted_delegator_data_for_apy do
    query =
      from(
        d in StakingPoolsDelegator,
        select: %{
          :staking_address_hash => fragment("DISTINCT ON (?) ?", d.staking_address_hash, d.staking_address_hash),
          :snapshotted_reward_ratio => d.snapshotted_reward_ratio,
          :snapshotted_stake_amount => d.snapshotted_stake_amount
        },
        where: d.staking_address_hash != d.address_hash and d.snapshotted_stake_amount > 0
      )

    query
    |> Repo.all()
  end

  def staking_pool_snapshotted_inactive_delegators_count(staking_address_hash) do
    query =
      from(
        d in StakingPoolsDelegator,
        where:
          d.staking_address_hash == ^staking_address_hash and
            d.snapshotted_stake_amount > 0 and
            d.is_active != true,
        select: fragment("count(*)")
      )

    query
    |> Repo.one()
  end

  def staking_pool_delegator(staking_address_hash, address_hash) do
    Repo.get_by(StakingPoolsDelegator,
      staking_address_hash: staking_address_hash,
      address_hash: address_hash,
      is_deleted: false
    )
  end

  def get_total_staked_and_ordered(address_hash) do
    StakingPoolsDelegator
    |> where([delegator], delegator.address_hash == ^address_hash and not delegator.is_deleted)
    |> select([delegator], %{
      stake_amount: coalesce(sum(delegator.stake_amount), 0),
      ordered_withdraw: coalesce(sum(delegator.ordered_withdraw), 0)
    })
    |> Repo.one()
  end

  defp with_decompiled_code_flag(query, _hash, false), do: query

  defp with_decompiled_code_flag(query, hash, true) do
    has_decompiled_code_query =
      from(decompiled_contract in DecompiledSmartContract,
        where: decompiled_contract.address_hash == ^hash,
        limit: 1,
        select: %{has_decompiled_code?: not is_nil(decompiled_contract.address_hash)}
      )

    from(
      address in query,
      left_join: decompiled_code in subquery(has_decompiled_code_query),
      select_merge: %{has_decompiled_code?: decompiled_code.has_decompiled_code?}
    )
  end

  defp decode_params(params, types) do
    params
    |> Base.decode16!(case: :mixed)
    |> TypeDecoder.decode_raw(types)
  end

  @doc """
  Checks if an `t:Explorer.Chain.Address.t/0` with the given `hash` exists.

  Returns `:ok` if found

      iex> {:ok, %Explorer.Chain.Address{hash: hash}} = Explorer.Chain.create_address(
      ...>   %{hash: "0x5aaeb6053f3e94c9b9a09f33669435e7ef1beaed"}
      ...> )
      iex> Explorer.Chain.check_address_exists(hash)
      :ok

  Returns `:not_found` if not found

      iex> {:ok, hash} = Explorer.Chain.string_to_address_hash("0x5aaeb6053f3e94c9b9a09f33669435e7ef1beaed")
      iex> Explorer.Chain.check_address_exists(hash)
      :not_found

  """
  @spec check_address_exists(Hash.Address.t()) :: :ok | :not_found
  def check_address_exists(address_hash) do
    address_hash
    |> address_exists?()
    |> boolean_to_check_result()
  end

  @doc """
  Checks if an `t:Explorer.Chain.Address.t/0` with the given `hash` exists.

  Returns `true` if found

      iex> {:ok, %Explorer.Chain.Address{hash: hash}} = Explorer.Chain.create_address(
      ...>   %{hash: "0x5aaeb6053f3e94c9b9a09f33669435e7ef1beaed"}
      ...> )
      iex> Explorer.Chain.address_exists?(hash)
      true

  Returns `false` if not found

      iex> {:ok, hash} = Explorer.Chain.string_to_address_hash("0x5aaeb6053f3e94c9b9a09f33669435e7ef1beaed")
      iex> Explorer.Chain.address_exists?(hash)
      false

  """
  @spec address_exists?(Hash.Address.t()) :: boolean()
  def address_exists?(address_hash) do
    query =
      from(
        address in Address,
        where: address.hash == ^address_hash
      )

    Repo.exists?(query)
  end

  @doc """
  Checks if it exists an `t:Explorer.Chain.Address.t/0` that has the provided
  `t:Explorer.Chain.Address.t/0` `hash` and a contract.

  Returns `:ok` if found and `:not_found` otherwise.
  """
  @spec check_contract_address_exists(Hash.Address.t()) :: :ok | :not_found
  def check_contract_address_exists(address_hash) do
    address_hash
    |> contract_address_exists?()
    |> boolean_to_check_result()
  end

  @doc """
  Checks if it exists an `t:Explorer.Chain.Address.t/0` that has the provided
  `t:Explorer.Chain.Address.t/0` `hash` and a contract.

  Returns `true` if found and `false` otherwise.
  """
  @spec contract_address_exists?(Hash.Address.t()) :: boolean()
  def contract_address_exists?(address_hash) do
    query =
      from(
        address in Address,
        where: address.hash == ^address_hash and not is_nil(address.contract_code)
      )

    Repo.exists?(query)
  end

  @doc """
  Checks if it exists a `t:Explorer.Chain.DecompiledSmartContract.t/0` for the
  `t:Explorer.Chain.Address.t/0` with the provided `hash` and with the provided version.

  Returns `:ok` if found and `:not_found` otherwise.
  """
  @spec check_decompiled_contract_exists(Hash.Address.t(), String.t()) :: :ok | :not_found
  def check_decompiled_contract_exists(address_hash, version) do
    address_hash
    |> decompiled_contract_exists?(version)
    |> boolean_to_check_result()
  end

  @doc """
  Checks if it exists a `t:Explorer.Chain.DecompiledSmartContract.t/0` for the
  `t:Explorer.Chain.Address.t/0` with the provided `hash` and with the provided version.

  Returns `true` if found and `false` otherwise.
  """
  @spec decompiled_contract_exists?(Hash.Address.t(), String.t()) :: boolean()
  def decompiled_contract_exists?(address_hash, version) do
    query =
      from(contract in DecompiledSmartContract,
        where: contract.address_hash == ^address_hash and contract.decompiler_version == ^version
      )

    Repo.exists?(query)
  end

  @doc """
  Checks if it exists a verified `t:Explorer.Chain.SmartContract.t/0` for the
  `t:Explorer.Chain.Address.t/0` with the provided `hash`.

  Returns `:ok` if found and `:not_found` otherwise.
  """
  @spec check_verified_smart_contract_exists(Hash.Address.t()) :: :ok | :not_found
  def check_verified_smart_contract_exists(address_hash) do
    address_hash
    |> verified_smart_contract_exists?()
    |> boolean_to_check_result()
  end

  @doc """
  Checks if it exists a verified `t:Explorer.Chain.SmartContract.t/0` for the
  `t:Explorer.Chain.Address.t/0` with the provided `hash`.

  Returns `true` if found and `false` otherwise.
  """
  @spec verified_smart_contract_exists?(Hash.Address.t()) :: boolean()
  def verified_smart_contract_exists?(address_hash) do
    query =
      from(
        smart_contract in SmartContract,
        where: smart_contract.address_hash == ^address_hash
      )

    Repo.exists?(query)
  end

  @doc """
  Checks if a `t:Explorer.Chain.Transaction.t/0` with the given `hash` exists.

  Returns `:ok` if found

      iex> %Transaction{hash: hash} = insert(:transaction)
      iex> Explorer.Chain.check_transaction_exists(hash)
      :ok

  Returns `:not_found` if not found

      iex> {:ok, hash} = Explorer.Chain.string_to_transaction_hash(
      ...>   "0x9fc76417374aa880d4449a1f7f31ec597f00b1f6f3dd2d66f4c9c6c445836d8b"
      ...> )
      iex> Explorer.Chain.check_transaction_exists(hash)
      :not_found
  """
  @spec check_transaction_exists(Hash.Full.t()) :: :ok | :not_found
  def check_transaction_exists(hash) do
    hash
    |> transaction_exists?()
    |> boolean_to_check_result()
  end

  @doc """
  Checks if a `t:Explorer.Chain.Transaction.t/0` with the given `hash` exists.

  Returns `true` if found

      iex> %Transaction{hash: hash} = insert(:transaction)
      iex> Explorer.Chain.transaction_exists?(hash)
      true

  Returns `false` if not found

      iex> {:ok, hash} = Explorer.Chain.string_to_transaction_hash(
      ...>   "0x9fc76417374aa880d4449a1f7f31ec597f00b1f6f3dd2d66f4c9c6c445836d8b"
      ...> )
      iex> Explorer.Chain.transaction_exists?(hash)
      false
  """
  @spec transaction_exists?(Hash.Full.t()) :: boolean()
  def transaction_exists?(hash) do
    query =
      from(
        transaction in Transaction,
        where: transaction.hash == ^hash
      )

    Repo.exists?(query)
  end

  @doc """
  Checks if a `t:Explorer.Chain.Token.t/0` with the given `hash` exists.

  Returns `:ok` if found

      iex> address = insert(:address)
      iex> insert(:token, contract_address: address)
      iex> Explorer.Chain.check_token_exists(address.hash)
      :ok

  Returns `:not_found` if not found

      iex> {:ok, hash} = Explorer.Chain.string_to_address_hash("0x5aaeb6053f3e94c9b9a09f33669435e7ef1beaed")
      iex> Explorer.Chain.check_token_exists(hash)
      :not_found
  """
  @spec check_token_exists(Hash.Address.t()) :: :ok | :not_found
  def check_token_exists(hash) do
    hash
    |> token_exists?()
    |> boolean_to_check_result()
  end

  @doc """
  Checks if a `t:Explorer.Chain.Token.t/0` with the given `hash` exists.

  Returns `true` if found

      iex> address = insert(:address)
      iex> insert(:token, contract_address: address)
      iex> Explorer.Chain.token_exists?(address.hash)
      true

  Returns `false` if not found

      iex> {:ok, hash} = Explorer.Chain.string_to_address_hash("0x5aaeb6053f3e94c9b9a09f33669435e7ef1beaed")
      iex> Explorer.Chain.token_exists?(hash)
      false
  """
  @spec token_exists?(Hash.Address.t()) :: boolean()
  def token_exists?(hash) do
    query =
      from(
        token in Token,
        where: token.contract_address_hash == ^hash
      )

    Repo.exists?(query)
  end

  @doc """
  Checks if a `t:Explorer.Chain.TokenTransfer.t/0` with the given `hash` and `token_id` exists.

  Returns `:ok` if found

      iex> contract_address = insert(:address)
      iex> token_id = 10
      iex> insert(:token_transfer,
      ...>  from_address: contract_address,
      ...>  token_contract_address: contract_address,
      ...>  token_id: token_id
      ...> )
      iex> Explorer.Chain.check_erc721_token_instance_exists(token_id, contract_address.hash)
      :ok

  Returns `:not_found` if not found

      iex> {:ok, hash} = Explorer.Chain.string_to_address_hash("0x5aaeb6053f3e94c9b9a09f33669435e7ef1beaed")
      iex> Explorer.Chain.check_erc721_token_instance_exists(10, hash)
      :not_found
  """
  @spec check_erc721_token_instance_exists(binary() | non_neg_integer(), Hash.Address.t()) :: :ok | :not_found
  def check_erc721_token_instance_exists(token_id, hash) do
    token_id
    |> erc721_token_instance_exist?(hash)
    |> boolean_to_check_result()
  end

  @doc """
  Checks if a `t:Explorer.Chain.TokenTransfer.t/0` with the given `hash` and `token_id` exists.

  Returns `true` if found

      iex> contract_address = insert(:address)
      iex> token_id = 10
      iex> insert(:token_transfer,
      ...>  from_address: contract_address,
      ...>  token_contract_address: contract_address,
      ...>  token_id: token_id
      ...> )
      iex> Explorer.Chain.erc721_token_instance_exist?(token_id, contract_address.hash)
      true

  Returns `false` if not found

      iex> {:ok, hash} = Explorer.Chain.string_to_address_hash("0x5aaeb6053f3e94c9b9a09f33669435e7ef1beaed")
      iex> Explorer.Chain.erc721_token_instance_exist?(10, hash)
      false
  """
  @spec erc721_token_instance_exist?(binary() | non_neg_integer(), Hash.Address.t()) :: boolean()
  def erc721_token_instance_exist?(token_id, hash) do
    query =
      from(tt in TokenTransfer,
        where: tt.token_contract_address_hash == ^hash and tt.token_id == ^token_id
      )

    Repo.exists?(query)
  end

  defp boolean_to_check_result(true), do: :ok

  defp boolean_to_check_result(false), do: :not_found

  def extract_db_name(db_url) do
    if db_url == nil do
      ""
    else
      db_url
      |> String.split("/")
      |> Enum.take(-1)
      |> Enum.at(0)
    end
  end

  def extract_db_host(db_url) do
    if db_url == nil do
      ""
    else
      db_url
      |> String.split("@")
      |> Enum.take(-1)
      |> Enum.at(0)
      |> String.split(":")
      |> Enum.at(0)
    end
  end

  @doc """
  Fetches the first trace from the Parity trace URL.
  """
  def fetch_first_trace(transactions_params, json_rpc_named_arguments) do
    case EthereumJSONRPC.fetch_first_trace(transactions_params, json_rpc_named_arguments) do
      {:ok, [%{first_trace: first_trace, block_hash: block_hash, json_rpc_named_arguments: json_rpc_named_arguments}]} ->
        format_tx_first_trace(first_trace, block_hash, json_rpc_named_arguments)

      {:error, error} ->
        {:error, error}

      :ignore ->
        :ignore
    end
  end

  def combine_proxy_implementation_abi(proxy_address_hash, abi) when not is_nil(abi) do
    implementation_abi = get_implementation_abi_from_proxy(proxy_address_hash, abi)

    if Enum.empty?(implementation_abi), do: abi, else: implementation_abi ++ abi
  end

  def combine_proxy_implementation_abi(_, abi) when is_nil(abi) do
    []
  end

  def proxy_contract?(abi) when not is_nil(abi) do
    implementation_method_abi =
      abi
      |> Enum.find(fn method ->
        Map.get(method, "name") == "implementation" ||
          master_copy_pattern?(method)
      end)

    if implementation_method_abi, do: true, else: false
  end

  def proxy_contract?(abi) when is_nil(abi), do: false

  def gnosis_safe_contract?(abi) when not is_nil(abi) do
    implementation_method_abi =
      abi
      |> Enum.find(fn method ->
        master_copy_pattern?(method)
      end)

    if implementation_method_abi, do: true, else: false
  end

  def gnosis_safe_contract?(abi) when is_nil(abi), do: false

  def get_implementation_address_hash(proxy_address_hash, abi)
      when not is_nil(proxy_address_hash) and not is_nil(abi) do
    implementation_method_abi =
      abi
      |> Enum.find(fn method ->
        Map.get(method, "name") == "implementation"
      end)

    implementation_method_abi_state_mutability =
      implementation_method_abi && Map.get(implementation_method_abi, "stateMutability")

    is_eip1967 = if implementation_method_abi_state_mutability == "nonpayable", do: true, else: false

    master_copy_method_abi =
      abi
      |> Enum.find(fn method ->
        master_copy_pattern?(method)
      end)

    cond do
      is_eip1967 ->
        get_implementation_address_hash_eip_1967(proxy_address_hash)

      implementation_method_abi ->
        get_implementation_address_hash_basic(proxy_address_hash, abi)

      master_copy_method_abi ->
        get_implementation_address_hash_from_master_copy_pattern(proxy_address_hash)

      true ->
        nil
    end
  end

  def get_implementation_address_hash(proxy_address_hash, abi) when is_nil(proxy_address_hash) or is_nil(abi) do
    nil
  end

  defp get_implementation_address_hash_eip_1967(proxy_address_hash) do
    json_rpc_named_arguments = Application.get_env(:explorer, :json_rpc_named_arguments)

    # https://eips.ethereum.org/EIPS/eip-1967
    eip_1967_implementation_storage_pointer = "0x360894a13ba1a3210667c828492db98dca3e2076cc3735a920a3ca505d382bbc"

    {:ok, implementation_address} =
      Contract.eth_get_storage_at_request(
        proxy_address_hash,
        eip_1967_implementation_storage_pointer,
        nil,
        json_rpc_named_arguments
      )

    abi_decode_address_output(implementation_address)
  end

  defp get_implementation_address_hash_basic(proxy_address_hash, abi) do
    # 5c60da1b = keccak256(implementation())
    implementation_address =
      case Reader.query_contract(proxy_address_hash, abi, %{
             "5c60da1b" => []
           }) do
        %{"5c60da1b" => {:ok, [result]}} -> result
        _ -> nil
      end

    address_to_hex(implementation_address)
  end

  defp get_implementation_address_hash_from_master_copy_pattern(proxy_address_hash) do
    json_rpc_named_arguments = Application.get_env(:explorer, :json_rpc_named_arguments)

    master_copy_storage_pointer = "0x0"

    {:ok, implementation_address} =
      Contract.eth_get_storage_at_request(
        proxy_address_hash,
        master_copy_storage_pointer,
        nil,
        json_rpc_named_arguments
      )

    abi_decode_address_output(implementation_address)
  end

  defp master_copy_pattern?(method) do
    Map.get(method, "type") == "constructor" &&
      method
      |> Enum.find(fn item ->
        case item do
          {"inputs", inputs} ->
            master_copy_input?(inputs)

          _ ->
            false
        end
      end)
  end

  defp master_copy_input?(inputs) do
    inputs
    |> Enum.find(fn input ->
      Map.get(input, "name") == "_masterCopy"
    end)
  end

  defp abi_decode_address_output(address) do
    if String.length(address) > 42 do
      "0x" <> String.slice(address, -40, 40)
    else
      address
    end
  end

  defp address_to_hex(address) do
    if address do
      if String.starts_with?(address, "0x") do
        address
      else
        "0x" <> Base.encode16(address, case: :lower)
      end
    end
  end

  def get_implementation_abi(implementation_address_hash_string) when not is_nil(implementation_address_hash_string) do
    case Chain.string_to_address_hash(implementation_address_hash_string) do
      {:ok, implementation_address_hash} ->
        implementation_smart_contract =
          implementation_address_hash
          |> Chain.address_hash_to_smart_contract()

        if implementation_smart_contract do
          implementation_smart_contract
          |> Map.get(:abi)
        else
          []
        end

      _ ->
        []
    end
  end

  def get_implementation_abi(implementation_address_hash_string) when is_nil(implementation_address_hash_string) do
    []
  end

  def get_implementation_abi_from_proxy(proxy_address_hash, abi)
      when not is_nil(proxy_address_hash) and not is_nil(abi) do
    implementation_method_abi =
      abi
      |> Enum.find(fn method ->
        Map.get(method, "name") == "implementation" ||
          master_copy_pattern?(method)
      end)

    if implementation_method_abi do
      implementation_address_hash_string = get_implementation_address_hash(proxy_address_hash, abi)

      if implementation_address_hash_string do
        get_implementation_abi(implementation_address_hash_string)
      else
        []
      end
    else
      []
    end
  end

  def get_implementation_abi_from_proxy(proxy_address_hash, abi) when is_nil(proxy_address_hash) or is_nil(abi) do
    []
  end

  defp format_tx_first_trace(first_trace, block_hash, json_rpc_named_arguments) do
    {:ok, to_address_hash} =
      if Map.has_key?(first_trace, :to_address_hash) do
        Chain.string_to_address_hash(first_trace.to_address_hash)
      else
        {:ok, nil}
      end

    {:ok, from_address_hash} = Chain.string_to_address_hash(first_trace.from_address_hash)

    {:ok, created_contract_address_hash} =
      if Map.has_key?(first_trace, :created_contract_address_hash) do
        Chain.string_to_address_hash(first_trace.created_contract_address_hash)
      else
        {:ok, nil}
      end

    {:ok, transaction_hash} = Chain.string_to_transaction_hash(first_trace.transaction_hash)

    {:ok, call_type} =
      if Map.has_key?(first_trace, :call_type) do
        CallType.load(first_trace.call_type)
      else
        {:ok, nil}
      end

    {:ok, type} = Type.load(first_trace.type)

    {:ok, input} =
      if Map.has_key?(first_trace, :input) do
        Data.cast(first_trace.input)
      else
        {:ok, nil}
      end

    {:ok, output} =
      if Map.has_key?(first_trace, :output) do
        Data.cast(first_trace.output)
      else
        {:ok, nil}
      end

    {:ok, created_contract_code} =
      if Map.has_key?(first_trace, :created_contract_code) do
        Data.cast(first_trace.created_contract_code)
      else
        {:ok, nil}
      end

    {:ok, init} =
      if Map.has_key?(first_trace, :init) do
        Data.cast(first_trace.init)
      else
        {:ok, nil}
      end

    block_index =
      get_block_index(%{
        transaction_index: first_trace.transaction_index,
        transaction_hash: first_trace.transaction_hash,
        block_number: first_trace.block_number,
        json_rpc_named_arguments: json_rpc_named_arguments
      })

    value = %Wei{value: Decimal.new(first_trace.value)}

    first_trace_formatted =
      first_trace
      |> Map.merge(%{
        block_index: block_index,
        block_hash: block_hash,
        call_type: call_type,
        to_address_hash: to_address_hash,
        created_contract_address_hash: created_contract_address_hash,
        from_address_hash: from_address_hash,
        input: input,
        output: output,
        created_contract_code: created_contract_code,
        init: init,
        transaction_hash: transaction_hash,
        type: type,
        value: value
      })

    {:ok, [first_trace_formatted]}
  end

  defp get_block_index(%{
         transaction_index: transaction_index,
         transaction_hash: transaction_hash,
         block_number: block_number,
         json_rpc_named_arguments: json_rpc_named_arguments
       }) do
    if transaction_index == 0 do
      0
    else
      {:ok, traces} = fetch_block_internal_transactions([block_number], json_rpc_named_arguments)

      sorted_traces =
        traces
        |> Enum.sort_by(&{&1.transaction_index, &1.index})
        |> Enum.with_index()

      {_, block_index} =
        sorted_traces
        |> Enum.find(fn {trace, _} ->
          trace.transaction_index == transaction_index &&
            trace.transaction_hash == transaction_hash
        end)

      block_index
    end
  end

  defp find_block_timestamp(number) do
    Block
    |> where([b], b.number == ^number)
    |> select([b], b.timestamp)
    |> limit(1)
    |> Repo.one()
  end

<<<<<<< HEAD
  def moon_token?(contract_address) do
    reddit_token?(contract_address, :moon_token_addresses)
  end

  def bricks_token?(contract_address) do
    reddit_token?(contract_address, :bricks_token_addresses)
  end

  defp reddit_token?(contract_address, _env_var) when is_nil(contract_address), do: false

  defp reddit_token?(contract_address, env_var) when not is_nil(contract_address) do
    token_addresses_string = Application.get_env(:block_scout_web, env_var)
    contract_address_lower = Base.encode16(contract_address.bytes, case: :lower)

    if token_addresses_string do
      token_addresses =
        try do
          token_addresses_string
          |> String.downcase()
          |> String.split(",")
        rescue
          _ ->
            []
        end

      token_addresses
      |> Enum.any?(fn token ->
        token == "0x" <> contract_address_lower
      end)
    else
      false
    end
  end

  defp from_block(options) do
    Keyword.get(options, :from_block) || nil
  end

  def to_block(options) do
    Keyword.get(options, :to_block) || nil
  end

  def convert_date_to_min_block(date_str) do
    date_format = "{YYYY}-{0M}-{0D}"

    {:ok, date} =
      date_str
      |> Timex.parse(date_format)

    {:ok, day_before} =
      date
      |> Timex.shift(days: -1)
      |> Timex.format(date_format)

    convert_date_to_max_block(day_before)
  end

  def convert_date_to_max_block(date) do
    query =
      from(block in Block,
        where: fragment("DATE(timestamp) = TO_DATE(?, 'YYYY-MM-DD')", ^date),
        select: max(block.number)
      )

    query
    |> Repo.one()
  end

  def total_gas(gas_items) do
    gas_items
    |> Enum.reduce(Decimal.new(0), fn gas_item, acc ->
      if gas_item.total_gas, do: Decimal.add(acc, gas_item.total_gas), else: acc
    end)
=======
  def bridged_tokens_enabled? do
    eth_omni_bridge_mediator = Application.get_env(:block_scout_web, :eth_omni_bridge_mediator)
    bsc_omni_bridge_mediator = Application.get_env(:block_scout_web, :bsc_omni_bridge_mediator)

    (eth_omni_bridge_mediator && eth_omni_bridge_mediator !== "") ||
      (bsc_omni_bridge_mediator && bsc_omni_bridge_mediator !== "")
  end

  def bridged_tokens_eth_enabled? do
    eth_omni_bridge_mediator = Application.get_env(:block_scout_web, :eth_omni_bridge_mediator)

    eth_omni_bridge_mediator && eth_omni_bridge_mediator !== ""
  end

  def bridged_tokens_bsc_enabled? do
    bsc_omni_bridge_mediator = Application.get_env(:block_scout_web, :bsc_omni_bridge_mediator)

    bsc_omni_bridge_mediator && bsc_omni_bridge_mediator !== ""
>>>>>>> 176b514f
  end
end<|MERGE_RESOLUTION|>--- conflicted
+++ resolved
@@ -1952,7 +1952,6 @@
     |> Repo.all()
   end
 
-<<<<<<< HEAD
   @spec list_top_gas_consumers([DateTime.t()]) :: [map()]
   def list_top_gas_consumers(period, options \\ []) do
     paging_options = Keyword.get(options, :paging_options, @default_paging_options)
@@ -2004,14 +2003,14 @@
     |> limit(^paging_options.page_size)
     |> page_gas_usage(paging_options)
     |> Repo.all()
-=======
+  end
+
   defp translate_destination_to_chain_id(destination) do
     case destination do
       :eth -> 1
       :bsc -> 56
       _ -> 1
     end
->>>>>>> 176b514f
   end
 
   @doc """
@@ -5943,7 +5942,6 @@
     |> Repo.one()
   end
 
-<<<<<<< HEAD
   def moon_token?(contract_address) do
     reddit_token?(contract_address, :moon_token_addresses)
   end
@@ -6017,7 +6015,8 @@
     |> Enum.reduce(Decimal.new(0), fn gas_item, acc ->
       if gas_item.total_gas, do: Decimal.add(acc, gas_item.total_gas), else: acc
     end)
-=======
+  end
+
   def bridged_tokens_enabled? do
     eth_omni_bridge_mediator = Application.get_env(:block_scout_web, :eth_omni_bridge_mediator)
     bsc_omni_bridge_mediator = Application.get_env(:block_scout_web, :bsc_omni_bridge_mediator)
@@ -6036,6 +6035,5 @@
     bsc_omni_bridge_mediator = Application.get_env(:block_scout_web, :bsc_omni_bridge_mediator)
 
     bsc_omni_bridge_mediator && bsc_omni_bridge_mediator !== ""
->>>>>>> 176b514f
   end
 end