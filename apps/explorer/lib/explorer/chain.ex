defmodule Explorer.Chain do
  @moduledoc """
  The chain context.
  """

  import Ecto.Query,
    only: [
      dynamic: 1,
      dynamic: 2,
      from: 2,
      join: 4,
      join: 5,
      limit: 2,
      lock: 2,
      offset: 2,
      order_by: 2,
      order_by: 3,
      preload: 2,
      preload: 3,
      select: 2,
      select: 3,
      subquery: 1,
      union: 2,
      where: 2,
      where: 3
    ]

  import EthereumJSONRPC, only: [integer_to_quantity: 1, fetch_block_internal_transactions: 2]

  require Logger

  alias ABI.TypeDecoder
  alias Ecto.{Changeset, Multi}

  alias EthereumJSONRPC.Transaction, as: EthereumJSONRPCTransaction

  alias Explorer.Account.WatchlistAddress

  alias Explorer.Counters.{LastFetchedCounter, TokenHoldersCounter, TokenTransfersCounter}

  alias Explorer.Chain

  alias Explorer.Chain.{
    Address,
    Address.CoinBalance,
    Address.CoinBalanceDaily,
    Address.CurrentTokenBalance,
    Address.TokenBalance,
    Block,
    CurrencyHelper,
    Data,
    DecompiledSmartContract,
    Hash,
    Import,
    InternalTransaction,
    Log,
    OptimismDeposit,
    OptimismOutputRoot,
    OptimismTxnBatch,
    OptimismWithdrawal,
    OptimismWithdrawalEvent,
    PendingBlockOperation,
    SmartContract,
    SmartContractAdditionalSource,
    Token,
    Token.Instance,
    TokenTransfer,
    Transaction,
    Wei,
    Withdrawal
  }

  alias Explorer.Chain.Block.{EmissionReward, Reward}

  alias Explorer.Chain.Cache.{
    Accounts,
    BlockNumber,
    Blocks,
    ContractsCounter,
    NewContractsCounter,
    NewVerifiedContractsCounter,
    Transactions,
    Uncles,
    VerifiedContractsCounter,
    WithdrawalsSum
  }

  alias Explorer.Chain.Cache.Block, as: BlockCache
  alias Explorer.Chain.Cache.PendingBlockOperation, as: PendingBlockOperationCache
  alias Explorer.Chain.Fetcher.{CheckBytecodeMatchingOnDemand, LookUpSmartContractSourcesOnDemand}
  alias Explorer.Chain.Import.Runner
  alias Explorer.Chain.InternalTransaction.{CallType, Type}

  alias Explorer.Market.MarketHistoryCache
  alias Explorer.{PagingOptions, Repo}
  alias Explorer.SmartContract.Helper
  alias Explorer.SmartContract.Solidity.Verifier
  alias Explorer.Tags.{AddressTag, AddressToTag}

  alias Dataloader.Ecto, as: DataloaderEcto

  @default_paging_options %PagingOptions{page_size: 50}

  @token_transfers_per_transaction_preview 10
  @token_transfers_necessity_by_association %{
    [from_address: :smart_contract] => :optional,
    [to_address: :smart_contract] => :optional,
    [from_address: :names] => :optional,
    [to_address: :names] => :optional,
    token: :optional
  }

  @method_name_to_id_map %{
    "approve" => "095ea7b3",
    "transfer" => "a9059cbb",
    "multicall" => "5ae401dc",
    "mint" => "40c10f19",
    "commit" => "f14fcbc8"
  }

  @revert_msg_prefix_1 "Revert: "
  @revert_msg_prefix_2 "revert: "
  @revert_msg_prefix_3 "reverted "
  @revert_msg_prefix_4 "Reverted "
  # Geth-like node
  @revert_msg_prefix_5 "execution reverted: "
  # keccak256("Error(string)")
  @revert_error_method_id "08c379a0"

  @burn_address_hash_str "0x0000000000000000000000000000000000000000"

  @limit_showing_transactions 10_000
  @default_page_size 50

  @typedoc """
  The name of an association on the `t:Ecto.Schema.t/0`
  """
  @type association :: atom()

  @typedoc """
  The max `t:Explorer.Chain.Block.block_number/0` for `consensus` `true` `t:Explorer.Chain.Block.t/0`s.
  """
  @type block_height :: Block.block_number()

  @typedoc """
  Event type where data is broadcasted whenever data is inserted from chain indexing.
  """
  @type chain_event ::
          :addresses
          | :address_coin_balances
          | :blocks
          | :block_rewards
          | :exchange_rate
          | :internal_transactions
          | :logs
          | :transactions
          | :token_transfers

  @type direction :: :from | :to

  @typedoc """
   * `:optional` - the association is optional and only needs to be loaded if available
   * `:required` - the association is required and MUST be loaded.  If it is not available, then the parent struct
     SHOULD NOT be returned.
  """
  @type necessity :: :optional | :required

  @typedoc """
  The `t:necessity/0` of each association that should be loaded
  """
  @type necessity_by_association :: %{association => necessity}

  @typep necessity_by_association_option :: {:necessity_by_association, necessity_by_association}
  @typep paging_options :: {:paging_options, PagingOptions.t()}
  @typep balance_by_day :: %{date: String.t(), value: Wei.t()}
<<<<<<< HEAD
  @typep api? :: {:api?, true | false}

  @doc """
  Gets from the cache the count of `t:Explorer.Chain.Address.t/0`'s where the `fetched_coin_balance` is > 0
  """
  @spec count_addresses_with_balance_from_cache :: non_neg_integer()
  def count_addresses_with_balance_from_cache do
    AddressesWithBalanceCounter.fetch()
  end

  @doc """
  Estimated count of `t:Explorer.Chain.Address.t/0`.

  Estimated count of addresses.
  """
  @spec address_estimated_count() :: non_neg_integer()
  def address_estimated_count(options \\ []) do
    cached_value = AddressesCounter.fetch()

    if is_nil(cached_value) || cached_value == 0 do
      count = CacheHelper.estimated_count_from("addresses", options)

      if is_nil(count), do: 0, else: count
    else
      cached_value
    end
  end

  @doc """
  Counts the number of addresses with fetched coin balance > 0.

  This function should be used with caution. In larger databases, it may take a
  while to have the return back.
  """
  def count_addresses_with_balance do
    Repo.one(
      Address.count_with_fetched_coin_balance(),
      timeout: :infinity
    )
  end

  @doc """
  Counts the number of all addresses.

  This function should be used with caution. In larger databases, it may take a
  while to have the return back.
  """
  def count_addresses do
    Repo.aggregate(Address, :count, timeout: :infinity)
  end
=======
  @type api? :: {:api?, true | false}
>>>>>>> 7aa5e965

  @doc """
  `t:Explorer.Chain.InternalTransaction/0`s from the address with the given `hash`.

  This function excludes any internal transactions in the results where the
  internal transaction has no siblings within the parent transaction.

  ## Options

    * `:direction` - if specified, will filter internal transactions by address type. If `:to` is specified, only
      internal transactions where the "to" address matches will be returned. Likewise, if `:from` is specified, only
      internal transactions where the "from" address matches will be returned. If `:direction` is omitted, internal
      transactions either to or from the address will be returned.
    * `:necessity_by_association` - use to load `t:association/0` as `:required` or `:optional`. If an association is
      `:required`, and the `t:Explorer.Chain.InternalTransaction.t/0` has no associated record for that association,
      then the `t:Explorer.Chain.InternalTransaction.t/0` will not be included in the page `entries`.
    * `:paging_options` - a `t:Explorer.PagingOptions.t/0` used to specify the `:page_size` and
      `:key` (a tuple of the lowest/oldest `{block_number, transaction_index, index}`) and. Results will be the internal
      transactions older than the `block_number`, `transaction index`, and `index` that are passed.

  """
  @spec address_to_internal_transactions(Hash.Address.t(), [paging_options | necessity_by_association_option]) :: [
          InternalTransaction.t()
        ]
  def address_to_internal_transactions(hash, options \\ []) do
    necessity_by_association = Keyword.get(options, :necessity_by_association, %{})
    direction = Keyword.get(options, :direction)

    from_block = from_block(options)
    to_block = to_block(options)

    paging_options = Keyword.get(options, :paging_options, @default_paging_options)

    if direction == nil || direction == "" do
      query_to_address_hash_wrapped =
        InternalTransaction
        |> InternalTransaction.where_nonpending_block()
        |> InternalTransaction.where_address_fields_match(hash, :to_address_hash)
        |> InternalTransaction.where_block_number_in_period(from_block, to_block)
        |> common_where_limit_order(paging_options)
        |> wrapped_union_subquery()

      query_from_address_hash_wrapped =
        InternalTransaction
        |> InternalTransaction.where_nonpending_block()
        |> InternalTransaction.where_address_fields_match(hash, :from_address_hash)
        |> InternalTransaction.where_block_number_in_period(from_block, to_block)
        |> common_where_limit_order(paging_options)
        |> wrapped_union_subquery()

      query_created_contract_address_hash_wrapped =
        InternalTransaction
        |> InternalTransaction.where_nonpending_block()
        |> InternalTransaction.where_address_fields_match(hash, :created_contract_address_hash)
        |> InternalTransaction.where_block_number_in_period(from_block, to_block)
        |> common_where_limit_order(paging_options)
        |> wrapped_union_subquery()

      query_to_address_hash_wrapped
      |> union(^query_from_address_hash_wrapped)
      |> union(^query_created_contract_address_hash_wrapped)
      |> wrapped_union_subquery()
      |> common_where_limit_order(paging_options)
      |> preload(:block)
      |> join_associations(necessity_by_association)
      |> select_repo(options).all()
    else
      InternalTransaction
      |> InternalTransaction.where_nonpending_block()
      |> InternalTransaction.where_address_fields_match(hash, direction)
      |> InternalTransaction.where_block_number_in_period(from_block, to_block)
      |> common_where_limit_order(paging_options)
      |> preload(:block)
      |> join_associations(necessity_by_association)
      |> select_repo(options).all()
    end
  end

  def wrapped_union_subquery(query) do
    from(
      q in subquery(query),
      select: q
    )
  end

  defp common_where_limit_order(query, paging_options) do
    query
    |> InternalTransaction.where_is_different_from_parent_transaction()
    |> page_internal_transaction(paging_options, %{index_int_tx_desc_order: true})
    |> limit(^paging_options.page_size)
    |> order_by(
      [it],
      desc: it.block_number,
      desc: it.transaction_index,
      desc: it.index
    )
  end

  @doc """
  Fetches the transactions related to the address with the given hash, including
  transactions that only have the address in the `token_transfers` related table
  and rewards for block validation.

  This query is divided into multiple subqueries intentionally in order to
  improve the listing performance.

  The `token_transfers` table tends to grow exponentially, and the query results
  with a `transactions` `join` statement takes too long.

  To solve this the `transaction_hashes` are fetched in a separate query, and
  paginated through the `block_number` already present in the `token_transfers`
  table.

  ## Options

    * `:necessity_by_association` - use to load `t:association/0` as `:required` or `:optional`.  If an association is
      `:required`, and the `t:Explorer.Chain.Transaction.t/0` has no associated record for that association, then the
      `t:Explorer.Chain.Transaction.t/0` will not be included in the page `entries`.
    * `:paging_options` - a `t:Explorer.PagingOptions.t/0` used to specify the `:page_size` and
      `:key` (a tuple of the lowest/oldest `{block_number, index}`) and. Results will be the transactions older than
      the `block_number` and `index` that are passed.

  """
  @spec address_to_transactions_with_rewards(Hash.Address.t(), [paging_options | necessity_by_association_option]) ::
          [
            Transaction.t()
          ]
  def address_to_transactions_with_rewards(address_hash, options \\ []) when is_list(options) do
    paging_options = Keyword.get(options, :paging_options, @default_paging_options)

    if Application.get_env(:block_scout_web, BlockScoutWeb.Chain)[:has_emission_funds] do
      cond do
        Keyword.get(options, :direction) == :from ->
          address_to_transactions_without_rewards(address_hash, options)

        address_has_rewards?(address_hash) ->
          address_with_rewards(address_hash, options, paging_options)

        true ->
          address_to_transactions_without_rewards(address_hash, options)
      end
    else
      address_to_transactions_without_rewards(address_hash, options)
    end
  end

  defp address_with_rewards(address_hash, options, paging_options) do
    %{payout_key: block_miner_payout_address} = Reward.get_validator_payout_key_by_mining_from_db(address_hash, options)

    if block_miner_payout_address && address_hash == block_miner_payout_address do
      transactions_with_rewards_results(address_hash, options, paging_options)
    else
      address_to_transactions_without_rewards(address_hash, options)
    end
  end

  defp transactions_with_rewards_results(address_hash, options, paging_options) do
    blocks_range = address_to_transactions_tasks_range_of_blocks(address_hash, options)

    rewards_task =
      Task.async(fn -> Reward.fetch_emission_rewards_tuples(address_hash, paging_options, blocks_range, options) end)

    [rewards_task | address_to_transactions_tasks(address_hash, options, true)]
    |> wait_for_address_transactions()
    |> Enum.sort_by(fn item ->
      case item do
        {%Reward{} = emission_reward, _} ->
          {-emission_reward.block.number, 1}

        item ->
          process_item(item)
      end
    end)
    |> Enum.dedup_by(fn item ->
      case item do
        {%Reward{} = emission_reward, _} ->
          {emission_reward.block_hash, emission_reward.address_hash, emission_reward.address_type}

        transaction ->
          transaction.hash
      end
    end)
    |> Enum.take(paging_options.page_size)
  end

  defp process_item(item) do
    block_number = if item.block_number, do: -item.block_number, else: 0
    index = if item.index, do: -item.index, else: 0
    {block_number, index}
  end

  def address_to_transactions_without_rewards(address_hash, options, old_ui? \\ true) do
    paging_options = Keyword.get(options, :paging_options, @default_paging_options)

    address_hash
    |> address_to_transactions_tasks(options, old_ui?)
    |> wait_for_address_transactions()
    |> Enum.sort_by(&{&1.block_number, &1.index}, &>=/2)
    |> Enum.dedup_by(& &1.hash)
    |> Enum.take(paging_options.page_size)
  end

  def address_hashes_to_mined_transactions_without_rewards(address_hashes, options) do
    paging_options = Keyword.get(options, :paging_options, @default_paging_options)

    address_hashes
    |> address_hashes_to_mined_transactions_tasks(options)
    |> wait_for_address_transactions()
    |> Enum.sort_by(&{&1.block_number, &1.index}, &>=/2)
    |> Enum.dedup_by(& &1.hash)
    |> Enum.take(paging_options.page_size)
  end

  defp address_to_transactions_tasks_query(options, only_mined? \\ false) do
    from_block = from_block(options)
    to_block = to_block(options)

    options
    |> Keyword.get(:paging_options, @default_paging_options)
    |> fetch_transactions(from_block, to_block, !only_mined?)
  end

  defp transactions_block_numbers_at_address(address_hash, options) do
    direction = Keyword.get(options, :direction)

    options
    |> address_to_transactions_tasks_query()
    |> Transaction.not_pending_transactions()
    |> select([t], t.block_number)
    |> Transaction.matching_address_queries_list(direction, address_hash)
  end

  defp address_to_transactions_tasks(address_hash, options, old_ui?) do
    direction = Keyword.get(options, :direction)
    necessity_by_association = Keyword.get(options, :necessity_by_association, %{})

    options
    |> address_to_transactions_tasks_query()
    |> Transaction.not_dropped_or_replaced_transactions()
    |> join_associations(necessity_by_association)
    |> put_has_token_transfers_to_tx(old_ui?)
    |> Transaction.matching_address_queries_list(direction, address_hash)
    |> Enum.map(fn query -> Task.async(fn -> select_repo(options).all(query) end) end)
  end

  defp address_hashes_to_mined_transactions_tasks(address_hashes, options) do
    direction = Keyword.get(options, :direction)
    necessity_by_association = Keyword.get(options, :necessity_by_association, %{})

    options
    |> address_to_transactions_tasks_query(true)
    |> Transaction.not_pending_transactions()
    |> join_associations(necessity_by_association)
    |> put_has_token_transfers_to_tx(false)
    |> Transaction.matching_address_queries_list(direction, address_hashes)
    |> Enum.map(fn query -> Task.async(fn -> select_repo(options).all(query) end) end)
  end

  def address_to_transactions_tasks_range_of_blocks(address_hash, options) do
    extremums_list =
      address_hash
      |> transactions_block_numbers_at_address(options)
      |> Enum.map(fn query ->
        extremum_query =
          from(
            q in subquery(query),
            select: %{min_block_number: min(q.block_number), max_block_number: max(q.block_number)}
          )

        extremum_query
        |> Repo.one!()
      end)

    extremums_list
    |> Enum.reduce(%{min_block_number: nil, max_block_number: 0}, fn %{
                                                                       min_block_number: min_number,
                                                                       max_block_number: max_number
                                                                     },
                                                                     extremums_result ->
      current_min_number = Map.get(extremums_result, :min_block_number)
      current_max_number = Map.get(extremums_result, :max_block_number)

      extremums_result
      |> process_extremums_result_against_min_number(current_min_number, min_number)
      |> process_extremums_result_against_max_number(current_max_number, max_number)
    end)
  end

  defp process_extremums_result_against_min_number(extremums_result, current_min_number, min_number)
       when is_number(current_min_number) and
              not (is_number(min_number) and min_number > 0 and min_number < current_min_number) do
    extremums_result
  end

  defp process_extremums_result_against_min_number(extremums_result, _current_min_number, min_number) do
    extremums_result
    |> Map.put(:min_block_number, min_number)
  end

  defp process_extremums_result_against_max_number(extremums_result, current_max_number, max_number)
       when is_number(max_number) and max_number > 0 and max_number > current_max_number do
    extremums_result
    |> Map.put(:max_block_number, max_number)
  end

  defp process_extremums_result_against_max_number(extremums_result, _current_max_number, _max_number) do
    extremums_result
  end

  defp wait_for_address_transactions(tasks) do
    tasks
    |> Task.yield_many(:timer.seconds(20))
    |> Enum.flat_map(fn {_task, res} ->
      case res do
        {:ok, result} ->
          result

        {:exit, reason} ->
          raise "Query fetching address transactions terminated: #{inspect(reason)}"

        nil ->
          raise "Query fetching address transactions timed out."
      end
    end)
  end

  @spec address_hash_to_token_transfers(Hash.Address.t(), Keyword.t()) :: [Transaction.t()]
  def address_hash_to_token_transfers(address_hash, options \\ []) do
    paging_options = Keyword.get(options, :paging_options, @default_paging_options)
    direction = Keyword.get(options, :direction)

    direction
    |> Transaction.transactions_with_token_transfers_direction(address_hash)
    |> Transaction.preload_token_transfers(address_hash)
    |> handle_paging_options(paging_options)
    |> Repo.all()
  end

  @spec address_hash_to_token_transfers_new(Hash.Address.t() | String.t(), Keyword.t()) :: [TokenTransfer.t()]
  def address_hash_to_token_transfers_new(address_hash, options \\ []) do
    paging_options = Keyword.get(options, :paging_options, @default_paging_options)
    direction = Keyword.get(options, :direction)
    filters = Keyword.get(options, :token_type)
    necessity_by_association = Keyword.get(options, :necessity_by_association)

    direction
    |> TokenTransfer.token_transfers_by_address_hash(address_hash, filters)
    |> join_associations(necessity_by_association)
    |> TokenTransfer.handle_paging_options(paging_options)
    |> select_repo(options).all()
  end

  @spec address_hash_to_token_transfers_by_token_address_hash(
          Hash.Address.t() | String.t(),
          Hash.Address.t() | String.t(),
          Keyword.t()
        ) :: [TokenTransfer.t()]
  def address_hash_to_token_transfers_by_token_address_hash(address_hash, token_address_hash, options \\ []) do
    paging_options = Keyword.get(options, :paging_options, @default_paging_options)

    necessity_by_association = Keyword.get(options, :necessity_by_association)

    address_hash
    |> TokenTransfer.token_transfers_by_address_hash_and_token_address_hash(token_address_hash)
    |> join_associations(necessity_by_association)
    |> TokenTransfer.handle_paging_options(paging_options)
    |> select_repo(options).all()
  end

  @spec address_hash_to_withdrawals(
          Hash.Address.t(),
          [paging_options | necessity_by_association_option]
        ) :: [Withdrawal.t()]
  def address_hash_to_withdrawals(address_hash, options \\ []) when is_list(options) do
    paging_options = Keyword.get(options, :paging_options, @default_paging_options)
    necessity_by_association = Keyword.get(options, :necessity_by_association, %{})

    address_hash
    |> Withdrawal.address_hash_to_withdrawals_query()
    |> join_associations(necessity_by_association)
    |> handle_withdrawals_paging_options(paging_options)
    |> select_repo(options).all()
  end

  @spec address_to_logs(Hash.Address.t(), Keyword.t()) :: [Log.t()]
  def address_to_logs(address_hash, csv_export?, options \\ []) when is_list(options) do
    paging_options = Keyword.get(options, :paging_options) || %PagingOptions{page_size: 50}

    from_block = from_block(options)
    to_block = to_block(options)

    base =
      from(log in Log,
        order_by: [desc: log.block_number, desc: log.index],
        where: log.address_hash == ^address_hash,
        limit: ^paging_options.page_size,
        select: log,
        inner_join: block in Block,
        on: block.hash == log.block_hash,
        where: block.consensus
      )

    preloaded_query =
      if csv_export? do
        base
      else
        base
        |> preload(transaction: [:to_address, :from_address])
      end

    preloaded_query
    |> page_logs(paging_options)
    |> filter_topic(Keyword.get(options, :topic))
    |> where_block_number_in_period(from_block, to_block)
    |> select_repo(options).all()
    |> Enum.take(paging_options.page_size)
  end

  defp filter_topic(base_query, nil), do: base_query

  defp filter_topic(base_query, ""), do: base_query

  defp filter_topic(base_query, topic) do
    from(log in base_query,
      where:
        log.first_topic == ^topic or log.second_topic == ^topic or log.third_topic == ^topic or
          log.fourth_topic == ^topic
    )
  end

  def where_block_number_in_period(base_query, from_block, to_block) when is_nil(from_block) and not is_nil(to_block) do
    from(q in base_query,
      where: q.block_number <= ^to_block
    )
  end

  def where_block_number_in_period(base_query, from_block, to_block) when not is_nil(from_block) and is_nil(to_block) do
    from(q in base_query,
      where: q.block_number > ^from_block
    )
  end

  def where_block_number_in_period(base_query, from_block, to_block) when is_nil(from_block) and is_nil(to_block) do
    base_query
  end

  def where_block_number_in_period(base_query, from_block, to_block) do
    from(q in base_query,
      where: q.block_number > ^from_block and q.block_number <= ^to_block
    )
  end

  @doc """
  Finds all `t:Explorer.Chain.Transaction.t/0`s given the address_hash and the token contract
  address hash.

  ## Options

    * `:paging_options` - a `t:Explorer.PagingOptions.t/0` used to specify the `:page_size` and
      `:key` (in the form of `%{"inserted_at" => inserted_at}`). Results will be the transactions
      older than the `index` that are passed.
  """
  @spec address_to_transactions_with_token_transfers(Hash.t(), Hash.t(), [paging_options]) :: [Transaction.t()]
  def address_to_transactions_with_token_transfers(address_hash, token_hash, options \\ []) do
    paging_options = Keyword.get(options, :paging_options, @default_paging_options)

    address_hash
    |> Transaction.transactions_with_token_transfers(token_hash)
    |> Transaction.preload_token_transfers(address_hash)
    |> handle_paging_options(paging_options)
    |> Repo.all()
  end

  @doc """
  The `t:Explorer.Chain.Address.t/0` `balance` in `unit`.
  """
  @spec balance(Address.t(), :wei) :: Wei.wei() | nil
  @spec balance(Address.t(), :gwei) :: Wei.gwei() | nil
  @spec balance(Address.t(), :ether) :: Wei.ether() | nil
  def balance(%Address{fetched_coin_balance: balance}, unit) do
    case balance do
      nil -> nil
      _ -> Wei.to(balance, unit)
    end
  end

  @doc """
  The number of `t:Explorer.Chain.Block.t/0`.

      iex> insert_list(2, :block)
      iex> Explorer.Chain.block_count()
      2

  When there are no `t:Explorer.Chain.Block.t/0`.

      iex> Explorer.Chain.block_count()
      0

  """
  def block_count do
    Repo.aggregate(Block, :count, :hash)
  end

  @doc """
  Reward for mining a block.

  The block reward is the sum of the following:

  * Sum of the transaction fees (gas_used * gas_price) for the block
  * A static reward for miner (this value may change during the life of the chain)
  * The reward for uncle blocks (1/32 * static_reward * number_of_uncles)

  *NOTE*

  Uncles are not currently accounted for.
  """
  @spec block_reward(Block.block_number()) :: Wei.t()
  def block_reward(block_number) do
    block_hash =
      Block
      |> where([block], block.number == ^block_number and block.consensus == true)
      |> select([block], block.hash)
      |> Repo.one!()

    case Repo.one!(
           from(reward in Reward,
             where: reward.block_hash == ^block_hash,
             select: %Wei{
               value: coalesce(sum(reward.reward), 0)
             }
           )
         ) do
      %Wei{
        value: %Decimal{coef: 0}
      } ->
        Repo.one!(
          from(block in Block,
            left_join: transaction in assoc(block, :transactions),
            inner_join: emission_reward in EmissionReward,
            on: fragment("? <@ ?", block.number, emission_reward.block_range),
            where: block.number == ^block_number and block.consensus == true,
            group_by: [emission_reward.reward, block.hash],
            select: %Wei{
              value: coalesce(sum(transaction.gas_used * transaction.gas_price), 0) + emission_reward.reward
            }
          )
        )

      other_value ->
        other_value
    end
  end

  def txn_fees(transactions) do
    Enum.reduce(transactions, Decimal.new(0), fn %{gas_used: gas_used, gas_price: gas_price}, acc ->
      gas_used
      |> Decimal.new()
      |> Decimal.mult(gas_price_to_decimal(gas_price))
      |> Decimal.add(acc)
    end)
  end

  defp gas_price_to_decimal(%Wei{} = wei), do: wei.value
  defp gas_price_to_decimal(gas_price), do: Decimal.new(gas_price)

  def burned_fees(transactions, base_fee_per_gas) do
    burned_fee_counter =
      transactions
      |> Enum.reduce(Decimal.new(0), fn %{gas_used: gas_used}, acc ->
        gas_used
        |> Decimal.new()
        |> Decimal.add(acc)
      end)

    base_fee_per_gas && Wei.mult(base_fee_per_gas_to_wei(base_fee_per_gas), burned_fee_counter)
  end

  defp base_fee_per_gas_to_wei(%Wei{} = wei), do: wei
  defp base_fee_per_gas_to_wei(base_fee_per_gas), do: %Wei{value: Decimal.new(base_fee_per_gas)}

  @uncle_reward_coef 1 / 32
  def block_reward_by_parts(block, transactions) do
    %{hash: block_hash, number: block_number} = block
    base_fee_per_gas = Map.get(block, :base_fee_per_gas)

    txn_fees = txn_fees(transactions)

    static_reward =
      Repo.one(
        from(
          er in EmissionReward,
          where: fragment("int8range(?, ?) <@ ?", ^block_number, ^(block_number + 1), er.block_range),
          select: er.reward
        )
      ) || %Wei{value: Decimal.new(0)}

    has_uncles? = is_list(block.uncles) and not Enum.empty?(block.uncles)

    burned_fees = burned_fees(transactions, base_fee_per_gas)
    uncle_reward = (has_uncles? && Wei.mult(static_reward, Decimal.from_float(@uncle_reward_coef))) || nil

    %{
      block_number: block_number,
      block_hash: block_hash,
      miner_hash: block.miner_hash,
      static_reward: static_reward,
      txn_fees: %Wei{value: txn_fees},
      burned_fees: burned_fees || %Wei{value: Decimal.new(0)},
      uncle_reward: uncle_reward || %Wei{value: Decimal.new(0)}
    }
  end

  @doc """
  The `t:Explorer.Chain.Wei.t/0` paid to the miners of the `t:Explorer.Chain.Block.t/0`s with `hash`
  `Explorer.Chain.Hash.Full.t/0` by the signers of the transactions in those blocks to cover the gas fee
  (`gas_used * gas_price`).
  """
  @spec gas_payment_by_block_hash([Hash.Full.t()]) :: %{Hash.Full.t() => Wei.t()}
  def gas_payment_by_block_hash(block_hashes) when is_list(block_hashes) do
    query =
      from(
        block in Block,
        left_join: transaction in assoc(block, :transactions),
        where: block.hash in ^block_hashes and block.consensus == true,
        group_by: block.hash,
        select: {block.hash, %Wei{value: coalesce(sum(transaction.gas_used * transaction.gas_price), 0)}}
      )

    query
    |> Repo.all()
    |> Enum.into(%{})
  end

  def timestamp_by_block_hash(block_hashes) when is_list(block_hashes) do
    query =
      from(
        block in Block,
        where: block.hash in ^block_hashes and block.consensus == true,
        group_by: block.hash,
        select: {block.hash, block.timestamp}
      )

    query
    |> Repo.all()
    |> Enum.into(%{})
  end

  @doc """
  Finds all `t:Explorer.Chain.Transaction.t/0`s in the `t:Explorer.Chain.Block.t/0`.

  ## Options

    * `:necessity_by_association` - use to load `t:association/0` as `:required` or `:optional`.  If an association is
      `:required`, and the `t:Explorer.Chain.Transaction.t/0` has no associated record for that association, then the
      `t:Explorer.Chain.Transaction.t/0` will not be included in the page `entries`.
    * `:paging_options` - a `t:Explorer.PagingOptions.t/0` used to specify the `:page_size` and
      `:key` (a tuple of the lowest/oldest `{index}`) and. Results will be the transactions older than
      the `index` that are passed.
  """
  @spec block_to_transactions(Hash.Full.t(), [paging_options | necessity_by_association_option | api?()], true | false) ::
          [
            Transaction.t()
          ]
  def block_to_transactions(block_hash, options \\ [], old_ui? \\ true) when is_list(options) do
    necessity_by_association = Keyword.get(options, :necessity_by_association, %{})

    options
    |> Keyword.get(:paging_options, @default_paging_options)
    |> fetch_transactions_in_ascending_order_by_index()
    |> join(:inner, [transaction], block in assoc(transaction, :block))
    |> where([_, block], block.hash == ^block_hash)
    |> join_associations(necessity_by_association)
    |> put_has_token_transfers_to_tx(old_ui?)
    |> (&if(old_ui?, do: preload(&1, [{:token_transfers, [:token, :from_address, :to_address]}]), else: &1)).()
    |> select_repo(options).all()
    |> (&if(old_ui?,
          do: &1,
          else:
            Enum.map(&1, fn tx -> preload_token_transfers(tx, @token_transfers_necessity_by_association, options) end)
        )).()
  end

  @spec block_to_withdrawals(
          Hash.Full.t(),
          [paging_options | necessity_by_association_option]
        ) :: [Withdrawal.t()]
  def block_to_withdrawals(block_hash, options \\ []) when is_list(options) do
    paging_options = Keyword.get(options, :paging_options, @default_paging_options)
    necessity_by_association = Keyword.get(options, :necessity_by_association, %{})

    block_hash
    |> Withdrawal.block_hash_to_withdrawals_query()
    |> join_associations(necessity_by_association)
    |> handle_withdrawals_paging_options(paging_options)
    |> select_repo(options).all()
  end

  @doc """
  Finds sum of gas_used for new (EIP-1559) txs belongs to block
  """
  @spec block_to_gas_used_by_1559_txs(Hash.Full.t()) :: non_neg_integer()
  def block_to_gas_used_by_1559_txs(block_hash) do
    query =
      from(
        tx in Transaction,
        where: tx.block_hash == ^block_hash,
        select: sum(tx.gas_used)
      )

    result = Repo.one(query)
    if result, do: result, else: 0
  end

  @doc """
  Finds sum of priority fee for new (EIP-1559) txs belongs to block
  """
  @spec block_to_priority_fee_of_1559_txs(Hash.Full.t()) :: Decimal.t()
  def block_to_priority_fee_of_1559_txs(block_hash) do
    block = Repo.get_by(Block, hash: block_hash)

    case block.base_fee_per_gas do
      %Wei{value: base_fee_per_gas} ->
        query =
          from(
            tx in Transaction,
            where: tx.block_hash == ^block_hash,
            select:
              sum(
                fragment(
                  "CASE
                    WHEN COALESCE(?,?) = 0 THEN 0
                    WHEN COALESCE(?,?) - ? < COALESCE(?,?) THEN (COALESCE(?,?) - ?) * ?
                    ELSE COALESCE(?,?) * ? END",
                  tx.max_fee_per_gas,
                  tx.gas_price,
                  tx.max_fee_per_gas,
                  tx.gas_price,
                  ^base_fee_per_gas,
                  tx.max_priority_fee_per_gas,
                  tx.gas_price,
                  tx.max_fee_per_gas,
                  tx.gas_price,
                  ^base_fee_per_gas,
                  tx.gas_used,
                  tx.max_priority_fee_per_gas,
                  tx.gas_price,
                  tx.gas_used
                )
              )
          )

        result = Repo.one(query)
        if result, do: result, else: 0

      _ ->
        0
    end
  end

  @doc """
  Counts the number of `t:Explorer.Chain.Transaction.t/0` in the `block`.
  """
  @spec block_to_transaction_count(Hash.Full.t()) :: non_neg_integer()
  def block_to_transaction_count(block_hash) do
    query =
      from(
        transaction in Transaction,
        where: transaction.block_hash == ^block_hash
      )

    Repo.aggregate(query, :count, :hash)
  end

  @spec check_if_withdrawals_in_block(Hash.Full.t()) :: boolean()
  def check_if_withdrawals_in_block(block_hash, options \\ []) do
    block_hash
    |> Withdrawal.block_hash_to_withdrawals_unordered_query()
    |> select_repo(options).exists?()
  end

  @doc """
  How many blocks have confirmed `block` based on the current `max_block_number`

  A consensus block's number of confirmations is the difference between its number and the current block height + 1.

      iex> block = insert(:block, number: 1)
      iex> Explorer.Chain.confirmations(block, block_height: 2)
      {:ok, 2}

  The newest block at the block height has 1 confirmation.

      iex> block = insert(:block, number: 1)
      iex> Explorer.Chain.confirmations(block, block_height: 1)
      {:ok, 1}

  A non-consensus block has no confirmations and is orphaned even if there are child blocks of it on an orphaned chain.

      iex> parent_block = insert(:block, consensus: false, number: 1)
      iex> insert(
      ...>   :block,
      ...>   parent_hash: parent_block.hash,
      ...>   consensus: false,
      ...>   number: parent_block.number + 1
      ...> )
      iex> Explorer.Chain.confirmations(parent_block, block_height: 3)
      {:error, :non_consensus}

  If you calculate the block height and then get a newer block, the confirmations will be `0` instead of negative.

      iex> block = insert(:block, number: 1)
      iex> Explorer.Chain.confirmations(block, block_height: 0)
      {:ok, 1}
  """
  @spec confirmations(Block.t() | nil, [{:block_height, block_height()}]) ::
          {:ok, non_neg_integer()} | {:error, :non_consensus | :pending}

  def confirmations(%Block{consensus: true, number: number}, named_arguments) when is_list(named_arguments) do
    max_consensus_block_number = Keyword.fetch!(named_arguments, :block_height)

    {:ok, max(1 + max_consensus_block_number - number, 1)}
  end

  def confirmations(%Block{consensus: false}, _), do: {:error, :non_consensus}

  def confirmations(nil, _), do: {:error, :pending}

  @doc """
  Creates an address.

      iex> {:ok, %Explorer.Chain.Address{hash: hash}} = Explorer.Chain.create_address(
      ...>   %{hash: "0xa94f5374fce5edbc8e2a8697c15331677e6ebf0b"}
      ...> )
      ...> to_string(hash)
      "0xa94f5374fce5edbc8e2a8697c15331677e6ebf0b"

  A `String.t/0` value for `Explorer.Chain.Address.t/0` `hash` must have 40 hexadecimal characters after the `0x` prefix
  to prevent short- and long-hash transcription errors.

      iex> {:error, %Ecto.Changeset{errors: errors}} = Explorer.Chain.create_address(
      ...>   %{hash: "0xa94f5374fce5edbc8e2a8697c15331677e6ebf0"}
      ...> )
      ...> errors
      [hash: {"is invalid", [type: Explorer.Chain.Hash.Address, validation: :cast]}]
      iex> {:error, %Ecto.Changeset{errors: errors}} = Explorer.Chain.create_address(
      ...>   %{hash: "0xa94f5374fce5edbc8e2a8697c15331677e6ebf0ba"}
      ...> )
      ...> errors
      [hash: {"is invalid", [type: Explorer.Chain.Hash.Address, validation: :cast]}]

  """
  @spec create_address(map()) :: {:ok, Address.t()} | {:error, Ecto.Changeset.t()}
  def create_address(attrs \\ %{}) do
    %Address{}
    |> Address.changeset(attrs)
    |> Repo.insert()
  end

  @doc """
  Creates a decompiled smart contract.
  """

  @spec create_decompiled_smart_contract(map()) :: {:ok, Address.t()} | {:error, Ecto.Changeset.t()}
  def create_decompiled_smart_contract(attrs) do
    changeset = DecompiledSmartContract.changeset(%DecompiledSmartContract{}, attrs)

    # Enforce ShareLocks tables order (see docs: sharelocks.md)
    Multi.new()
    |> Multi.run(:set_address_decompiled, fn repo, _ ->
      set_address_decompiled(repo, Changeset.get_field(changeset, :address_hash))
    end)
    |> Multi.insert(:decompiled_smart_contract, changeset,
      on_conflict: :replace_all,
      conflict_target: [:decompiler_version, :address_hash]
    )
    |> Repo.transaction()
    |> case do
      {:ok, %{decompiled_smart_contract: decompiled_smart_contract}} -> {:ok, decompiled_smart_contract}
      {:error, _, error_value, _} -> {:error, error_value}
    end
  end

  @doc """
  Converts the `Explorer.Chain.Data.t:t/0` to `iodata` representation that can be written to users efficiently.

      iex> %Explorer.Chain.Data{
      ...>   bytes: <<>>
      ...> } |>
      ...> Explorer.Chain.data_to_iodata() |>
      ...> IO.iodata_to_binary()
      "0x"
      iex> %Explorer.Chain.Data{
      ...>   bytes: <<0, 0, 0, 0, 0, 0, 0, 0, 0, 0, 0, 0, 134, 45, 103, 203, 7,
      ...>     115, 238, 63, 140, 231, 234, 137, 179, 40, 255, 234, 134, 26,
      ...>     179, 239>>
      ...> } |>
      ...> Explorer.Chain.data_to_iodata() |>
      ...> IO.iodata_to_binary()
      "0x000000000000000000000000862d67cb0773ee3f8ce7ea89b328ffea861ab3ef"

  """
  @spec data_to_iodata(Data.t()) :: iodata()
  def data_to_iodata(data) do
    Data.to_iodata(data)
  end

  @doc """
  The fee a `transaction` paid for the `t:Explorer.Transaction.t/0` `gas`

  If the transaction is pending, then the fee will be a range of `unit`

      iex> Explorer.Chain.fee(
      ...>   %Explorer.Chain.Transaction{
      ...>     gas: Decimal.new(3),
      ...>     gas_price: %Explorer.Chain.Wei{value: Decimal.new(2)},
      ...>     gas_used: nil
      ...>   },
      ...>   :wei
      ...> )
      {:maximum, Decimal.new(6)}

  If the transaction has been confirmed in block, then the fee will be the actual fee paid in `unit` for the `gas_used`
  in the `transaction`.

      iex> Explorer.Chain.fee(
      ...>   %Explorer.Chain.Transaction{
      ...>     gas: Decimal.new(3),
      ...>     gas_price: %Explorer.Chain.Wei{value: Decimal.new(2)},
      ...>     gas_used: Decimal.new(2)
      ...>   },
      ...>   :wei
      ...> )
      {:actual, Decimal.new(4)}

  """
  @spec fee(Transaction.t(), :ether | :gwei | :wei) :: {:maximum, Decimal.t()} | {:actual, Decimal.t()}
  def fee(%Transaction{gas: gas, gas_price: gas_price, gas_used: nil} = tx, unit) do
    {:maximum, fee(tx, gas_price, gas, unit)}
  end

  def fee(%Transaction{gas_price: gas_price, gas_used: gas_used} = tx, unit) do
    {:actual, fee(tx, gas_price, gas_used, unit)}
  end

  defp fee(tx, gas_price, gas, unit) do
    l1_fee =
      case Map.get(tx, :l1_fee) do
        nil -> Wei.from(Decimal.new(0), :wei)
        value -> value
      end

    gas_price
    |> Wei.to(unit)
    |> Decimal.mult(gas)
    |> Wei.from(unit)
    |> Wei.sum(l1_fee)
    |> Wei.to(unit)
  end

  @doc """
  Checks to see if the chain is down indexing based on the transaction from the
  oldest block and the pending operation
  """
  @spec finished_indexing_internal_transactions?([api?]) :: boolean()
  def finished_indexing_internal_transactions?(options \\ []) do
    internal_transactions_disabled? =
      Application.get_env(:indexer, Indexer.Fetcher.InternalTransaction.Supervisor)[:disabled?] or
        not Application.get_env(:indexer, Indexer.Supervisor)[:enabled]

    if internal_transactions_disabled? do
      true
    else
      json_rpc_named_arguments = Application.fetch_env!(:indexer, :json_rpc_named_arguments)
      variant = Keyword.fetch!(json_rpc_named_arguments, :variant)

      if variant == EthereumJSONRPC.Ganache || variant == EthereumJSONRPC.Arbitrum do
        true
      else
        check_left_blocks_to_index_internal_transactions(options)
      end
    end
  end

  defp check_left_blocks_to_index_internal_transactions(options) do
    with {:transactions_exist, true} <- {:transactions_exist, select_repo(options).exists?(Transaction)},
         min_block_number when not is_nil(min_block_number) <-
           select_repo(options).aggregate(Transaction, :min, :block_number) do
      min_block_number =
        min_block_number
        |> Decimal.max(EthereumJSONRPC.first_block_to_fetch(:trace_first_block))
        |> Decimal.to_integer()

      query =
        from(
          block in Block,
          join: pending_ops in assoc(block, :pending_operations),
          where: block.consensus and block.number == ^min_block_number
        )

      if select_repo(options).exists?(query) do
        false
      else
        check_indexing_internal_transactions_threshold()
      end
    else
      {:transactions_exist, false} -> true
      nil -> false
    end
  end

  defp check_indexing_internal_transactions_threshold do
    pbo_count = PendingBlockOperationCache.estimated_count()

    if pbo_count <
         Application.get_env(:indexer, Indexer.Fetcher.InternalTransaction)[:indexing_finished_threshold] do
      true
    else
      false
    end
  end

  def finished_indexing_from_ratio?(ratio) do
    Decimal.compare(ratio, 1) !== :lt
  end

  @doc """
  Checks if indexing of blocks and internal transactions finished aka full indexing
  """
  @spec finished_indexing?([api?]) :: boolean()
  def finished_indexing?(options \\ []) do
    if Application.get_env(:indexer, Indexer.Supervisor)[:enabled] do
      indexed_ratio = indexed_ratio_blocks()

      case finished_indexing_from_ratio?(indexed_ratio) do
        false -> false
        _ -> finished_indexing_internal_transactions?(options)
      end
    else
      true
    end
  end

  @doc """
  The `t:Explorer.Chain.Transaction.t/0` `gas_price` of the `transaction` in `unit`.
  """
  def gas_price(%Transaction{gas_price: gas_price}, unit) do
    Wei.to(gas_price, unit)
  end

  @doc """
  Converts `t:Explorer.Chain.Address.t/0` `hash` to the `t:Explorer.Chain.Address.t/0` with that `hash`.

  Returns `{:ok, %Explorer.Chain.Address{}}` if found

      iex> {:ok, %Explorer.Chain.Address{hash: hash}} = Explorer.Chain.create_address(
      ...>   %{hash: "0x5aaeb6053f3e94c9b9a09f33669435e7ef1beaed"}
      ...> )
      iex> {:ok, %Explorer.Chain.Address{hash: found_hash}} = Explorer.Chain.hash_to_address(hash)
      iex> found_hash == hash
      true

  Returns `{:error, :not_found}` if not found

      iex> {:ok, hash} = Explorer.Chain.string_to_address_hash("0x5aaeb6053f3e94c9b9a09f33669435e7ef1beaed")
      iex> Explorer.Chain.hash_to_address(hash)
      {:error, :not_found}

  ## Options

    * `:necessity_by_association` - use to load `t:association/0` as `:required` or `:optional`.  If an association is
      `:required`, and the `t:Explorer.Chain.Address.t/0` has no associated record for that association,
      then the `t:Explorer.Chain.Address.t/0` will not be included in the list.

  Optionally it also accepts a boolean to fetch the `has_decompiled_code?` virtual field or not

  """
  @spec hash_to_address(Hash.Address.t(), [necessity_by_association_option | api?], boolean()) ::
          {:ok, Address.t()} | {:error, :not_found}
  def hash_to_address(
        %Hash{byte_count: unquote(Hash.Address.byte_count())} = hash,
        options \\ [
          necessity_by_association: %{
            :contracts_creation_internal_transaction => :optional,
            :names => :optional,
            :smart_contract => :optional,
            :token => :optional,
            :contracts_creation_transaction => :optional
          }
        ],
        query_decompiled_code_flag \\ true
      ) do
    necessity_by_association = Keyword.get(options, :necessity_by_association, %{})

    query =
      from(
        address in Address,
        where: address.hash == ^hash
      )

    address_result =
      query
      |> join_associations(necessity_by_association)
      |> with_decompiled_code_flag(hash, query_decompiled_code_flag)
      |> select_repo(options).one()

    address_updated_result =
      case address_result do
        %{smart_contract: smart_contract} ->
          if smart_contract do
            address_result
          else
            compose_smart_contract(address_result, hash, options)
          end

        _ ->
          address_result
      end

    address_updated_result
    |> case do
      nil -> {:error, :not_found}
      address -> {:ok, address}
    end
  end

  defp compose_smart_contract(address_result, hash, options) do
    address_verified_twin_contract =
      get_minimal_proxy_template(hash, options) ||
        get_address_verified_twin_contract(hash, options).verified_contract

    if address_verified_twin_contract do
      address_verified_twin_contract_updated =
        address_verified_twin_contract
        |> Map.put(:address_hash, hash)
        |> Map.put(:metadata_from_verified_twin, true)
        |> Map.put(:implementation_address_hash, nil)
        |> Map.put(:implementation_name, nil)
        |> Map.put(:implementation_fetched_at, nil)

      address_result
      |> Map.put(:smart_contract, address_verified_twin_contract_updated)
    else
      address_result
    end
  end

  def decompiled_code(address_hash, version) do
    query =
      from(contract in DecompiledSmartContract,
        where: contract.address_hash == ^address_hash and contract.decompiler_version == ^version
      )

    query
    |> Repo.one()
    |> case do
      nil -> {:error, :not_found}
      contract -> {:ok, contract.decompiled_source_code}
    end
  end

  @spec token_contract_address_from_token_name(String.t()) :: {:ok, Hash.Address.t()} | {:error, :not_found}
  def token_contract_address_from_token_name(name) when is_binary(name) do
    query =
      from(token in Token,
        where: ilike(token.symbol, ^name),
        or_where: ilike(token.name, ^name),
        select: token.contract_address_hash
      )

    query
    |> Repo.all()
    |> case do
      [] ->
        {:error, :not_found}

      hashes ->
        if Enum.count(hashes) == 1 do
          {:ok, List.first(hashes)}
        else
          {:error, :not_found}
        end
    end
  end

  defp prepare_search_term(string) do
    case Regex.scan(~r/[a-zA-Z0-9]+/, string) do
      [_ | _] = words ->
        term_final =
          words
          |> Enum.map_join(" & ", fn [word] -> word <> ":*" end)

        {:some, term_final}

      _ ->
        :none
    end
  end

  def search_label_query(term) do
    inner_query =
      from(tag in AddressTag,
        where: fragment("to_tsvector('english', ?) @@ to_tsquery(?)", tag.display_name, ^term),
        select: tag
      )

    from(att in AddressToTag,
      inner_join: at in subquery(inner_query),
      on: att.tag_id == at.id,
      left_join: smart_contract in SmartContract,
      on: att.address_hash == smart_contract.address_hash,
      select: %{
        address_hash: att.address_hash,
        tx_hash: fragment("CAST(NULL AS bytea)"),
        block_hash: fragment("CAST(NULL AS bytea)"),
        type: "label",
        name: at.display_name,
        symbol: ^nil,
        holder_count: ^nil,
        inserted_at: att.inserted_at,
        block_number: 0,
        icon_url: nil,
        token_type: nil,
        timestamp: fragment("NULL::timestamp without time zone"),
        verified: not is_nil(smart_contract),
        exchange_rate: nil,
        total_supply: nil,
        circulating_market_cap: nil,
        priority: 1,
        is_verified_via_admin_panel: nil
      }
    )
  end

  defp search_token_query(term) do
    from(token in Token,
      left_join: smart_contract in SmartContract,
      on: token.contract_address_hash == smart_contract.address_hash,
      where: fragment("to_tsvector('english', ? || ' ' || ?) @@ to_tsquery(?)", token.symbol, token.name, ^term),
      select: %{
        address_hash: token.contract_address_hash,
        tx_hash: fragment("CAST(NULL AS bytea)"),
        block_hash: fragment("CAST(NULL AS bytea)"),
        type: "token",
        name: token.name,
        symbol: token.symbol,
        holder_count: token.holder_count,
        inserted_at: token.inserted_at,
        block_number: 0,
        icon_url: token.icon_url,
        token_type: token.type,
        timestamp: fragment("NULL::timestamp without time zone"),
        verified: not is_nil(smart_contract),
        exchange_rate: token.fiat_value,
        total_supply: token.total_supply,
        circulating_market_cap: token.circulating_market_cap,
        priority: 0,
        is_verified_via_admin_panel: token.is_verified_via_admin_panel
      }
    )
  end

  defp search_contract_query(term) do
    from(smart_contract in SmartContract,
      left_join: address in Address,
      on: smart_contract.address_hash == address.hash,
      where: fragment("to_tsvector('english', ?) @@ to_tsquery(?)", smart_contract.name, ^term),
      select: %{
        address_hash: smart_contract.address_hash,
        tx_hash: fragment("CAST(NULL AS bytea)"),
        block_hash: fragment("CAST(NULL AS bytea)"),
        type: "contract",
        name: smart_contract.name,
        symbol: ^nil,
        holder_count: ^nil,
        inserted_at: address.inserted_at,
        block_number: 0,
        icon_url: nil,
        token_type: nil,
        timestamp: fragment("NULL::timestamp without time zone"),
        verified: true,
        exchange_rate: nil,
        total_supply: nil,
        circulating_market_cap: nil,
        priority: 0,
        is_verified_via_admin_panel: nil
      }
    )
  end

  defp search_address_query(term) do
    case Chain.string_to_address_hash(term) do
      {:ok, address_hash} ->
        from(address in Address,
          left_join:
            address_name in subquery(
              from(name in Address.Name,
                where: name.address_hash == ^address_hash,
                order_by: [desc: name.primary],
                limit: 1
              )
            ),
          on: address.hash == address_name.address_hash,
          where: address.hash == ^address_hash,
          select: %{
            address_hash: address.hash,
            tx_hash: fragment("CAST(NULL AS bytea)"),
            block_hash: fragment("CAST(NULL AS bytea)"),
            type: "address",
            name: address_name.name,
            symbol: ^nil,
            holder_count: ^nil,
            inserted_at: address.inserted_at,
            block_number: 0,
            icon_url: nil,
            token_type: nil,
            timestamp: fragment("NULL::timestamp without time zone"),
            verified: address.verified,
            exchange_rate: nil,
            total_supply: nil,
            circulating_market_cap: nil,
            priority: 0,
            is_verified_via_admin_panel: nil
          }
        )

      _ ->
        nil
    end
  end

  defp search_tx_query(term) do
    case Chain.string_to_transaction_hash(term) do
      {:ok, tx_hash} ->
        from(transaction in Transaction,
          left_join: block in Block,
          on: transaction.block_hash == block.hash,
          where: transaction.hash == ^tx_hash,
          select: %{
            address_hash: fragment("CAST(NULL AS bytea)"),
            tx_hash: transaction.hash,
            block_hash: fragment("CAST(NULL AS bytea)"),
            type: "transaction",
            name: ^nil,
            symbol: ^nil,
            holder_count: ^nil,
            inserted_at: transaction.inserted_at,
            block_number: 0,
            icon_url: nil,
            token_type: nil,
            timestamp: block.timestamp,
            verified: nil,
            exchange_rate: nil,
            total_supply: nil,
            circulating_market_cap: nil,
            priority: 0,
            is_verified_via_admin_panel: nil
          }
        )

      _ ->
        nil
    end
  end

  defp search_block_query(term) do
    case Chain.string_to_block_hash(term) do
      {:ok, block_hash} ->
        from(block in Block,
          where: block.hash == ^block_hash,
          select: %{
            address_hash: fragment("CAST(NULL AS bytea)"),
            tx_hash: fragment("CAST(NULL AS bytea)"),
            block_hash: block.hash,
            type: "block",
            name: ^nil,
            symbol: ^nil,
            holder_count: ^nil,
            inserted_at: block.inserted_at,
            block_number: block.number,
            icon_url: nil,
            token_type: nil,
            timestamp: block.timestamp,
            verified: nil,
            exchange_rate: nil,
            total_supply: nil,
            circulating_market_cap: nil,
            priority: 0,
            is_verified_via_admin_panel: nil
          }
        )

      _ ->
        case Integer.parse(term) do
          {block_number, ""} ->
            from(block in Block,
              where: block.number == ^block_number,
              select: %{
                address_hash: fragment("CAST(NULL AS bytea)"),
                tx_hash: fragment("CAST(NULL AS bytea)"),
                block_hash: block.hash,
                type: "block",
                name: ^nil,
                symbol: ^nil,
                holder_count: ^nil,
                inserted_at: block.inserted_at,
                block_number: block.number,
                icon_url: nil,
                token_type: nil,
                timestamp: block.timestamp,
                verified: nil,
                exchange_rate: nil,
                total_supply: nil,
                circulating_market_cap: nil,
                priority: 0,
                is_verified_via_admin_panel: nil
              }
            )

          _ ->
            nil
        end
    end
  end

  def joint_search(paging_options, offset, raw_string, options \\ []) do
    string = String.trim(raw_string)

    case prepare_search_term(string) do
      {:some, term} ->
        tokens_query = search_token_query(term)
        contracts_query = search_contract_query(term)
        labels_query = search_label_query(term)
        tx_query = search_tx_query(string)
        address_query = search_address_query(string)
        block_query = search_block_query(string)

        basic_query =
          from(
            tokens in subquery(tokens_query),
            union: ^contracts_query,
            union: ^labels_query
          )

        query =
          cond do
            address_query ->
              basic_query
              |> union(^address_query)

            tx_query ->
              basic_query
              |> union(^tx_query)
              |> union(^block_query)

            block_query ->
              basic_query
              |> union(^block_query)

            true ->
              basic_query
          end

        ordered_query =
          from(items in subquery(query),
            order_by: [
              desc: items.priority,
              desc_nulls_last: items.circulating_market_cap,
              desc_nulls_last: items.exchange_rate,
              desc_nulls_last: items.is_verified_via_admin_panel,
              desc_nulls_last: items.holder_count,
              asc: items.name,
              desc: items.inserted_at
            ],
            limit: ^paging_options.page_size,
            offset: ^offset
          )

        paginated_ordered_query =
          ordered_query
          |> page_search_results(paging_options)

        search_results = select_repo(options).all(paginated_ordered_query)

        search_results
        |> Enum.map(fn result ->
          result
          |> compose_result_checksummed_address_hash()
          |> format_timestamp()
        end)

      _ ->
        []
    end
  end

  defp compose_result_checksummed_address_hash(result) do
    if result.address_hash do
      result
      |> Map.put(:address_hash, Address.checksum(result.address_hash))
    else
      result
    end
  end

  # For some reasons timestamp for blocks and txs returns as ~N[2023-06-25 19:39:47.339493]
  defp format_timestamp(result) do
    if result.timestamp do
      result
      |> Map.put(:timestamp, DateTime.from_naive!(result.timestamp, "Etc/UTC"))
    else
      result
    end
  end

  @doc """
  Converts `t:Explorer.Chain.Address.t/0` `hash` to the `t:Explorer.Chain.Address.t/0` with that `hash`.

  Returns `{:ok, %Explorer.Chain.Address{}}` if found

      iex> {:ok, %Explorer.Chain.Address{hash: hash}} = Explorer.Chain.create_address(
      ...>   %{hash: "0x5aaeb6053f3e94c9b9a09f33669435e7ef1beaed"}
      ...> )
      iex> {:ok, %Explorer.Chain.Address{hash: found_hash}} = Explorer.Chain.hash_to_address(hash)
      iex> found_hash == hash
      true

  Returns `{:error, address}` if not found but created an address

      iex> {:ok, %Explorer.Chain.Address{hash: hash}} = Explorer.Chain.create_address(
      ...>   %{hash: "0x5aaeb6053f3e94c9b9a09f33669435e7ef1beaed"}
      ...> )
      iex> {:ok, %Explorer.Chain.Address{hash: found_hash}} = Explorer.Chain.hash_to_address(hash)
      iex> found_hash == hash
      true


  ## Options

    * `:necessity_by_association` - use to load `t:association/0` as `:required` or `:optional`.  If an association is
      `:required`, and the `t:Explorer.Chain.Address.t/0` has no associated record for that association,
      then the `t:Explorer.Chain.Address.t/0` will not be included in the list.

  Optionally it also accepts a boolean to fetch the `has_decompiled_code?` virtual field or not

  """
  @spec find_or_insert_address_from_hash(Hash.Address.t(), [necessity_by_association_option], boolean()) ::
          {:ok, Address.t()}
  def find_or_insert_address_from_hash(
        %Hash{byte_count: unquote(Hash.Address.byte_count())} = hash,
        options \\ [
          necessity_by_association: %{
            :contracts_creation_internal_transaction => :optional,
            :names => :optional,
            :smart_contract => :optional,
            :token => :optional,
            :contracts_creation_transaction => :optional
          }
        ],
        query_decompiled_code_flag \\ true
      ) do
    case hash_to_address(hash, options, query_decompiled_code_flag) do
      {:ok, address} ->
        {:ok, address}

      {:error, :not_found} ->
        create_address(%{hash: to_string(hash)})
        hash_to_address(hash, options, query_decompiled_code_flag)
    end
  end

  @doc """
  Converts list of `t:Explorer.Chain.Address.t/0` `hash` to the `t:Explorer.Chain.Address.t/0` with that `hash`.

  Returns `[%Explorer.Chain.Address{}]}` if found

  """
  @spec hashes_to_addresses([Hash.Address.t()]) :: [Address.t()]
  def hashes_to_addresses(hashes) when is_list(hashes) do
    query =
      from(
        address in Address,
        where: address.hash in ^hashes,
        # https://stackoverflow.com/a/29598910/470451
        order_by: fragment("array_position(?, ?)", type(^hashes, {:array, Hash.Address}), address.hash)
      )

    Repo.all(query)
  end

  @doc """
  Finds an `t:Explorer.Chain.Address.t/0` that has the provided `t:Explorer.Chain.Address.t/0` `hash` and a contract.

  ## Options

    * `:necessity_by_association` - use to load `t:association/0` as `:required` or `:optional`.  If an association is
      `:required`, and the `t:Explorer.Chain.Address.t/0` has no associated record for that association,
      then the `t:Explorer.Chain.Address.t/0` will not be included in the list.

  Optionally it also accepts a boolean to fetch the `has_decompiled_code?` virtual field or not

  """
  @spec find_contract_address(Hash.Address.t(), [necessity_by_association_option], boolean()) ::
          {:ok, Address.t()} | {:error, :not_found}
  def find_contract_address(
        %Hash{byte_count: unquote(Hash.Address.byte_count())} = hash,
        options \\ [],
        query_decompiled_code_flag \\ false
      ) do
    necessity_by_association =
      options
      |> Keyword.get(:necessity_by_association, %{})
      |> Map.merge(%{
        smart_contract_additional_sources: :optional
      })

    query =
      from(
        address in Address,
        where: address.hash == ^hash and not is_nil(address.contract_code)
      )

    address_result =
      query
      |> join_associations(necessity_by_association)
      |> with_decompiled_code_flag(hash, query_decompiled_code_flag)
      |> select_repo(options).one()

    address_updated_result =
      case address_result do
        %{smart_contract: smart_contract} ->
          if smart_contract do
            CheckBytecodeMatchingOnDemand.trigger_check(address_result, smart_contract)
            LookUpSmartContractSourcesOnDemand.trigger_fetch(address_result, smart_contract)
            check_and_update_constructor_args(address_result)
          else
            LookUpSmartContractSourcesOnDemand.trigger_fetch(address_result, nil)

            address_verified_twin_contract =
              get_minimal_proxy_template(hash, options) ||
                get_address_verified_twin_contract(hash, options).verified_contract

            add_twin_info_to_contract(address_result, address_verified_twin_contract, hash)
          end

        _ ->
          LookUpSmartContractSourcesOnDemand.trigger_fetch(address_result, nil)
          address_result
      end

    address_updated_result
    |> case do
      nil -> {:error, :not_found}
      address -> {:ok, address}
    end
  end

  defp check_and_update_constructor_args(
         %SmartContract{address_hash: address_hash, constructor_arguments: nil, verified_via_sourcify: true} =
           smart_contract
       ) do
    if args = Verifier.parse_constructor_arguments_for_sourcify_contract(address_hash, smart_contract.abi) do
      smart_contract |> SmartContract.changeset(%{constructor_arguments: args}) |> Repo.update()
      %SmartContract{smart_contract | constructor_arguments: args}
    else
      smart_contract
    end
  end

  defp check_and_update_constructor_args(
         %Address{
           hash: address_hash,
           contract_code: deployed_bytecode,
           smart_contract: %SmartContract{constructor_arguments: nil, verified_via_sourcify: true} = smart_contract
         } = address
       ) do
    if args =
         Verifier.parse_constructor_arguments_for_sourcify_contract(address_hash, smart_contract.abi, deployed_bytecode) do
      smart_contract |> SmartContract.changeset(%{constructor_arguments: args}) |> Repo.update()
      %Address{address | smart_contract: %SmartContract{smart_contract | constructor_arguments: args}}
    else
      address
    end
  end

  defp check_and_update_constructor_args(other), do: other

  defp add_twin_info_to_contract(address_result, address_verified_twin_contract, _hash)
       when is_nil(address_verified_twin_contract),
       do: address_result

  defp add_twin_info_to_contract(address_result, address_verified_twin_contract, hash) do
    address_verified_twin_contract_updated =
      address_verified_twin_contract
      |> Map.put(:address_hash, hash)
      |> Map.put(:metadata_from_verified_twin, true)
      |> Map.put(:implementation_address_hash, nil)
      |> Map.put(:implementation_name, nil)
      |> Map.put(:implementation_fetched_at, nil)

    address_result
    |> Map.put(:smart_contract, address_verified_twin_contract_updated)
  end

  @spec find_decompiled_contract_address(Hash.Address.t()) :: {:ok, Address.t()} | {:error, :not_found}
  def find_decompiled_contract_address(%Hash{byte_count: unquote(Hash.Address.byte_count())} = hash) do
    query =
      from(
        address in Address,
        preload: [
          :contracts_creation_internal_transaction,
          :names,
          :smart_contract,
          :token,
          :contracts_creation_transaction,
          :decompiled_smart_contracts
        ],
        where: address.hash == ^hash
      )

    address = Repo.one(query)

    if address do
      {:ok, address}
    else
      {:error, :not_found}
    end
  end

  @doc """
  Converts `t:Explorer.Chain.Block.t/0` `hash` to the `t:Explorer.Chain.Block.t/0` with that `hash`.

  Unlike `number_to_block/1`, both consensus and non-consensus blocks can be returned when looked up by `hash`.

  Returns `{:ok, %Explorer.Chain.Block{}}` if found

      iex> %Block{hash: hash} = insert(:block, consensus: false)
      iex> {:ok, %Explorer.Chain.Block{hash: found_hash}} = Explorer.Chain.hash_to_block(hash)
      iex> found_hash == hash
      true

  Returns `{:error, :not_found}` if not found

      iex> {:ok, hash} = Explorer.Chain.string_to_block_hash(
      ...>   "0x9fc76417374aa880d4449a1f7f31ec597f00b1f6f3dd2d66f4c9c6c445836d8b"
      ...> )
      iex> Explorer.Chain.hash_to_block(hash)
      {:error, :not_found}

  ## Options

    * `:necessity_by_association` - use to load `t:association/0` as `:required` or `:optional`.  If an association is
      `:required`, and the `t:Explorer.Chain.Block.t/0` has no associated record for that association, then the
      `t:Explorer.Chain.Block.t/0` will not be included in the page `entries`.

  """
  @spec hash_to_block(Hash.Full.t(), [necessity_by_association_option | api?]) ::
          {:ok, Block.t()} | {:error, :not_found}
  def hash_to_block(%Hash{byte_count: unquote(Hash.Full.byte_count())} = hash, options \\ []) when is_list(options) do
    necessity_by_association = Keyword.get(options, :necessity_by_association, %{})

    Block
    |> where(hash: ^hash)
    |> join_associations(necessity_by_association)
    |> select_repo(options).one()
    |> case do
      nil ->
        {:error, :not_found}

      block ->
        {:ok, block}
    end
  end

  @doc """
  Converts the `Explorer.Chain.Hash.t:t/0` to `iodata` representation that can be written efficiently to users.

      iex> %Explorer.Chain.Hash{
      ...>   byte_count: 32,
      ...>   bytes: <<0x9fc76417374aa880d4449a1f7f31ec597f00b1f6f3dd2d66f4c9c6c445836d8b ::
      ...>            big-integer-size(32)-unit(8)>>
      ...> } |>
      ...> Explorer.Chain.hash_to_iodata() |>
      ...> IO.iodata_to_binary()
      "0x9fc76417374aa880d4449a1f7f31ec597f00b1f6f3dd2d66f4c9c6c445836d8b"

  Always pads number, so that it is a valid format for casting.

      iex> %Explorer.Chain.Hash{
      ...>   byte_count: 32,
      ...>   bytes: <<0x1234567890abcdef :: big-integer-size(32)-unit(8)>>
      ...> } |>
      ...> Explorer.Chain.hash_to_iodata() |>
      ...> IO.iodata_to_binary()
      "0x0000000000000000000000000000000000000000000000001234567890abcdef"

  """
  @spec hash_to_iodata(Hash.t()) :: iodata()
  def hash_to_iodata(hash) do
    Hash.to_iodata(hash)
  end

  @doc """
  Converts `t:Explorer.Chain.Transaction.t/0` `hash` to the `t:Explorer.Chain.Transaction.t/0` with that `hash`.

  Returns `{:ok, %Explorer.Chain.Transaction{}}` if found

      iex> %Transaction{hash: hash} = insert(:transaction)
      iex> {:ok, %Explorer.Chain.Transaction{hash: found_hash}} = Explorer.Chain.hash_to_transaction(hash)
      iex> found_hash == hash
      true

  Returns `{:error, :not_found}` if not found

      iex> {:ok, hash} = Explorer.Chain.string_to_transaction_hash(
      ...>   "0x9fc76417374aa880d4449a1f7f31ec597f00b1f6f3dd2d66f4c9c6c445836d8b"
      ...> )
      iex> Explorer.Chain.hash_to_transaction(hash)
      {:error, :not_found}

  ## Options

    * `:necessity_by_association` - use to load `t:association/0` as `:required` or `:optional`.  If an association is
      `:required`, and the `t:Explorer.Chain.Transaction.t/0` has no associated record for that association, then the
      `t:Explorer.Chain.Transaction.t/0` will not be included in the page `entries`.
  """
  @spec hash_to_transaction(Hash.Full.t(), [necessity_by_association_option | api?]) ::
          {:ok, Transaction.t()} | {:error, :not_found}
  def hash_to_transaction(
        %Hash{byte_count: unquote(Hash.Full.byte_count())} = hash,
        options \\ []
      )
      when is_list(options) do
    necessity_by_association = Keyword.get(options, :necessity_by_association, %{})

    Transaction
    |> where(hash: ^hash)
    |> join_associations(necessity_by_association)
    |> select_repo(options).one()
    |> case do
      nil ->
        {:error, :not_found}

      transaction ->
        {:ok, transaction}
    end
  end

  # preload_to_detect_tt?: we don't need to preload more than one token transfer in case the tx inside the list (we don't show any token transfers on tx tile in new UI)
  def preload_token_transfers(
        %Transaction{hash: tx_hash, block_hash: block_hash} = transaction,
        necessity_by_association,
        options,
        preload_to_detect_tt? \\ true
      ) do
    if preload_to_detect_tt? do
      transaction
    else
      limit = if(preload_to_detect_tt?, do: 1, else: @token_transfers_per_transaction_preview + 1)

      token_transfers =
        TokenTransfer
        |> (&if(is_nil(block_hash),
              do: where(&1, [token_transfer], token_transfer.transaction_hash == ^tx_hash),
              else:
                where(
                  &1,
                  [token_transfer],
                  token_transfer.transaction_hash == ^tx_hash and token_transfer.block_hash == ^block_hash
                )
            )).()
        |> limit(^limit)
        |> order_by([token_transfer], asc: token_transfer.log_index)
        |> (&if(preload_to_detect_tt?, do: &1, else: join_associations(&1, necessity_by_association))).()
        |> select_repo(options).all()
        |> flat_1155_batch_token_transfers()
        |> Enum.take(limit)

      %Transaction{transaction | token_transfers: token_transfers}
    end
  end

  def get_token_transfers_per_transaction_preview_count, do: @token_transfers_per_transaction_preview

  @doc """
  Converts list of `t:Explorer.Chain.Transaction.t/0` `hashes` to the list of `t:Explorer.Chain.Transaction.t/0`s for
  those `hashes`.

  Returns list of `%Explorer.Chain.Transaction{}`s if found

      iex> [%Transaction{hash: hash1}, %Transaction{hash: hash2}] = insert_list(2, :transaction)
      iex> [%Explorer.Chain.Transaction{hash: found_hash1}, %Explorer.Chain.Transaction{hash: found_hash2}] =
      ...>   Explorer.Chain.hashes_to_transactions([hash1, hash2])
      iex> found_hash1 in [hash1, hash2]
      true
      iex> found_hash2 in [hash1, hash2]
      true

  Returns `[]` if not found

      iex> {:ok, hash} = Explorer.Chain.string_to_transaction_hash(
      ...>   "0x9fc76417374aa880d4449a1f7f31ec597f00b1f6f3dd2d66f4c9c6c445836d8b"
      ...> )
      iex> Explorer.Chain.hashes_to_transactions([hash])
      []

  ## Options

    * `:necessity_by_association` - use to load `t:association/0` as `:required` or `:optional`.  If an association is
      `:required`, and the `t:Explorer.Chain.Transaction.t/0` has no associated record for that association, then the
      `t:Explorer.Chain.Transaction.t/0` will not be included in the page `entries`.
  """
  @spec hashes_to_transactions([Hash.Full.t()], [necessity_by_association_option]) :: [Transaction.t()] | []
  def hashes_to_transactions(hashes, options \\ []) when is_list(hashes) and is_list(options) do
    necessity_by_association = Keyword.get(options, :necessity_by_association, %{})

    fetch_transactions()
    |> where([transaction], transaction.hash in ^hashes)
    |> join_associations(necessity_by_association)
    |> preload([{:token_transfers, [:token, :from_address, :to_address]}])
    |> Repo.all()
  end

  @doc """
  Bulk insert all data stored in the `Explorer`.

  See `Explorer.Chain.Import.all/1` for options and returns.
  """
  @spec import(Import.all_options()) :: Import.all_result()
  def import(options) do
    Import.all(options)
  end

  @doc """
  The percentage of indexed blocks on the chain.

  If there are no blocks, the percentage is 0.

      iex> Explorer.Chain.indexed_ratio_blocks()
      Decimal.new(0)

  """
  @spec indexed_ratio_blocks() :: Decimal.t()
  def indexed_ratio_blocks do
    if Application.get_env(:indexer, Indexer.Supervisor)[:enabled] do
      %{min: min_saved_block_number, max: max_saved_block_number} = BlockNumber.get_all()

      min_blockchain_block_number = min_block_number_from_config(:first_block)

      case {min_saved_block_number, max_saved_block_number} do
        {0, 0} ->
          Decimal.new(0)

        _ ->
          BlockCache.estimated_count()
          |> Decimal.div(max_saved_block_number - min_blockchain_block_number + 1)
          |> (&if(
                greater_or_equal_0_99(&1) &&
                  min_saved_block_number <= min_blockchain_block_number,
                do: Decimal.new(1),
                else: &1
              )).()
          |> format_indexed_ratio()
      end
    else
      Decimal.new(1)
    end
  end

  @spec indexed_ratio_internal_transactions() :: Decimal.t()
  def indexed_ratio_internal_transactions do
    if Application.get_env(:indexer, Indexer.Supervisor)[:enabled] &&
         not Application.get_env(:indexer, Indexer.Fetcher.InternalTransaction.Supervisor)[:disabled?] do
      %{max: max_saved_block_number} = BlockNumber.get_all()
      pbo_count = PendingBlockOperationCache.estimated_count()

      min_blockchain_trace_block_number = min_block_number_from_config(:trace_first_block)

      case max_saved_block_number do
        0 ->
          Decimal.new(0)

        _ ->
          full_blocks_range = max_saved_block_number - min_blockchain_trace_block_number + 1
          processed_int_txs_for_blocks_count = full_blocks_range - pbo_count

          processed_int_txs_for_blocks_count
          |> Decimal.div(full_blocks_range)
          |> (&if(
                greater_or_equal_0_99(&1),
                do: Decimal.new(1),
                else: &1
              )).()
          |> format_indexed_ratio()
      end
    else
      Decimal.new(1)
    end
  end

  @spec greater_or_equal_0_99(Decimal.t()) :: boolean()
  defp greater_or_equal_0_99(value) do
    Decimal.compare(value, Decimal.from_float(0.99)) == :gt ||
      Decimal.compare(value, Decimal.from_float(0.99)) == :eq
  end

  @spec min_block_number_from_config(atom()) :: integer()
  defp min_block_number_from_config(block_type) do
    case Integer.parse(Application.get_env(:indexer, block_type)) do
      {block_number, _} -> block_number
      _ -> 0
    end
  end

  @spec format_indexed_ratio(Decimal.t()) :: Decimal.t()
  defp format_indexed_ratio(raw_ratio) do
    raw_ratio
    |> Decimal.round(2, :down)
    |> Decimal.min(Decimal.new(1))
  end

  @spec fetch_min_block_number() :: non_neg_integer
  def fetch_min_block_number do
    query =
      from(block in Block,
        select: block.number,
        where: block.consensus == true,
        order_by: [asc: block.number],
        limit: 1
      )

    Repo.one(query) || 0
  rescue
    _ ->
      0
  end

  @spec fetch_max_block_number() :: non_neg_integer
  def fetch_max_block_number do
    query =
      from(block in Block,
        select: block.number,
        where: block.consensus == true,
        order_by: [desc: block.number],
        limit: 1
      )

    Repo.one(query) || 0
  rescue
    _ ->
      0
  end

  def fetch_block_by_hash(block_hash) do
    Repo.get(Block, block_hash)
  end

  def filter_consensus_block_numbers(block_numbers) do
    query =
      from(
        block in Block,
        where: block.number in ^block_numbers,
        where: block.consensus == true,
        select: block.number
      )

    Repo.all(query)
  end

  @doc """
  The number of `t:Explorer.Chain.InternalTransaction.t/0`.

      iex> transaction = :transaction |> insert() |> with_block()
      iex> insert(:internal_transaction, index: 0, transaction: transaction, block_hash: transaction.block_hash, block_index: 0)
      iex> Explorer.Chain.internal_transaction_count()
      1

  If there are none, the count is `0`.

      iex> Explorer.Chain.internal_transaction_count()
      0

  """
  def internal_transaction_count do
    Repo.aggregate(InternalTransaction.where_nonpending_block(), :count, :transaction_hash)
  end

  @doc """
  Finds all `t:Explorer.Chain.Transaction.t/0` in the `t:Explorer.Chain.Block.t/0`.

  ## Options

    * `:necessity_by_association` - use to load `t:association/0` as `:required` or `:optional`.  If an association is
        `:required`, and the `t:Explorer.Chain.Block.t/0` has no associated record for that association, then the
        `t:Explorer.Chain.Block.t/0` will not be included in the page `entries`.
    * `:paging_options` - a `t:Explorer.PagingOptions.t/0` used to specify the `:page_size` and
      `:key` (a tuple of the lowest/oldest `{block_number}`). Results will be the internal
      transactions older than the `block_number` that are passed.
    * ':block_type' - use to filter by type of block; Uncle`, `Reorg`, or `Block` (default).

  """
  @spec list_blocks([paging_options | necessity_by_association_option | api?]) :: [Block.t()]
  def list_blocks(options \\ []) when is_list(options) do
    necessity_by_association = Keyword.get(options, :necessity_by_association, %{})
    paging_options = Keyword.get(options, :paging_options) || @default_paging_options
    block_type = Keyword.get(options, :block_type, "Block")

    cond do
      block_type == "Block" && !paging_options.key ->
        block_from_cache(block_type, paging_options, necessity_by_association, options)

      block_type == "Uncle" && !paging_options.key ->
        uncles_from_cache(block_type, paging_options, necessity_by_association, options)

      true ->
        fetch_blocks(block_type, paging_options, necessity_by_association, options)
    end
  end

  defp block_from_cache(block_type, paging_options, necessity_by_association, options) do
    case Blocks.take_enough(paging_options.page_size) do
      nil ->
        elements = fetch_blocks(block_type, paging_options, necessity_by_association, options)

        Blocks.update(elements)

        elements

      blocks ->
        blocks
    end
  end

  def uncles_from_cache(block_type, paging_options, necessity_by_association, options) do
    case Uncles.take_enough(paging_options.page_size) do
      nil ->
        elements = fetch_blocks(block_type, paging_options, necessity_by_association, options)

        Uncles.update(elements)

        elements

      blocks ->
        blocks
    end
  end

  defp fetch_blocks(block_type, paging_options, necessity_by_association, options) do
    Block
    |> Block.block_type_filter(block_type)
    |> page_blocks(paging_options)
    |> limit(^paging_options.page_size)
    |> order_by(desc: :number)
    |> join_associations(necessity_by_association)
    |> select_repo(options).all()
  end

  @doc """
  Map `block_number`s to their `t:Explorer.Chain.Block.t/0` `hash` `t:Explorer.Chain.Hash.Full.t/0`.

  Does not include non-consensus blocks.

      iex> block = insert(:block, consensus: false)
      iex> Explorer.Chain.block_hash_by_number([block.number])
      %{}

  """
  @spec block_hash_by_number([Block.block_number()]) :: %{Block.block_number() => Hash.Full.t()}
  def block_hash_by_number(block_numbers) when is_list(block_numbers) do
    query =
      from(block in Block,
        where: block.consensus == true and block.number in ^block_numbers,
        select: {block.number, block.hash}
      )

    query
    |> Repo.all()
    |> Enum.into(%{})
  end

  @doc """
  Lists the top `t:Explorer.Chain.Address.t/0`'s' in descending order based on coin balance and address hash.

  """
  @spec list_top_addresses :: [{Address.t(), non_neg_integer()}]
  def list_top_addresses(options \\ []) do
    paging_options = Keyword.get(options, :paging_options, @default_paging_options)

    if is_nil(paging_options.key) do
      paging_options.page_size
      |> Accounts.take_enough()
      |> case do
        nil ->
          get_addresses(options)

        accounts ->
          Enum.map(
            accounts,
            &{&1,
             if is_nil(&1.nonce) do
               0
             else
               &1.nonce + 1
             end}
          )
      end
    else
      fetch_top_addresses(options)
    end
  end

  defp get_addresses(options) do
    accounts_with_n = fetch_top_addresses(options)

    accounts_with_n
    |> Enum.map(fn {address, _n} -> address end)
    |> Accounts.update()

    accounts_with_n
  end

  defp fetch_top_addresses(options) do
    paging_options = Keyword.get(options, :paging_options, @default_paging_options)

    base_query =
      from(a in Address,
        where: a.fetched_coin_balance > ^0,
        order_by: [desc: a.fetched_coin_balance, asc: a.hash],
        preload: [:names],
        select: {a, fragment("coalesce(1 + ?, 0)", a.nonce)}
      )

    base_query
    |> page_addresses(paging_options)
    |> limit(^paging_options.page_size)
    |> select_repo(options).all()
  end

  @doc """
  Lists `t:Explorer.Chain.OptimismTxnBatch.t/0`'s' in descending order based on l2_block_number.

  """
  @spec list_txn_batches :: [OptimismTxnBatch.t()]
  def list_txn_batches(options \\ []) do
    paging_options = Keyword.get(options, :paging_options, @default_paging_options)

    base_query =
      from(tb in OptimismTxnBatch,
        order_by: [desc: tb.l2_block_number]
      )

    base_query
    |> join_association(:frame_sequence, :required)
    |> page_txn_batches(paging_options)
    |> limit(^paging_options.page_size)
    |> select_repo(options).all()
  end

  def get_table_rows_total_count(module, options) do
    table_name = module.__schema__(:source)

    count = CacheHelper.estimated_count_from(table_name, options)

    if is_nil(count) do
      select_repo(options).aggregate(module, :count, timeout: :infinity)
    else
      count
    end
  end

  @doc """
  Lists `t:Explorer.Chain.OptimismOutputRoot.t/0`'s' in descending order based on output root index.

  """
  @spec list_output_roots :: [OptimismOutputRoot.t()]
  def list_output_roots(options \\ []) do
    paging_options = Keyword.get(options, :paging_options, @default_paging_options)

    base_query =
      from(r in OptimismOutputRoot,
        order_by: [desc: r.l2_output_index],
        select: r
      )

    base_query
    |> page_output_roots(paging_options)
    |> limit(^paging_options.page_size)
    |> select_repo(options).all()
  end

  @doc """
  Lists `t:Explorer.Chain.OptimismDeposit.t/0`'s' in descending order based on l1_block_number and l2_transaction_hash.

  """
  @spec list_optimism_deposits :: [OptimismDeposit.t()]
  def list_optimism_deposits(options \\ []) do
    paging_options = Keyword.get(options, :paging_options, @default_paging_options)

    base_query =
      from(d in OptimismDeposit,
        order_by: [desc: d.l1_block_number, desc: d.l2_transaction_hash]
      )

    base_query
    |> join_association(:l2_transaction, :required)
    |> page_deposits(paging_options)
    |> limit(^paging_options.page_size)
    |> select_repo(options).all()
  end

  @doc """
  Lists `t:Explorer.Chain.OptimismWithdrawal.t/0`'s' in descending order based on message nonce.

  """
  @spec list_optimism_withdrawals :: [OptimismWithdrawal.t()]
  def list_optimism_withdrawals(options \\ []) do
    paging_options = Keyword.get(options, :paging_options, @default_paging_options)

    base_query =
      from(w in OptimismWithdrawal,
        order_by: [desc: w.msg_nonce],
        left_join: l2_tx in Transaction,
        on: w.l2_transaction_hash == l2_tx.hash,
        left_join: l2_block in Block,
        on: w.l2_block_number == l2_block.number,
        left_join: we in OptimismWithdrawalEvent,
        on: we.withdrawal_hash == w.hash and we.l1_event_type == :WithdrawalFinalized,
        select: %{
          msg_nonce: w.msg_nonce,
          hash: w.hash,
          l2_block_number: w.l2_block_number,
          l2_timestamp: l2_block.timestamp,
          l2_transaction_hash: w.l2_transaction_hash,
          l1_transaction_hash: we.l1_transaction_hash,
          from: l2_tx.from_address_hash
        }
      )

    base_query
    |> page_optimism_withdrawals(paging_options)
    |> limit(^paging_options.page_size)
    |> select_repo(options).all()
  end

  @doc """
  Lists the top `t:Explorer.Chain.Token.t/0`'s'.

  """
  @spec list_top_tokens(String.t()) :: [{Token.t(), non_neg_integer()}]
  def list_top_tokens(filter, options \\ []) do
    paging_options = Keyword.get(options, :paging_options, @default_paging_options)
    token_type = Keyword.get(options, :token_type, nil)
    sorting = Keyword.get(options, :sorting, [])

    fetch_top_tokens(filter, paging_options, token_type, sorting, options)
  end

  defp fetch_top_tokens(filter, paging_options, token_type, sorting, options) do
    base_query = Token.base_token_query(token_type, sorting)

    base_query_with_paging =
      base_query
      |> Token.page_tokens(paging_options, sorting)
      |> limit(^paging_options.page_size)

    query =
      if filter && filter !== "" do
        case prepare_search_term(filter) do
          {:some, filter_term} ->
            base_query_with_paging
            |> where(fragment("to_tsvector('english', symbol || ' ' || name) @@ to_tsquery(?)", ^filter_term))

          _ ->
            base_query_with_paging
        end
      else
        base_query_with_paging
      end

    query
    |> select_repo(options).all()
  end

  @doc """
  Calls `reducer` on a stream of `t:Explorer.Chain.Block.t/0` without `t:Explorer.Chain.Block.Reward.t/0`.
  """
  def stream_blocks_without_rewards(initial, reducer, limited? \\ false) when is_function(reducer, 2) do
    Block.blocks_without_reward_query()
    |> add_fetcher_limit(limited?)
    |> Repo.stream_reduce(initial, reducer)
  end

  @doc """
  Finds all transactions of a certain block number
  """
  def get_transactions_of_block_number(block_number) do
    block_number
    |> Transaction.transactions_with_block_number()
    |> Repo.all()
  end

  @doc """
  Finds all Blocks validated by the address with the given hash.

    ## Options
      * `:necessity_by_association` - use to load `t:association/0` as `:required` or `:optional`.  If an association is
          `:required`, and the `t:Explorer.Chain.Block.t/0` has no associated record for that association, then the
          `t:Explorer.Chain.Block.t/0` will not be included in the page `entries`.
      * `:paging_options` - a `t:Explorer.PagingOptions.t/0` used to specify the `:page_size` and
        `:key` (a tuple of the lowest/oldest `{block_number}`) and. Results will be the internal
        transactions older than the `block_number` that are passed.

  Returns all blocks validated by the address given.
  """
  @spec get_blocks_validated_by_address(
          [paging_options | necessity_by_association_option],
          Hash.Address.t()
        ) :: [Block.t()]
  def get_blocks_validated_by_address(options \\ [], address_hash) when is_list(options) do
    necessity_by_association = Keyword.get(options, :necessity_by_association, %{})
    paging_options = Keyword.get(options, :paging_options, @default_paging_options)

    Block
    |> join_associations(necessity_by_association)
    |> where(miner_hash: ^address_hash)
    |> page_blocks(paging_options)
    |> limit(^paging_options.page_size)
    |> order_by(desc: :number)
    |> select_repo(options).all()
  end

  @doc """
  Counts all of the block validations and groups by the `miner_hash`.
  """
  def each_address_block_validation_count(fun) when is_function(fun, 1) do
    query =
      from(
        b in Block,
        join: addr in Address,
        on: b.miner_hash == addr.hash,
        select: {b.miner_hash, count(b.miner_hash)},
        group_by: b.miner_hash
      )

    Repo.stream_each(query, fun)
  end

  @doc """
  Return the balance in usd corresponding to this token. Return nil if the fiat_value of the token is not present.
  """
  def balance_in_fiat(%{fiat_value: fiat_value} = token_balance) when not is_nil(fiat_value) do
    token_balance.fiat_value
  end

  def balance_in_fiat(%{token: %{fiat_value: fiat_value, decimals: decimals}}) when nil in [fiat_value, decimals] do
    nil
  end

  def balance_in_fiat(%{token: %{fiat_value: fiat_value, decimals: decimals}} = token_balance) do
    tokens = CurrencyHelper.divide_decimals(token_balance.value, decimals)
    Decimal.mult(tokens, fiat_value)
  end

  def contract?(%{contract_code: nil}), do: false

  def contract?(%{contract_code: _}), do: true

  @doc """
  Returns a stream of unfetched `t:Explorer.Chain.Address.CoinBalance.t/0`.

  When there are addresses, the `reducer` is called for each `t:Explorer.Chain.Address.t/0` `hash` and all
  `t:Explorer.Chain.Block.t/0` `block_number` that address is mentioned.

  | Address Hash Schema                        | Address Hash Field              | Block Number Schema                | Block Number Field |
  |--------------------------------------------|---------------------------------|------------------------------------|--------------------|
  | `t:Explorer.Chain.Block.t/0`               | `miner_hash`                    | `t:Explorer.Chain.Block.t/0`       | `number`           |
  | `t:Explorer.Chain.Transaction.t/0`         | `from_address_hash`             | `t:Explorer.Chain.Transaction.t/0` | `block_number`     |
  | `t:Explorer.Chain.Transaction.t/0`         | `to_address_hash`               | `t:Explorer.Chain.Transaction.t/0` | `block_number`     |
  | `t:Explorer.Chain.Log.t/0`                 | `address_hash`                  | `t:Explorer.Chain.Transaction.t/0` | `block_number`     |
  | `t:Explorer.Chain.InternalTransaction.t/0` | `created_contract_address_hash` | `t:Explorer.Chain.Transaction.t/0` | `block_number`     |
  | `t:Explorer.Chain.InternalTransaction.t/0` | `from_address_hash`             | `t:Explorer.Chain.Transaction.t/0` | `block_number`     |
  | `t:Explorer.Chain.InternalTransaction.t/0` | `to_address_hash`               | `t:Explorer.Chain.Transaction.t/0` | `block_number`     |

  Pending `t:Explorer.Chain.Transaction.t/0` `from_address_hash` and `to_address_hash` aren't returned because they
  don't have an associated block number.

  When there are no addresses, the `reducer` is never called and the `initial` is returned in an `:ok` tuple.

  When an `t:Explorer.Chain.Address.t/0` `hash` is used multiple times, all unique `t:Explorer.Chain.Block.t/0` `number`
  will be returned.
  """
  @spec stream_unfetched_balances(
          initial :: accumulator,
          reducer ::
            (entry :: %{address_hash: Hash.Address.t(), block_number: Block.block_number()}, accumulator -> accumulator),
          limited? :: boolean()
        ) :: {:ok, accumulator}
        when accumulator: term()
  def stream_unfetched_balances(initial, reducer, limited? \\ false) when is_function(reducer, 2) do
    query =
      from(
        balance in CoinBalance,
        where: is_nil(balance.value_fetched_at),
        select: %{address_hash: balance.address_hash, block_number: balance.block_number}
      )

    query
    |> add_fetcher_limit(limited?)
    |> Repo.stream_reduce(initial, reducer)
  end

  @doc """
  Returns a stream of all token balances that weren't fetched values.
  """
  @spec stream_unfetched_token_balances(
          initial :: accumulator,
          reducer :: (entry :: TokenBalance.t(), accumulator -> accumulator),
          limited? :: boolean()
        ) :: {:ok, accumulator}
        when accumulator: term()
  def stream_unfetched_token_balances(initial, reducer, limited? \\ false) when is_function(reducer, 2) do
    TokenBalance.unfetched_token_balances()
    |> add_fetcher_limit(limited?)
    |> Repo.stream_reduce(initial, reducer)
  end

  @doc """
  Returns a stream of all blocks with unfetched internal transactions, using
  the `pending_block_operation` table.

      iex> unfetched = insert(:block)
      iex> insert(:pending_block_operation, block: unfetched, block_number: unfetched.number)
      iex> {:ok, number_set} = Explorer.Chain.stream_blocks_with_unfetched_internal_transactions(
      ...>   MapSet.new(),
      ...>   fn number, acc ->
      ...>     MapSet.put(acc, number)
      ...>   end
      ...> )
      iex> unfetched.number in number_set
      true

  """
  @spec stream_blocks_with_unfetched_internal_transactions(
          initial :: accumulator,
          reducer :: (entry :: term(), accumulator -> accumulator),
          limited? :: boolean()
        ) :: {:ok, accumulator}
        when accumulator: term()
  def stream_blocks_with_unfetched_internal_transactions(initial, reducer, limited? \\ false)
      when is_function(reducer, 2) do
    query =
      from(
        po in PendingBlockOperation,
        where: not is_nil(po.block_number),
        select: po.block_number
      )

    query
    |> add_fetcher_limit(limited?)
    |> Repo.stream_reduce(initial, reducer)
  end

  def remove_nonconsensus_blocks_from_pending_ops(block_hashes) do
    query =
      from(
        po in PendingBlockOperation,
        where: po.block_hash in ^block_hashes
      )

    {_, _} = Repo.delete_all(query)

    :ok
  end

  def remove_nonconsensus_blocks_from_pending_ops do
    query =
      from(
        po in PendingBlockOperation,
        inner_join: block in Block,
        on: block.hash == po.block_hash,
        where: block.consensus == false
      )

    {_, _} = Repo.delete_all(query)

    :ok
  end

  @spec stream_transactions_with_unfetched_created_contract_codes(
          fields :: [
            :block_hash
            | :created_contract_code_indexed_at
            | :from_address_hash
            | :gas
            | :gas_price
            | :hash
            | :index
            | :input
            | :nonce
            | :r
            | :s
            | :to_address_hash
            | :v
            | :value
          ],
          initial :: accumulator,
          reducer :: (entry :: term(), accumulator -> accumulator),
          limited? :: boolean()
        ) :: {:ok, accumulator}
        when accumulator: term()
  def stream_transactions_with_unfetched_created_contract_codes(fields, initial, reducer, limited? \\ false)
      when is_function(reducer, 2) do
    query =
      from(t in Transaction,
        where:
          not is_nil(t.block_hash) and not is_nil(t.created_contract_address_hash) and
            is_nil(t.created_contract_code_indexed_at),
        select: ^fields
      )

    query
    |> add_fetcher_limit(limited?)
    |> Repo.stream_reduce(initial, reducer)
  end

  @spec stream_mined_transactions(
          fields :: [
            :block_hash
            | :created_contract_code_indexed_at
            | :from_address_hash
            | :gas
            | :gas_price
            | :hash
            | :index
            | :input
            | :nonce
            | :r
            | :s
            | :to_address_hash
            | :v
            | :value
          ],
          initial :: accumulator,
          reducer :: (entry :: term(), accumulator -> accumulator)
        ) :: {:ok, accumulator}
        when accumulator: term()
  def stream_mined_transactions(fields, initial, reducer) when is_function(reducer, 2) do
    query =
      from(t in Transaction,
        where: not is_nil(t.block_hash) and not is_nil(t.nonce) and not is_nil(t.from_address_hash),
        select: ^fields
      )

    Repo.stream_reduce(query, initial, reducer)
  end

  @spec stream_pending_transactions(
          fields :: [
            :block_hash
            | :created_contract_code_indexed_at
            | :from_address_hash
            | :gas
            | :gas_price
            | :hash
            | :index
            | :input
            | :nonce
            | :r
            | :s
            | :to_address_hash
            | :v
            | :value
          ],
          initial :: accumulator,
          reducer :: (entry :: term(), accumulator -> accumulator),
          limited? :: boolean()
        ) :: {:ok, accumulator}
        when accumulator: term()
  def stream_pending_transactions(fields, initial, reducer, limited? \\ false) when is_function(reducer, 2) do
    query =
      Transaction
      |> pending_transactions_query()
      |> select(^fields)
      |> add_fetcher_limit(limited?)

    Repo.stream_reduce(query, initial, reducer)
  end

  @doc """
  Returns a stream of all blocks that are marked as unfetched in `t:Explorer.Chain.Block.SecondDegreeRelation.t/0`.
  For each uncle block a `hash` of nephew block and an `index` of the block in it are returned.

  When a block is fetched, its uncles are transformed into `t:Explorer.Chain.Block.SecondDegreeRelation.t/0` and can be
  returned.  Once the uncle is imported its corresponding `t:Explorer.Chain.Block.SecondDegreeRelation.t/0`
  `uncle_fetched_at` will be set and it won't be returned anymore.
  """
  @spec stream_unfetched_uncles(
          initial :: accumulator,
          reducer :: (entry :: term(), accumulator -> accumulator),
          limited? :: boolean()
        ) :: {:ok, accumulator}
        when accumulator: term()
  def stream_unfetched_uncles(initial, reducer, limited? \\ false) when is_function(reducer, 2) do
    query =
      from(bsdr in Block.SecondDegreeRelation,
        where: is_nil(bsdr.uncle_fetched_at) and not is_nil(bsdr.index),
        select: [:nephew_hash, :index]
      )

    query
    |> add_fetcher_limit(limited?)
    |> Repo.stream_reduce(initial, reducer)
  end

  @doc """
  The number of `t:Explorer.Chain.Log.t/0`.

      iex> transaction = :transaction |> insert() |> with_block()
      iex> insert(:log, transaction: transaction, index: 0)
      iex> Explorer.Chain.log_count()
      1

  When there are no `t:Explorer.Chain.Log.t/0`.

      iex> Explorer.Chain.log_count()
      0

  """
  def log_count do
    Repo.one!(from(log in "logs", select: fragment("COUNT(*)")))
  end

  @doc """
  Max consensus block numbers.

  If blocks are skipped and inserted out of number order, the max number is still returned

      iex> insert(:block, number: 2)
      iex> insert(:block, number: 1)
      iex> Explorer.Chain.max_consensus_block_number()
      {:ok, 2}

  Non-consensus blocks are ignored

      iex> insert(:block, number: 3, consensus: false)
      iex> insert(:block, number: 2, consensus: true)
      iex> Explorer.Chain.max_consensus_block_number()
      {:ok, 2}

  If there are no blocks, `{:error, :not_found}` is returned

      iex> Explorer.Chain.max_consensus_block_number()
      {:error, :not_found}

  """
  @spec max_consensus_block_number() :: {:ok, Block.block_number()} | {:error, :not_found}
  def max_consensus_block_number do
    Block
    |> where(consensus: true)
    |> Repo.aggregate(:max, :number)
    |> case do
      nil -> {:error, :not_found}
      number -> {:ok, number}
    end
  end

  @spec block_height() :: block_height()
  def block_height(options \\ []) do
    query = from(block in Block, select: coalesce(max(block.number), 0), where: block.consensus == true)

    select_repo(options).one!(query)
  end

  def last_db_block_status do
    query =
      from(block in Block,
        select: {block.number, block.timestamp},
        where: block.consensus == true,
        order_by: [desc: block.number],
        limit: 1
      )

    query
    |> Repo.one()
    |> block_status()
  end

  def last_cache_block_status do
    [
      paging_options: %PagingOptions{page_size: 1}
    ]
    |> list_blocks()
    |> List.last()
    |> case do
      %{timestamp: timestamp, number: number} ->
        block_status({number, timestamp})

      _ ->
        block_status(nil)
    end
  end

  @spec upsert_last_fetched_counter(map()) :: {:ok, LastFetchedCounter.t()} | {:error, Ecto.Changeset.t()}
  def upsert_last_fetched_counter(params) do
    changeset = LastFetchedCounter.changeset(%LastFetchedCounter{}, params)

    Repo.insert(changeset,
      on_conflict: :replace_all,
      conflict_target: [:counter_type]
    )
  end

  def get_last_fetched_counter(type, options \\ []) do
    query =
      from(
        last_fetched_counter in LastFetchedCounter,
        where: last_fetched_counter.counter_type == ^type,
        select: last_fetched_counter.value
      )

    select_repo(options).one(query) || Decimal.new(0)
  end

  defp block_status({number, timestamp}) do
    now = DateTime.utc_now()
    last_block_period = DateTime.diff(now, timestamp, :millisecond)

    if last_block_period > Application.get_env(:explorer, :healthy_blocks_period) do
      {:error, number, timestamp}
    else
      {:ok, number, timestamp}
    end
  end

  defp block_status(nil), do: {:error, :no_blocks}

  def fetch_min_missing_block_cache(from \\ nil, to \\ nil) do
    from_block_number = from || 0
    to_block_number = to || BlockNumber.get_max()

    if to_block_number > 0 do
      query =
        from(b in Block,
          right_join:
            missing_range in fragment(
              """
                (SELECT b1.number
                FROM generate_series((?)::integer, (?)::integer) AS b1(number)
                WHERE NOT EXISTS
                  (SELECT 1 FROM blocks b2 WHERE b2.number=b1.number AND b2.consensus))
              """,
              ^from_block_number,
              ^to_block_number
            ),
          on: b.number == missing_range.number,
          select: min(missing_range.number)
        )

      Repo.one(query, timeout: :infinity)
    else
      nil
    end
  end

  @doc """
  Calculates the ranges of missing consensus blocks in `range`.

  When there are no blocks, the entire range is missing.

      iex> Explorer.Chain.missing_block_number_ranges(0..5)
      [0..5]

  If the block numbers from `0` to `max_block_number/0` are contiguous, then no block numbers are missing

      iex> insert(:block, number: 0)
      iex> insert(:block, number: 1)
      iex> Explorer.Chain.missing_block_number_ranges(0..1)
      []

  If there are gaps between the `first` and `last` of `range`, then the missing numbers are compacted into ranges.
  Single missing numbers become ranges with the single number as the start and end.

      iex> insert(:block, number: 0)
      iex> insert(:block, number: 2)
      iex> insert(:block, number: 5)
      iex> Explorer.Chain.missing_block_number_ranges(0..5)
      [1..1, 3..4]

  Flipping the order of `first` and `last` in the `range` flips the order that the missing ranges are returned.  This
  allows `missing_block_numbers` to be used to generate the sequence down or up from a starting block number.

      iex> insert(:block, number: 0)
      iex> insert(:block, number: 2)
      iex> insert(:block, number: 5)
      iex> Explorer.Chain.missing_block_number_ranges(5..0)
      [4..3, 1..1]

  If only non-consensus blocks exist for a number, the number still counts as missing.

      iex> insert(:block, number: 0)
      iex> insert(:block, number: 1, consensus: false)
      iex> insert(:block, number: 2)
      iex> Explorer.Chain.missing_block_number_ranges(2..0)
      [1..1]

  if range starts with non-consensus block in the middle of the chain, it returns missing numbers.

      iex> insert(:block, number: 12859383, consensus: true)
      iex> insert(:block, number: 12859384, consensus: false)
      iex> insert(:block, number: 12859386, consensus: true)
      iex> Explorer.Chain.missing_block_number_ranges(12859384..12859385)
      [12859384..12859385]

      if range starts with missing block in the middle of the chain, it returns missing numbers.

      iex> insert(:block, number: 12859383, consensus: true)
      iex> insert(:block, number: 12859386, consensus: true)
      iex> Explorer.Chain.missing_block_number_ranges(12859384..12859385)
      [12859384..12859385]

  """
  @spec missing_block_number_ranges(Range.t()) :: [Range.t()]
  def missing_block_number_ranges(range)

  def missing_block_number_ranges(range_start..range_end) do
    range_min = min(range_start, range_end)
    range_max = max(range_start, range_end)

    ordered_missing_query =
      from(b in Block,
        right_join:
          missing_range in fragment(
            """
            (
              SELECT distinct b1.number
              FROM generate_series((?)::integer, (?)::integer) AS b1(number)
              WHERE NOT EXISTS
                (SELECT 1 FROM blocks b2 WHERE b2.number=b1.number AND b2.consensus)
              ORDER BY b1.number DESC
            )
            """,
            ^range_min,
            ^range_max
          ),
        on: b.number == missing_range.number,
        select: missing_range.number,
        order_by: missing_range.number,
        distinct: missing_range.number
      )

    missing_blocks = Repo.all(ordered_missing_query, timeout: :infinity)

    [block_ranges, last_block_range_start, last_block_range_end] =
      missing_blocks
      |> Enum.reduce([[], nil, nil], fn block_number, [block_ranges, last_block_range_start, last_block_range_end] ->
        cond do
          !last_block_range_start ->
            [block_ranges, block_number, block_number]

          block_number == last_block_range_end + 1 ->
            [block_ranges, last_block_range_start, block_number]

          true ->
            block_ranges = block_ranges_extend(block_ranges, last_block_range_start, last_block_range_end)
            [block_ranges, block_number, block_number]
        end
      end)

    final_block_ranges =
      if last_block_range_start && last_block_range_end do
        block_ranges_extend(block_ranges, last_block_range_start, last_block_range_end)
      else
        block_ranges
      end

    ordered_block_ranges =
      final_block_ranges
      |> Enum.sort(fn %Range{first: first1, last: _}, %Range{first: first2, last: _} ->
        if range_start <= range_end, do: first1 <= first2, else: first1 >= first2
      end)
      |> Enum.map(fn %Range{first: first, last: last} = range ->
        if range_start <= range_end do
          range
        else
          set_new_range(last, first)
        end
      end)

    ordered_block_ranges
  end

  defp set_new_range(last, first) do
    if last > first, do: set_range(last, first, -1), else: set_range(last, first, 1)
  end

  defp set_range(last, first, step) do
    %Range{first: last, last: first, step: step}
  end

  defp block_ranges_extend(block_ranges, block_range_start, block_range_end) do
    # credo:disable-for-next-line
    block_ranges ++ [Range.new(block_range_start, block_range_end)]
  end

  @doc """
  Finds consensus `t:Explorer.Chain.Block.t/0` with `number`.

  ## Options

    * `:necessity_by_association` - use to load `t:association/0` as `:required` or `:optional`.  If an association is
      `:required`, and the `t:Explorer.Chain.Block.t/0` has no associated record for that association, then the
      `t:Explorer.Chain.Block.t/0` will not be included in the page `entries`.

  """
  @spec number_to_block(Block.block_number(), [necessity_by_association_option | api?]) ::
          {:ok, Block.t()} | {:error, :not_found}
  def number_to_block(number, options \\ []) when is_list(options) do
    necessity_by_association = Keyword.get(options, :necessity_by_association, %{})

    Block
    |> where(consensus: true, number: ^number)
    |> join_associations(necessity_by_association)
    |> select_repo(options).one()
    |> case do
      nil -> {:error, :not_found}
      block -> {:ok, block}
    end
  end

  @spec nonconsensus_block_by_number(Block.block_number(), [api?]) :: {:ok, Block.t()} | {:error, :not_found}
  def nonconsensus_block_by_number(number, options) do
    Block
    |> where(consensus: false, number: ^number)
    |> select_repo(options).one()
    |> case do
      nil -> {:error, :not_found}
      block -> {:ok, block}
    end
  end

  @spec timestamp_to_block_number(DateTime.t(), :before | :after, boolean()) ::
          {:ok, Block.block_number()} | {:error, :not_found}
  def timestamp_to_block_number(given_timestamp, closest, from_api) do
    {:ok, t} = Timex.format(given_timestamp, "%Y-%m-%d %H:%M:%S", :strftime)

    inner_query =
      from(
        block in Block,
        where: block.consensus == true,
        where:
          fragment("? <= TO_TIMESTAMP(?, 'YYYY-MM-DD HH24:MI:SS') + (1 * interval '1 minute')", block.timestamp, ^t),
        where:
          fragment("? >= TO_TIMESTAMP(?, 'YYYY-MM-DD HH24:MI:SS') - (1 * interval '1 minute')", block.timestamp, ^t)
      )

    query =
      from(
        block in subquery(inner_query),
        select: block,
        order_by:
          fragment("abs(extract(epoch from (? - TO_TIMESTAMP(?, 'YYYY-MM-DD HH24:MI:SS'))))", block.timestamp, ^t),
        limit: 1
      )

    repo = if from_api, do: Repo.replica(), else: Repo

    query
    |> repo.one(timeout: :infinity)
    |> case do
      nil ->
        {:error, :not_found}

      %{:number => number, :timestamp => timestamp} ->
        block_number = get_block_number_based_on_closest(closest, timestamp, given_timestamp, number)

        {:ok, block_number}
    end
  end

  defp get_block_number_based_on_closest(closest, timestamp, given_timestamp, number) do
    case closest do
      :before ->
        if DateTime.compare(timestamp, given_timestamp) == :lt ||
             DateTime.compare(timestamp, given_timestamp) == :eq do
          number
        else
          number - 1
        end

      :after ->
        if DateTime.compare(timestamp, given_timestamp) == :lt ||
             DateTime.compare(timestamp, given_timestamp) == :eq do
          number + 1
        else
          number
        end
    end
  end

  @doc """
  Count of pending `t:Explorer.Chain.Transaction.t/0`.

  A count of all pending transactions.

      iex> insert(:transaction)
      iex> :transaction |> insert() |> with_block()
      iex> Explorer.Chain.pending_transaction_count()
      1

  """
  @spec pending_transaction_count() :: non_neg_integer()
  def pending_transaction_count do
    Transaction
    |> pending_transactions_query()
    |> Repo.aggregate(:count, :hash)
  end

  @doc """
  Returns the paged list of collated transactions that occurred recently from newest to oldest using `block_number`
  and `index`.

      iex> newest_first_transactions = 50 |> insert_list(:transaction) |> with_block() |> Enum.reverse()
      iex> oldest_seen = Enum.at(newest_first_transactions, 9)
      iex> paging_options = %Explorer.PagingOptions{page_size: 10, key: {oldest_seen.block_number, oldest_seen.index}}
      iex> recent_collated_transactions = Explorer.Chain.recent_collated_transactions(true, paging_options: paging_options)
      iex> length(recent_collated_transactions)
      10
      iex> hd(recent_collated_transactions).hash == Enum.at(newest_first_transactions, 10).hash
      true

  ## Options

    * `:necessity_by_association` - use to load `t:association/0` as `:required` or `:optional`.  If an association is
      `:required`, and the `t:Explorer.Chain.Transaction.t/0` has no associated record for that association,
      then the `t:Explorer.Chain.Transaction.t/0` will not be included in the list.
    * `:paging_options` - a `t:Explorer.PagingOptions.t/0` used to specify the `:page_size` and
      `:key` (a tuple of the lowest/oldest `{block_number, index}`) and. Results will be the transactions older than
      the `block_number` and `index` that are passed.

  """
  @spec recent_collated_transactions(true | false, [paging_options | necessity_by_association_option | api?]) :: [
          Transaction.t()
        ]
  def recent_collated_transactions(old_ui?, options \\ [])
      when is_list(options) do
    necessity_by_association = Keyword.get(options, :necessity_by_association, %{})
    paging_options = Keyword.get(options, :paging_options, @default_paging_options)
    method_id_filter = Keyword.get(options, :method)
    type_filter = Keyword.get(options, :type)

    fetch_recent_collated_transactions(
      old_ui?,
      paging_options,
      necessity_by_association,
      method_id_filter,
      type_filter,
      options
    )
  end

  # RAP - random access pagination
  @spec recent_collated_transactions_for_rap([paging_options | necessity_by_association_option]) :: %{
          :total_transactions_count => non_neg_integer(),
          :transactions => [Transaction.t()]
        }
  def recent_collated_transactions_for_rap(options \\ []) when is_list(options) do
    necessity_by_association = Keyword.get(options, :necessity_by_association, %{})
    paging_options = Keyword.get(options, :paging_options, @default_paging_options)

    total_transactions_count = transactions_available_count()

    fetched_transactions =
      if is_nil(paging_options.key) or paging_options.page_number == 1 do
        paging_options.page_size
        |> Kernel.+(1)
        |> Transactions.take_enough()
        |> case do
          nil ->
            transactions = fetch_recent_collated_transactions_for_rap(paging_options, necessity_by_association)
            Transactions.update(transactions)
            transactions

          transactions ->
            transactions
        end
      else
        fetch_recent_collated_transactions_for_rap(paging_options, necessity_by_association)
      end

    %{total_transactions_count: total_transactions_count, transactions: fetched_transactions}
  end

  def default_page_size, do: @default_page_size

  def fetch_recent_collated_transactions_for_rap(paging_options, necessity_by_association) do
    fetch_transactions_for_rap()
    |> where([transaction], not is_nil(transaction.block_number) and not is_nil(transaction.index))
    |> handle_random_access_paging_options(paging_options)
    |> join_associations(necessity_by_association)
    |> preload([{:token_transfers, [:token, :from_address, :to_address]}])
    |> Repo.all()
  end

  defp fetch_transactions_for_rap do
    Transaction
    |> order_by([transaction], desc: transaction.block_number, desc: transaction.index)
  end

  def transactions_available_count do
    Transaction
    |> where([transaction], not is_nil(transaction.block_number) and not is_nil(transaction.index))
    |> limit(^@limit_showing_transactions)
    |> Repo.aggregate(:count, :hash)
  end

  def fetch_recent_collated_transactions(
        old_ui?,
        paging_options,
        necessity_by_association,
        method_id_filter,
        type_filter,
        options
      ) do
    paging_options
    |> fetch_transactions()
    |> where([transaction], not is_nil(transaction.block_number) and not is_nil(transaction.index))
    |> apply_filter_by_method_id_to_transactions(method_id_filter)
    |> apply_filter_by_tx_type_to_transactions(type_filter)
    |> join_associations(necessity_by_association)
    |> put_has_token_transfers_to_tx(old_ui?)
    |> (&if(old_ui?, do: preload(&1, [{:token_transfers, [:token, :from_address, :to_address]}]), else: &1)).()
    |> select_repo(options).all()
    |> (&if(old_ui?,
          do: &1,
          else:
            Enum.map(&1, fn tx -> preload_token_transfers(tx, @token_transfers_necessity_by_association, options) end)
        )).()
  end

  @doc """
  Return the list of pending transactions that occurred recently.

      iex> 2 |> insert_list(:transaction)
      iex> :transaction |> insert() |> with_block()
      iex> 8 |> insert_list(:transaction)
      iex> recent_pending_transactions = Explorer.Chain.recent_pending_transactions()
      iex> length(recent_pending_transactions)
      10
      iex> Enum.all?(recent_pending_transactions, fn %Explorer.Chain.Transaction{block_hash: block_hash} ->
      ...>   is_nil(block_hash)
      ...> end)
      true

  ## Options

    * `:necessity_by_association` - use to load `t:association/0` as `:required` or `:optional`.  If an association is
      `:required`, and the `t:Explorer.Chain.Transaction.t/0` has no associated record for that association,
      then the `t:Explorer.Chain.Transaction.t/0` will not be included in the list.
    * `:paging_options` - a `t:Explorer.PagingOptions.t/0` used to specify the `:page_size` (defaults to
      `#{@default_paging_options.page_size}`) and `:key` (a tuple of the lowest/oldest `{inserted_at, hash}`) and.
      Results will be the transactions older than the `inserted_at` and `hash` that are passed.

  """
  @spec recent_pending_transactions([paging_options | necessity_by_association_option], true | false) :: [
          Transaction.t()
        ]
  def recent_pending_transactions(options \\ [], old_ui? \\ true)
      when is_list(options) do
    necessity_by_association = Keyword.get(options, :necessity_by_association, %{})
    paging_options = Keyword.get(options, :paging_options, @default_paging_options)
    method_id_filter = Keyword.get(options, :method)
    type_filter = Keyword.get(options, :type)

    Transaction
    |> page_pending_transaction(paging_options)
    |> limit(^paging_options.page_size)
    |> pending_transactions_query()
    |> apply_filter_by_method_id_to_transactions(method_id_filter)
    |> apply_filter_by_tx_type_to_transactions(type_filter)
    |> order_by([transaction], desc: transaction.inserted_at, asc: transaction.hash)
    |> join_associations(necessity_by_association)
    |> (&if(old_ui?, do: preload(&1, [{:token_transfers, [:token, :from_address, :to_address]}]), else: &1)).()
    |> select_repo(options).all()
  end

  def pending_transactions_query(query) do
    from(transaction in query,
      where: is_nil(transaction.block_hash) and (is_nil(transaction.error) or transaction.error != "dropped/replaced")
    )
  end

  def pending_transactions_list do
    query =
      from(transaction in Transaction,
        where: is_nil(transaction.block_hash) and (is_nil(transaction.error) or transaction.error != "dropped/replaced")
      )

    query
    |> Repo.all(timeout: :infinity)
  end

  @doc """
  The `string` must start with `0x`, then is converted to an integer and then to `t:Explorer.Chain.Hash.Address.t/0`.

      iex> Explorer.Chain.string_to_address_hash("0x5aAeb6053F3E94C9b9A09f33669435E7Ef1BeAed")
      {
        :ok,
        %Explorer.Chain.Hash{
          byte_count: 20,
          bytes: <<90, 174, 182, 5, 63, 62, 148, 201, 185, 160, 159, 51, 102, 148, 53,
            231, 239, 27, 234, 237>>
        }
      }

      iex> Explorer.Chain.string_to_address_hash("0x5aaeb6053f3e94c9b9a09f33669435e7ef1beaed")
      {
        :ok,
        %Explorer.Chain.Hash{
          byte_count: 20,
          bytes: <<90, 174, 182, 5, 63, 62, 148, 201, 185, 160, 159, 51, 102, 148, 53,
            231, 239, 27, 234, 237>>
        }
      }

      iex> Base.encode16(<<90, 174, 182, 5, 63, 62, 148, 201, 185, 160, 159, 51, 102, 148, 53, 231, 239, 27, 234, 237>>, case: :lower)
      "5aaeb6053f3e94c9b9a09f33669435e7ef1beaed"

  `String.t` format must always have 40 hexadecimal digits after the `0x` base prefix.

      iex> Explorer.Chain.string_to_address_hash("0x0")
      :error

  """
  @spec string_to_address_hash(String.t()) :: {:ok, Hash.Address.t()} | :error
  def string_to_address_hash(string) when is_binary(string) do
    Hash.Address.cast(string)
  end

  def string_to_address_hash(_), do: :error

  @doc """
  The `string` must start with `0x`, then is converted to an integer and then to `t:Explorer.Chain.Hash.t/0`.

      iex> Explorer.Chain.string_to_block_hash(
      ...>   "0x9fc76417374aa880d4449a1f7f31ec597f00b1f6f3dd2d66f4c9c6c445836d8b"
      ...> )
      {
        :ok,
        %Explorer.Chain.Hash{
          byte_count: 32,
          bytes: <<0x9fc76417374aa880d4449a1f7f31ec597f00b1f6f3dd2d66f4c9c6c445836d8b :: big-integer-size(32)-unit(8)>>
        }
      }

  `String.t` format must always have 64 hexadecimal digits after the `0x` base prefix.

      iex> Explorer.Chain.string_to_block_hash("0x0")
      :error

  """
  @spec string_to_block_hash(String.t()) :: {:ok, Hash.t()} | :error
  def string_to_block_hash(string) when is_binary(string) do
    Hash.Full.cast(string)
  end

  def string_to_block_hash(_), do: :error

  @doc """
  The `string` must start with `0x`, then is converted to an integer and then to `t:Explorer.Chain.Hash.t/0`.

      iex> Explorer.Chain.string_to_transaction_hash(
      ...>  "0x9fc76417374aa880d4449a1f7f31ec597f00b1f6f3dd2d66f4c9c6c445836d8b"
      ...> )
      {
        :ok,
        %Explorer.Chain.Hash{
          byte_count: 32,
          bytes: <<0x9fc76417374aa880d4449a1f7f31ec597f00b1f6f3dd2d66f4c9c6c445836d8b :: big-integer-size(32)-unit(8)>>
        }
      }

  `String.t` format must always have 64 hexadecimal digits after the `0x` base prefix.

      iex> Explorer.Chain.string_to_transaction_hash("0x0")
      :error

  """
  @spec string_to_transaction_hash(String.t()) :: {:ok, Hash.t()} | :error
  def string_to_transaction_hash(string) when is_binary(string) do
    Hash.Full.cast(string)
  end

  def string_to_transaction_hash(_), do: :error

  @doc """
  `t:Explorer.Chain.InternalTransaction/0`s in `t:Explorer.Chain.Transaction.t/0` with `hash`.

  ## Options

    * `:necessity_by_association` - use to load `t:association/0` as `:required` or `:optional`.  If an association is
      `:required`, and the `t:Explorer.Chain.InternalTransaction.t/0` has no associated record for that association,
      then the `t:Explorer.Chain.InternalTransaction.t/0` will not be included in the list.
    * `:paging_options` - a `t:Explorer.PagingOptions.t/0` used to specify the `:page_size` and
      `:key` (a tuple of the lowest/oldest `{index}`). Results will be the internal transactions older than
      the `index` that is passed.

  """

  @spec all_transaction_to_internal_transactions(Hash.Full.t(), [
          paging_options | necessity_by_association_option | api?
        ]) :: [
          InternalTransaction.t()
        ]
  def all_transaction_to_internal_transactions(hash, options \\ []) when is_list(options) do
    necessity_by_association = Keyword.get(options, :necessity_by_association, %{})
    paging_options = Keyword.get(options, :paging_options, @default_paging_options)

    InternalTransaction
    |> for_parent_transaction(hash)
    |> join_associations(necessity_by_association)
    |> InternalTransaction.where_nonpending_block()
    |> page_internal_transaction(paging_options)
    |> limit(^paging_options.page_size)
    |> order_by([internal_transaction], asc: internal_transaction.index)
    |> select_repo(options).all()
  end

  @spec transaction_to_internal_transactions(Hash.Full.t(), [paging_options | necessity_by_association_option | api?]) ::
          [
            InternalTransaction.t()
          ]
  def transaction_to_internal_transactions(hash, options \\ []) when is_list(options) do
    necessity_by_association = Keyword.get(options, :necessity_by_association, %{})
    paging_options = Keyword.get(options, :paging_options, @default_paging_options)

    InternalTransaction
    |> for_parent_transaction(hash)
    |> join_associations(necessity_by_association)
    |> where_transaction_has_multiple_internal_transactions()
    |> InternalTransaction.where_is_different_from_parent_transaction()
    |> InternalTransaction.where_nonpending_block()
    |> page_internal_transaction(paging_options)
    |> limit(^paging_options.page_size)
    |> order_by([internal_transaction], asc: internal_transaction.index)
    |> preload(:block)
    |> select_repo(options).all()
  end

  @doc """
  Finds all `t:Explorer.Chain.Log.t/0`s for `t:Explorer.Chain.Transaction.t/0`.

  ## Options

    * `:necessity_by_association` - use to load `t:association/0` as `:required` or `:optional`.  If an association is
      `:required`, and the `t:Explorer.Chain.Log.t/0` has no associated record for that association, then the
      `t:Explorer.Chain.Log.t/0` will not be included in the page `entries`.
    * `:paging_options` - a `t:Explorer.PagingOptions.t/0` used to specify the `:page_size` and
      `:key` (a tuple of the lowest/oldest `{index}`). Results will be the transactions older than
      the `index` that are passed.

  """
  @spec transaction_to_logs(Hash.Full.t(), [paging_options | necessity_by_association_option | api?]) :: [Log.t()]
  def transaction_to_logs(transaction_hash, options \\ []) when is_list(options) do
    necessity_by_association = Keyword.get(options, :necessity_by_association, %{})
    paging_options = Keyword.get(options, :paging_options, @default_paging_options)

    log_with_transactions =
      from(log in Log,
        inner_join: transaction in Transaction,
        on:
          transaction.block_hash == log.block_hash and transaction.block_number == log.block_number and
            transaction.hash == log.transaction_hash
      )

    query =
      log_with_transactions
      |> where([_, transaction], transaction.hash == ^transaction_hash)
      |> page_transaction_logs(paging_options)
      |> limit(^paging_options.page_size)
      |> order_by([log], asc: log.index)
      |> join_associations(necessity_by_association)

    query
    |> select_repo(options).all()
  end

  @doc """
  Finds all `t:Explorer.Chain.TokenTransfer.t/0`s for `t:Explorer.Chain.Transaction.t/0`.

  ## Options

    * `:necessity_by_association` - use to load `t:association/0` as `:required` or `:optional`.  If an association is
      `:required`, and the `t:Explorer.Chain.TokenTransfer.t/0` has no associated record for that association, then the
      `t:Explorer.Chain.TokenTransfer.t/0` will not be included in the page `entries`.
    * `:paging_options` - a `t:Explorer.PagingOptions.t/0` used to specify the `:page_size` and
      `:key` (in the form of `%{"inserted_at" => inserted_at}`). Results will be the transactions older than
      the `index` that are passed.

  """
  @spec transaction_to_token_transfers(Hash.Full.t(), [paging_options | necessity_by_association_option | api?()]) :: [
          TokenTransfer.t()
        ]
  def transaction_to_token_transfers(transaction_hash, options \\ []) when is_list(options) do
    necessity_by_association = Keyword.get(options, :necessity_by_association, %{})
    paging_options = options |> Keyword.get(:paging_options, @default_paging_options) |> Map.put(:asc_order, true)
    token_type = Keyword.get(options, :token_type)

    TokenTransfer
    |> join(:inner, [token_transfer], transaction in assoc(token_transfer, :transaction))
    |> where(
      [token_transfer, transaction],
      transaction.hash == ^transaction_hash and token_transfer.block_hash == transaction.block_hash and
        token_transfer.block_number == transaction.block_number
    )
    |> join(:inner, [tt], token in assoc(tt, :token), as: :token)
    |> preload([token: token], [{:token, token}])
    |> TokenTransfer.filter_by_type(token_type)
    |> TokenTransfer.page_token_transfer(paging_options)
    |> limit(^paging_options.page_size)
    |> order_by([token_transfer], asc: token_transfer.log_index)
    |> join_associations(necessity_by_association)
    |> select_repo(options).all()
  end

  @doc """
  Converts `transaction` to the status of the `t:Explorer.Chain.Transaction.t/0` whether pending or collated.

  ## Returns

    * `:pending` - the transaction has not be confirmed in a block yet.
    * `:awaiting_internal_transactions` - the transaction happened in a pre-Byzantium block or on a chain like Ethereum
      Classic (ETC) that never adopted [EIP-658](https://github.com/Arachnid/EIPs/blob/master/EIPS/eip-658.md), which
      add transaction status to transaction receipts, so the status can only be derived whether the first internal
      transaction has an error.
    * `:success` - the transaction has been confirmed in a block
    * `{:error, :awaiting_internal_transactions}` - the transactions happened post-Byzantium, but the error message
       requires the internal transactions.
    * `{:error, reason}` - the transaction failed due to `reason` in its first internal transaction.

  """
  @spec transaction_to_status(Transaction.t()) ::
          :pending
          | :awaiting_internal_transactions
          | :success
          | {:error, :awaiting_internal_transactions}
          | {:error, reason :: String.t()}
  def transaction_to_status(%Transaction{error: "dropped/replaced"}), do: {:error, "dropped/replaced"}
  def transaction_to_status(%Transaction{block_hash: nil, status: nil}), do: :pending
  def transaction_to_status(%Transaction{status: nil}), do: :awaiting_internal_transactions
  def transaction_to_status(%Transaction{status: :ok}), do: :success

  def transaction_to_status(%Transaction{status: :error, error: nil}),
    do: {:error, :awaiting_internal_transactions}

  def transaction_to_status(%Transaction{status: :error, error: error}) when is_binary(error), do: {:error, error}

  def transaction_to_revert_reason(transaction) do
    %Transaction{revert_reason: revert_reason} = transaction

    if revert_reason == nil do
      fetch_tx_revert_reason(transaction)
    else
      revert_reason
    end
  end

  def fetch_tx_revert_reason(
        %Transaction{
          block_number: block_number,
          to_address_hash: to_address_hash,
          from_address_hash: from_address_hash,
          input: data,
          gas: gas,
          gas_price: gas_price,
          value: value
        } = transaction
      ) do
    json_rpc_named_arguments = Application.get_env(:explorer, :json_rpc_named_arguments)

    gas_hex =
      if gas do
        gas_hex_without_prefix =
          gas
          |> Decimal.to_integer()
          |> Integer.to_string(16)
          |> String.downcase()

        "0x" <> gas_hex_without_prefix
      else
        "0x0"
      end

    req =
      EthereumJSONRPCTransaction.eth_call_request(
        0,
        block_number,
        data,
        to_address_hash,
        from_address_hash,
        gas_hex,
        Wei.hex_format(gas_price),
        Wei.hex_format(value)
      )

    revert_reason =
      case EthereumJSONRPC.json_rpc(req, json_rpc_named_arguments) do
        {:error, %{data: data}} ->
          data

        {:error, %{message: message}} ->
          message

        _ ->
          ""
      end

    formatted_revert_reason =
      revert_reason |> format_revert_reason_message() |> (&if(String.valid?(&1), do: &1, else: revert_reason)).()

    if byte_size(formatted_revert_reason) > 0 do
      transaction
      |> Changeset.change(%{revert_reason: formatted_revert_reason})
      |> Repo.update()
    end

    formatted_revert_reason
  end

  def format_revert_reason_message(revert_reason) do
    case revert_reason do
      @revert_msg_prefix_1 <> rest ->
        rest

      @revert_msg_prefix_2 <> rest ->
        rest

      @revert_msg_prefix_3 <> rest ->
        extract_revert_reason_message_wrapper(rest)

      @revert_msg_prefix_4 <> rest ->
        extract_revert_reason_message_wrapper(rest)

      @revert_msg_prefix_5 <> rest ->
        extract_revert_reason_message_wrapper(rest)

      revert_reason_full ->
        revert_reason_full
    end
  end

  defp extract_revert_reason_message_wrapper(revert_reason_message) do
    case revert_reason_message do
      "0x" <> hex ->
        extract_revert_reason_message(hex)

      _ ->
        revert_reason_message
    end
  end

  defp extract_revert_reason_message(hex) do
    case hex do
      @revert_error_method_id <> msg_with_offset ->
        [msg] =
          msg_with_offset
          |> Base.decode16!(case: :mixed)
          |> TypeDecoder.decode_raw([:string])

        msg

      _ ->
        hex
    end
  end

  @doc """
  The `t:Explorer.Chain.Transaction.t/0` or `t:Explorer.Chain.InternalTransaction.t/0` `value` of the `transaction` in
  `unit`.
  """
  @spec value(InternalTransaction.t(), :wei) :: Wei.wei()
  @spec value(InternalTransaction.t(), :gwei) :: Wei.gwei()
  @spec value(InternalTransaction.t(), :ether) :: Wei.ether()
  @spec value(Transaction.t(), :wei) :: Wei.wei()
  @spec value(Transaction.t(), :gwei) :: Wei.gwei()
  @spec value(Transaction.t(), :ether) :: Wei.ether()
  def value(%type{value: value}, unit) when type in [InternalTransaction, Transaction] do
    Wei.to(value, unit)
  end

  def smart_contract_bytecode(address_hash) do
    query =
      from(
        address in Address,
        where: address.hash == ^address_hash,
        select: address.contract_code
      )

    query
    |> Repo.one()
    |> Data.to_string()
  end

  def smart_contract_creation_tx_bytecode(address_hash) do
    creation_tx_query =
      from(
        tx in Transaction,
        left_join: a in Address,
        on: tx.created_contract_address_hash == a.hash,
        where: tx.created_contract_address_hash == ^address_hash,
        where: tx.status == ^1,
        select: %{init: tx.input, created_contract_code: a.contract_code}
      )

    tx_input =
      creation_tx_query
      |> Repo.one()

    if tx_input do
      with %{init: input, created_contract_code: created_contract_code} <- tx_input do
        %{init: Data.to_string(input), created_contract_code: Data.to_string(created_contract_code)}
      end
    else
      creation_int_tx_query =
        from(
          itx in InternalTransaction,
          join: t in assoc(itx, :transaction),
          where: itx.created_contract_address_hash == ^address_hash,
          where: t.status == ^1,
          select: %{init: itx.init, created_contract_code: itx.created_contract_code}
        )

      res = creation_int_tx_query |> Repo.one()

      case res do
        %{init: init, created_contract_code: created_contract_code} ->
          init_str = Data.to_string(init)
          created_contract_code_str = Data.to_string(created_contract_code)
          %{init: init_str, created_contract_code: created_contract_code_str}

        _ ->
          nil
      end
    end
  end

  @doc """
  Checks if an address is a contract
  """
  @spec contract_address?(String.t(), non_neg_integer(), Keyword.t()) :: boolean() | :json_rpc_error
  def contract_address?(address_hash, block_number, json_rpc_named_arguments \\ []) do
    {:ok, binary_hash} = Explorer.Chain.Hash.Address.cast(address_hash)

    query =
      from(
        address in Address,
        where: address.hash == ^binary_hash
      )

    address = Repo.one(query)

    cond do
      is_nil(address) ->
        block_quantity = integer_to_quantity(block_number)

        case EthereumJSONRPC.fetch_codes(
               [%{block_quantity: block_quantity, address: address_hash}],
               json_rpc_named_arguments
             ) do
          {:ok, %EthereumJSONRPC.FetchedCodes{params_list: fetched_codes}} ->
            result = List.first(fetched_codes)

            result && !(is_nil(result[:code]) || result[:code] == "" || result[:code] == "0x")

          _ ->
            :json_rpc_error
        end

      is_nil(address.contract_code) ->
        false

      true ->
        true
    end
  end

  @doc """
  Fetches contract creation input data.
  """
  @spec contract_creation_input_data(String.t()) :: nil | String.t()
  def contract_creation_input_data(address_hash) do
    query =
      from(
        address in Address,
        where: address.hash == ^address_hash,
        preload: [:contracts_creation_internal_transaction, :contracts_creation_transaction]
      )

    contract_address = Repo.one(query)

    contract_creation_input_data_from_address(contract_address)
  end

  # credo:disable-for-next-line /Complexity/
  defp contract_creation_input_data_from_address(address) do
    internal_transaction = address && address.contracts_creation_internal_transaction
    transaction = address && address.contracts_creation_transaction

    cond do
      is_nil(address) ->
        ""

      internal_transaction && internal_transaction.input ->
        Data.to_string(internal_transaction.input)

      internal_transaction && internal_transaction.init ->
        Data.to_string(internal_transaction.init)

      transaction && transaction.input ->
        Data.to_string(transaction.input)

      is_nil(transaction) && is_nil(internal_transaction) &&
          not is_nil(address.contract_code) ->
        %Explorer.Chain.Data{bytes: bytes} = address.contract_code
        Base.encode16(bytes, case: :lower)

      true ->
        ""
    end
  end

  @doc """
  Inserts a `t:SmartContract.t/0`.

  As part of inserting a new smart contract, an additional record is inserted for
  naming the address for reference.
  """
  @spec create_smart_contract(map()) :: {:ok, SmartContract.t()} | {:error, Ecto.Changeset.t()}
  def create_smart_contract(attrs \\ %{}, external_libraries \\ [], secondary_sources \\ []) do
    new_contract = %SmartContract{}

    attrs =
      attrs
      |> Helper.add_contract_code_md5()

    smart_contract_changeset =
      new_contract
      |> SmartContract.changeset(attrs)
      |> Changeset.put_change(:external_libraries, external_libraries)

    new_contract_additional_source = %SmartContractAdditionalSource{}

    smart_contract_additional_sources_changesets =
      if secondary_sources do
        secondary_sources
        |> Enum.map(fn changeset ->
          new_contract_additional_source
          |> SmartContractAdditionalSource.changeset(changeset)
        end)
      else
        []
      end

    address_hash = Changeset.get_field(smart_contract_changeset, :address_hash)

    # Enforce ShareLocks tables order (see docs: sharelocks.md)
    insert_contract_query =
      Multi.new()
      |> Multi.run(:set_address_verified, fn repo, _ -> set_address_verified(repo, address_hash) end)
      |> Multi.run(:clear_primary_address_names, fn repo, _ -> clear_primary_address_names(repo, address_hash) end)
      |> Multi.insert(:smart_contract, smart_contract_changeset)

    insert_contract_query_with_additional_sources =
      smart_contract_additional_sources_changesets
      |> Enum.with_index()
      |> Enum.reduce(insert_contract_query, fn {changeset, index}, multi ->
        Multi.insert(multi, "smart_contract_additional_source_#{Integer.to_string(index)}", changeset)
      end)

    insert_result =
      insert_contract_query_with_additional_sources
      |> Repo.transaction()

    create_address_name(Repo, Changeset.get_field(smart_contract_changeset, :name), address_hash)

    case insert_result do
      {:ok, %{smart_contract: smart_contract}} ->
        {:ok, smart_contract}

      {:error, :smart_contract, changeset, _} ->
        {:error, changeset}

      {:error, :set_address_verified, message, _} ->
        {:error, message}
    end
  end

  @doc """
  Updates a `t:SmartContract.t/0`.

  Has the similar logic as create_smart_contract/1.
  Used in cases when you need to update row in DB contains SmartContract, e.g. in case of changing
  status `partially verified` to `fully verified` (re-verify).
  """
  @spec update_smart_contract(map()) :: {:ok, SmartContract.t()} | {:error, Ecto.Changeset.t()}
  def update_smart_contract(attrs \\ %{}, external_libraries \\ [], secondary_sources \\ []) do
    address_hash = Map.get(attrs, :address_hash)

    query =
      from(
        smart_contract in SmartContract,
        where: smart_contract.address_hash == ^address_hash
      )

    query_sources =
      from(
        source in SmartContractAdditionalSource,
        where: source.address_hash == ^address_hash
      )

    _delete_sources = Repo.delete_all(query_sources)

    smart_contract = Repo.one(query)

    smart_contract_changeset =
      smart_contract
      |> SmartContract.changeset(attrs)
      |> Changeset.put_change(:external_libraries, external_libraries)

    new_contract_additional_source = %SmartContractAdditionalSource{}

    smart_contract_additional_sources_changesets =
      if secondary_sources do
        secondary_sources
        |> Enum.map(fn changeset ->
          new_contract_additional_source
          |> SmartContractAdditionalSource.changeset(changeset)
        end)
      else
        []
      end

    # Enforce ShareLocks tables order (see docs: sharelocks.md)
    insert_contract_query =
      Multi.new()
      |> Multi.update(:smart_contract, smart_contract_changeset)

    insert_contract_query_with_additional_sources =
      smart_contract_additional_sources_changesets
      |> Enum.with_index()
      |> Enum.reduce(insert_contract_query, fn {changeset, index}, multi ->
        Multi.insert(multi, "smart_contract_additional_source_#{Integer.to_string(index)}", changeset)
      end)

    insert_result =
      insert_contract_query_with_additional_sources
      |> Repo.transaction()

    case insert_result do
      {:ok, %{smart_contract: smart_contract}} ->
        {:ok, smart_contract}

      {:error, :smart_contract, changeset, _} ->
        {:error, changeset}

      {:error, :set_address_verified, message, _} ->
        {:error, message}
    end
  end

  defp set_address_verified(repo, address_hash) do
    query =
      from(
        address in Address,
        where: address.hash == ^address_hash
      )

    case repo.update_all(query, set: [verified: true]) do
      {1, _} -> {:ok, []}
      _ -> {:error, "There was an error annotating that the address has been verified."}
    end
  end

  defp set_address_decompiled(repo, address_hash) do
    query =
      from(
        address in Address,
        where: address.hash == ^address_hash
      )

    case repo.update_all(query, set: [decompiled: true]) do
      {1, _} -> {:ok, []}
      _ -> {:error, "There was an error annotating that the address has been decompiled."}
    end
  end

  defp clear_primary_address_names(repo, address_hash) do
    query =
      from(
        address_name in Address.Name,
        where: address_name.address_hash == ^address_hash,
        # Enforce Name ShareLocks order (see docs: sharelocks.md)
        order_by: [asc: :address_hash, asc: :name],
        lock: "FOR NO KEY UPDATE"
      )

    repo.update_all(
      from(n in Address.Name, join: s in subquery(query), on: n.address_hash == s.address_hash and n.name == s.name),
      set: [primary: false]
    )

    {:ok, []}
  end

  defp create_address_name(repo, name, address_hash) do
    params = %{
      address_hash: address_hash,
      name: name,
      primary: true
    }

    %Address.Name{}
    |> Address.Name.changeset(params)
    |> repo.insert(on_conflict: :nothing, conflict_target: [:address_hash, :name])
  end

  def get_verified_twin_contract(%Explorer.Chain.Address{} = target_address, options \\ []) do
    case target_address do
      %{contract_code: %Chain.Data{bytes: contract_code_bytes}} ->
        target_address_hash = target_address.hash

        contract_code_md5 = Helper.contract_code_md5(contract_code_bytes)

        verified_contract_twin_query =
          from(
            smart_contract in SmartContract,
            where: smart_contract.contract_code_md5 == ^contract_code_md5,
            where: smart_contract.address_hash != ^target_address_hash,
            select: smart_contract,
            limit: 1
          )

        verified_contract_twin_query
        |> select_repo(options).one(timeout: 10_000)

      _ ->
        nil
    end
  end

  @doc """
  Finds metadata for verification of a contract from verified twins: contracts with the same bytecode
  which were verified previously, returns a single t:SmartContract.t/0
  """
  def get_address_verified_twin_contract(hash, options \\ [])

  def get_address_verified_twin_contract(hash, options) when is_binary(hash) do
    case string_to_address_hash(hash) do
      {:ok, address_hash} -> get_address_verified_twin_contract(address_hash, options)
      _ -> %{:verified_contract => nil, :additional_sources => nil}
    end
  end

  def get_address_verified_twin_contract(%Explorer.Chain.Hash{} = address_hash, options) do
    with target_address <- select_repo(options).get(Address, address_hash),
         false <- is_nil(target_address) do
      verified_contract_twin = get_verified_twin_contract(target_address, options)

      verified_contract_twin_additional_sources = get_contract_additional_sources(verified_contract_twin, options)

      %{
        :verified_contract => check_and_update_constructor_args(verified_contract_twin),
        :additional_sources => verified_contract_twin_additional_sources
      }
    else
      _ ->
        %{:verified_contract => nil, :additional_sources => nil}
    end
  end

  def get_minimal_proxy_template(address_hash, options \\ []) do
    minimal_proxy_template =
      case select_repo(options).get(Address, address_hash) do
        nil ->
          nil

        target_address ->
          contract_code = target_address.contract_code

          case contract_code do
            %Chain.Data{bytes: contract_code_bytes} ->
              contract_bytecode = Base.encode16(contract_code_bytes, case: :lower)

              get_minimal_proxy_from_template_code(contract_bytecode, options)

            _ ->
              nil
          end
      end

    minimal_proxy_template
  end

  defp get_minimal_proxy_from_template_code(contract_bytecode, options) do
    case contract_bytecode do
      "363d3d373d3d3d363d73" <> <<template_address::binary-size(40)>> <> _ ->
        template_address = "0x" <> template_address

        query =
          from(
            smart_contract in SmartContract,
            where: smart_contract.address_hash == ^template_address,
            select: smart_contract
          )

        template =
          query
          |> select_repo(options).one(timeout: 10_000)

        template

      _ ->
        nil
    end
  end

  defp get_contract_additional_sources(verified_contract_twin, options) do
    if verified_contract_twin do
      verified_contract_twin_additional_sources_query =
        from(
          s in SmartContractAdditionalSource,
          where: s.address_hash == ^verified_contract_twin.address_hash
        )

      verified_contract_twin_additional_sources_query
      |> select_repo(options).all()
    else
      []
    end
  end

  @spec address_hash_to_smart_contract(Hash.Address.t(), [api?]) :: SmartContract.t() | nil
  def address_hash_to_smart_contract(address_hash, options \\ []) do
    query =
      from(
        smart_contract in SmartContract,
        where: smart_contract.address_hash == ^address_hash
      )

    current_smart_contract = select_repo(options).one(query)

    if current_smart_contract do
      current_smart_contract
    else
      address_verified_twin_contract =
        get_minimal_proxy_template(address_hash, options) ||
          get_address_verified_twin_contract(address_hash, options).verified_contract

      if address_verified_twin_contract do
        address_verified_twin_contract
        |> Map.put(:address_hash, address_hash)
        |> Map.put(:metadata_from_verified_twin, true)
        |> Map.put(:implementation_address_hash, nil)
        |> Map.put(:implementation_name, nil)
        |> Map.put(:implementation_fetched_at, nil)
      else
        current_smart_contract
      end
    end
  end

  @spec address_hash_to_smart_contract(Hash.Address.t()) :: SmartContract.t() | nil
  def address_hash_to_one_smart_contract(hash) do
    SmartContract
    |> where([sc], sc.address_hash == ^hash)
    |> Repo.one()
  end

  @spec address_hash_to_smart_contract_without_twin(Hash.Address.t(), [api?]) :: SmartContract.t() | nil
  def address_hash_to_smart_contract_without_twin(address_hash, options) do
    query =
      from(
        smart_contract in SmartContract,
        where: smart_contract.address_hash == ^address_hash
      )

    select_repo(options).one(query)
  end

  def smart_contract_fully_verified?(address_hash, options \\ [])

  def smart_contract_fully_verified?(address_hash_str, options) when is_binary(address_hash_str) do
    case string_to_address_hash(address_hash_str) do
      {:ok, address_hash} ->
        check_fully_verified(address_hash, options)

      _ ->
        false
    end
  end

  def smart_contract_fully_verified?(address_hash, options) do
    check_fully_verified(address_hash, options)
  end

  defp check_fully_verified(address_hash, options) do
    query =
      from(
        smart_contract in SmartContract,
        where: smart_contract.address_hash == ^address_hash
      )

    result = select_repo(options).one(query)

    if result, do: !result.partially_verified, else: false
  end

  def smart_contract_verified?(address_hash_str) when is_binary(address_hash_str) do
    case string_to_address_hash(address_hash_str) do
      {:ok, address_hash} ->
        check_verified(address_hash)

      _ ->
        false
    end
  end

  def smart_contract_verified?(address_hash) do
    check_verified(address_hash)
  end

  defp check_verified(address_hash) do
    query =
      from(
        smart_contract in SmartContract,
        where: smart_contract.address_hash == ^address_hash
      )

    if Repo.one(query), do: true, else: false
  end

  defp fetch_transactions(paging_options \\ nil, from_block \\ nil, to_block \\ nil, with_pending? \\ false) do
    Transaction
    |> order_for_transactions(with_pending?)
    |> where_block_number_in_period(from_block, to_block)
    |> handle_paging_options(paging_options)
  end

  defp order_for_transactions(query, true) do
    query
    |> order_by([transaction],
      desc: transaction.block_number,
      desc: transaction.index,
      desc: transaction.inserted_at,
      asc: transaction.hash
    )
  end

  defp order_for_transactions(query, _) do
    query
    |> order_by([transaction], desc: transaction.block_number, desc: transaction.index)
  end

  defp fetch_transactions_in_ascending_order_by_index(paging_options) do
    Transaction
    |> order_by([transaction], asc: transaction.index)
    |> handle_block_paging_options(paging_options)
  end

  defp for_parent_transaction(query, %Hash{byte_count: unquote(Hash.Full.byte_count())} = hash) do
    from(
      child in query,
      inner_join: transaction in assoc(child, :transaction),
      where: transaction.hash == ^hash
    )
  end

  defp handle_block_paging_options(query, nil), do: query

  defp handle_block_paging_options(query, %PagingOptions{key: nil, page_size: nil}), do: query

  defp handle_block_paging_options(query, paging_options) do
    query
    |> page_block_transactions(paging_options)
    |> limit(^paging_options.page_size)
  end

  defp handle_paging_options(query, nil), do: query

  defp handle_paging_options(query, %PagingOptions{key: nil, page_size: nil}), do: query

  defp handle_paging_options(query, paging_options) do
    query
    |> page_transaction(paging_options)
    |> limit(^paging_options.page_size)
  end

  defp handle_verified_contracts_paging_options(query, nil), do: query

  defp handle_verified_contracts_paging_options(query, paging_options) do
    query
    |> page_verified_contracts(paging_options)
    |> limit(^paging_options.page_size)
  end

  defp handle_withdrawals_paging_options(query, nil), do: query

  defp handle_withdrawals_paging_options(query, paging_options) do
    query
    |> Withdrawal.page_withdrawals(paging_options)
    |> limit(^paging_options.page_size)
  end

  defp handle_random_access_paging_options(query, empty_options) when empty_options in [nil, [], %{}],
    do: limit(query, ^(@default_page_size + 1))

  defp handle_random_access_paging_options(query, paging_options) do
    query
    |> (&if(paging_options |> Map.get(:page_number, 1) |> process_page_number() == 1,
          do: &1,
          else: page_transaction(&1, paging_options)
        )).()
    |> handle_page(paging_options)
  end

  defp handle_page(query, paging_options) do
    page_number = paging_options |> Map.get(:page_number, 1) |> process_page_number()
    page_size = Map.get(paging_options, :page_size, @default_page_size)

    cond do
      page_in_bounds?(page_number, page_size) && page_number == 1 ->
        query
        |> limit(^(page_size + 1))

      page_in_bounds?(page_number, page_size) ->
        query
        |> limit(^page_size)
        |> offset(^((page_number - 2) * page_size))

      true ->
        query
        |> limit(^(@default_page_size + 1))
    end
  end

  defp process_page_number(number) when number < 1, do: 1

  defp process_page_number(number), do: number

  defp page_in_bounds?(page_number, page_size),
    do: page_size <= @limit_showing_transactions && @limit_showing_transactions - page_number * page_size >= 0

  def limit_showing_transactions, do: @limit_showing_transactions

  defp join_association(query, [{association, nested_preload}], necessity)
       when is_atom(association) and is_atom(nested_preload) do
    case necessity do
      :optional ->
        preload(query, [{^association, ^nested_preload}])

      :required ->
        from(q in query,
          inner_join: a in assoc(q, ^association),
          left_join: b in assoc(a, ^nested_preload),
          preload: [{^association, {a, [{^nested_preload, b}]}}]
        )
    end
  end

  defp join_association(query, association, necessity) when is_atom(association) do
    case necessity do
      :optional ->
        preload(query, ^association)

      :required ->
        from(q in query, inner_join: a in assoc(q, ^association), preload: [{^association, a}])
    end
  end

  defp join_association(query, association, necessity) do
    case necessity do
      :optional ->
        preload(query, ^association)

      :required ->
        from(q in query, inner_join: a in assoc(q, ^association), preload: [{^association, a}])
    end
  end

  defp join_associations(query, necessity_by_association) when is_map(necessity_by_association) do
    Enum.reduce(necessity_by_association, query, fn {association, join}, acc_query ->
      join_association(acc_query, association, join)
    end)
  end

  defp page_addresses(query, %PagingOptions{key: nil}), do: query

  defp page_addresses(query, %PagingOptions{key: {coin_balance, hash}}) do
    from(address in query,
      where:
        (address.fetched_coin_balance == ^coin_balance and address.hash > ^hash) or
          address.fetched_coin_balance < ^coin_balance
    )
  end

  defp page_deposits(query, %PagingOptions{key: nil}), do: query

  defp page_deposits(query, %PagingOptions{key: {block_number, l2_tx_hash}}) do
    from(d in query,
      where: d.l1_block_number < ^block_number,
      or_where: d.l1_block_number == ^block_number and d.l2_transaction_hash < ^l2_tx_hash
    )
  end

  defp page_txn_batches(query, %PagingOptions{key: nil}), do: query

  defp page_txn_batches(query, %PagingOptions{key: {block_number}}) do
    from(tb in query, where: tb.l2_block_number < ^block_number)
  end

  defp page_output_roots(query, %PagingOptions{key: nil}), do: query

  defp page_output_roots(query, %PagingOptions{key: {index}}) do
    from(r in query, where: r.l2_output_index < ^index)
  end

  defp page_optimism_withdrawals(query, %PagingOptions{key: nil}), do: query

  defp page_optimism_withdrawals(query, %PagingOptions{key: {nonce}}) do
    from(w in query, where: w.msg_nonce < ^nonce)
  end

  defp page_tokens(query, %PagingOptions{key: nil}), do: query

  defp page_tokens(query, %PagingOptions{key: {circulating_market_cap, holder_count, name, contract_address_hash}}) do
    from(token in query,
      where: ^page_tokens_circulating_market_cap(circulating_market_cap, holder_count, name, contract_address_hash)
    )
  end

  defp page_tokens_circulating_market_cap(nil, holder_count, name, contract_address_hash) do
    dynamic(
      [t],
      is_nil(t.circulating_market_cap) and ^page_tokens_holder_count(holder_count, name, contract_address_hash)
    )
  end

  defp page_tokens_circulating_market_cap(circulating_market_cap, holder_count, name, contract_address_hash) do
    dynamic(
      [t],
      is_nil(t.circulating_market_cap) or t.circulating_market_cap < ^circulating_market_cap or
        (t.circulating_market_cap == ^circulating_market_cap and
           ^page_tokens_holder_count(holder_count, name, contract_address_hash))
    )
  end

  defp page_tokens_holder_count(nil, name, contract_address_hash) do
    dynamic(
      [t],
      is_nil(t.holder_count) and ^page_tokens_name(name, contract_address_hash)
    )
  end

  defp page_tokens_holder_count(holder_count, name, contract_address_hash) do
    dynamic(
      [t],
      is_nil(t.holder_count) or t.holder_count < ^holder_count or
        (t.holder_count == ^holder_count and ^page_tokens_name(name, contract_address_hash))
    )
  end

  defp page_tokens_name(nil, contract_address_hash) do
    dynamic([t], is_nil(t.name) and ^page_tokens_contract_address_hash(contract_address_hash))
  end

  defp page_tokens_name(name, contract_address_hash) do
    dynamic(
      [t],
      is_nil(t.name) or
        (t.name > ^name or (t.name == ^name and ^page_tokens_contract_address_hash(contract_address_hash)))
    )
  end

  defp page_tokens_contract_address_hash(contract_address_hash) do
    dynamic([t], t.contract_address_hash > ^contract_address_hash)
  end

  defp page_blocks(query, %PagingOptions{key: nil}), do: query

  defp page_blocks(query, %PagingOptions{key: {block_number}}) do
    where(query, [block], block.number < ^block_number)
  end

  defp page_coin_balances(query, %PagingOptions{key: nil}), do: query

  defp page_coin_balances(query, %PagingOptions{key: {block_number}}) do
    where(query, [coin_balance], coin_balance.block_number < ^block_number)
  end

  defp page_internal_transaction(_, _, _ \\ %{index_int_tx_desc_order: false})

  defp page_internal_transaction(query, %PagingOptions{key: nil}, _), do: query

  defp page_internal_transaction(query, %PagingOptions{key: {block_number, transaction_index, index}}, %{
         index_int_tx_desc_order: desc
       }) do
    hardcoded_where_for_page_int_tx(query, block_number, transaction_index, index, desc)
  end

  defp page_internal_transaction(query, %PagingOptions{key: {index}}, %{index_int_tx_desc_order: desc}) do
    if desc do
      where(query, [internal_transaction], internal_transaction.index < ^index)
    else
      where(query, [internal_transaction], internal_transaction.index > ^index)
    end
  end

  defp hardcoded_where_for_page_int_tx(query, block_number, transaction_index, index, false),
    do:
      where(
        query,
        [internal_transaction],
        internal_transaction.block_number < ^block_number or
          (internal_transaction.block_number == ^block_number and
             internal_transaction.transaction_index < ^transaction_index) or
          (internal_transaction.block_number == ^block_number and
             internal_transaction.transaction_index == ^transaction_index and internal_transaction.index > ^index)
      )

  defp hardcoded_where_for_page_int_tx(query, block_number, transaction_index, index, true),
    do:
      where(
        query,
        [internal_transaction],
        internal_transaction.block_number < ^block_number or
          (internal_transaction.block_number == ^block_number and
             internal_transaction.transaction_index < ^transaction_index) or
          (internal_transaction.block_number == ^block_number and
             internal_transaction.transaction_index == ^transaction_index and internal_transaction.index < ^index)
      )

  defp page_logs(query, %PagingOptions{key: nil}), do: query

  defp page_logs(query, %PagingOptions{key: {index}}) do
    where(query, [log], log.index > ^index)
  end

  defp page_logs(query, %PagingOptions{key: {block_number, log_index}}) do
    where(
      query,
      [log],
      log.block_number < ^block_number or (log.block_number == ^block_number and log.index < ^log_index)
    )
  end

  defp page_transaction_logs(query, %PagingOptions{key: nil}), do: query

  defp page_transaction_logs(query, %PagingOptions{key: {index}}) do
    where(query, [log], log.index > ^index)
  end

  defp page_transaction_logs(query, %PagingOptions{key: {_block_number, index}}) do
    where(query, [log], log.index > ^index)
  end

  defp page_pending_transaction(query, %PagingOptions{key: nil}), do: query

  defp page_pending_transaction(query, %PagingOptions{key: {inserted_at, hash}}) do
    where(
      query,
      [transaction],
      (is_nil(transaction.block_number) and
         (transaction.inserted_at < ^inserted_at or
            (transaction.inserted_at == ^inserted_at and transaction.hash > ^hash))) or
        not is_nil(transaction.block_number)
    )
  end

  defp page_transaction(query, %PagingOptions{key: nil}), do: query

  defp page_transaction(query, %PagingOptions{is_pending_tx: true} = options),
    do: page_pending_transaction(query, options)

  defp page_transaction(query, %PagingOptions{key: {block_number, index}, is_index_in_asc_order: true}) do
    where(
      query,
      [transaction],
      transaction.block_number < ^block_number or
        (transaction.block_number == ^block_number and transaction.index > ^index)
    )
  end

  defp page_transaction(query, %PagingOptions{key: {block_number, index}}) do
    where(
      query,
      [transaction],
      transaction.block_number < ^block_number or
        (transaction.block_number == ^block_number and transaction.index < ^index)
    )
  end

  defp page_transaction(query, %PagingOptions{key: {index}}) do
    where(query, [transaction], transaction.index < ^index)
  end

  defp page_block_transactions(query, %PagingOptions{key: nil}), do: query

  defp page_block_transactions(query, %PagingOptions{key: {_block_number, index}, is_index_in_asc_order: true}) do
    where(query, [transaction], transaction.index > ^index)
  end

  defp page_block_transactions(query, %PagingOptions{key: {_block_number, index}}) do
    where(query, [transaction], transaction.index < ^index)
  end

  defp page_search_results(query, %PagingOptions{key: nil}), do: query

  defp page_search_results(query, %PagingOptions{
         key: {_address_hash, _tx_hash, _block_hash, holder_count, name, inserted_at, item_type}
       })
       when holder_count in [nil, ""] do
    where(
      query,
      [item],
      (item.name > ^name and item.type == ^item_type) or
        (item.name == ^name and item.inserted_at < ^inserted_at and
           item.type == ^item_type) or
        item.type != ^item_type
    )
  end

  # credo:disable-for-next-line
  defp page_search_results(query, %PagingOptions{
         key: {_address_hash, _tx_hash, _block_hash, holder_count, name, inserted_at, item_type}
       }) do
    where(
      query,
      [item],
      (item.holder_count < ^holder_count and item.type == ^item_type) or
        (item.holder_count == ^holder_count and item.name > ^name and item.type == ^item_type) or
        (item.holder_count == ^holder_count and item.name == ^name and item.inserted_at < ^inserted_at and
           item.type == ^item_type) or
        item.type != ^item_type
    )
  end

  def page_token_balances(query, %PagingOptions{key: nil}), do: query

  def page_token_balances(query, %PagingOptions{key: {value, address_hash}}) do
    where(
      query,
      [tb],
      tb.value < ^value or (tb.value == ^value and tb.address_hash < ^address_hash)
    )
  end

  def page_current_token_balances(query, keyword) when is_list(keyword),
    do: page_current_token_balances(query, Keyword.get(keyword, :paging_options))

  def page_current_token_balances(query, %PagingOptions{key: nil}), do: query

  def page_current_token_balances(query, %PagingOptions{key: {nil, value, id}}) do
    fiat_balance = CurrentTokenBalance.fiat_value_query()

    condition =
      dynamic(
        [ctb, t],
        is_nil(^fiat_balance) and
          (ctb.value < ^value or
             (ctb.value == ^value and ctb.id < ^id))
      )

    where(
      query,
      [ctb, t],
      ^condition
    )
  end

  def page_current_token_balances(query, %PagingOptions{key: {fiat_value, value, id}}) do
    fiat_balance = CurrentTokenBalance.fiat_value_query()

    condition =
      dynamic(
        [ctb, t],
        ^fiat_balance < ^fiat_value or is_nil(^fiat_balance) or
          (^fiat_balance == ^fiat_value and
             (ctb.value < ^value or
                (ctb.value == ^value and ctb.id < ^id)))
      )

    where(
      query,
      [ctb, t],
      ^condition
    )
  end

  defp page_verified_contracts(query, %PagingOptions{key: nil}), do: query

  defp page_verified_contracts(query, %PagingOptions{key: {id}}) do
    where(query, [contract], contract.id < ^id)
  end

  @doc """
  Ensures the following conditions are true:

    * excludes internal transactions of type call with no siblings in the
      transaction
    * includes internal transactions of type create, reward, or selfdestruct
      even when they are alone in the parent transaction

  """
  @spec where_transaction_has_multiple_internal_transactions(Ecto.Query.t()) :: Ecto.Query.t()
  def where_transaction_has_multiple_internal_transactions(query) do
    where(
      query,
      [internal_transaction, transaction],
      internal_transaction.type != ^:call or
        fragment(
          """
          EXISTS (SELECT sibling.*
          FROM internal_transactions AS sibling
          WHERE sibling.transaction_hash = ? AND sibling.index != ?
          )
          """,
          transaction.hash,
          internal_transaction.index
        )
    )
  end

  @doc """
  The current total number of coins minted minus verifiably burned coins.
  """
  @spec total_supply :: non_neg_integer() | nil
  def total_supply do
    supply_module().total() || 0
  end

  @doc """
  The current number coins in the market for trading.
  """
  @spec circulating_supply :: non_neg_integer() | nil
  def circulating_supply do
    supply_module().circulating()
  end

  defp supply_module do
    Application.get_env(:explorer, :supply, Explorer.Chain.Supply.ExchangeRate)
  end

  @doc """
  Calls supply_for_days from the configured supply_module
  """
  def supply_for_days, do: supply_module().supply_for_days(MarketHistoryCache.recent_days_count())

  @doc """
  Streams a lists token contract addresses that haven't been cataloged.
  """
  @spec stream_uncataloged_token_contract_address_hashes(
          initial :: accumulator,
          reducer :: (entry :: Hash.Address.t(), accumulator -> accumulator),
          limited? :: boolean()
        ) :: {:ok, accumulator}
        when accumulator: term()
  def stream_uncataloged_token_contract_address_hashes(initial, reducer, limited? \\ false)
      when is_function(reducer, 2) do
    query =
      from(
        token in Token,
        where: token.cataloged == false,
        select: token.contract_address_hash
      )

    query
    |> add_fetcher_limit(limited?)
    |> Repo.stream_reduce(initial, reducer)
  end

  @spec stream_unfetched_token_instances(
          initial :: accumulator,
          reducer :: (entry :: map(), accumulator -> accumulator)
        ) :: {:ok, accumulator}
        when accumulator: term()
  def stream_unfetched_token_instances(initial, reducer) when is_function(reducer, 2) do
    nft_tokens =
      from(
        token in Token,
        where: token.type == ^"ERC-721" or token.type == ^"ERC-1155",
        select: token.contract_address_hash
      )

    token_ids_query =
      from(
        token_transfer in TokenTransfer,
        select: %{
          token_contract_address_hash: token_transfer.token_contract_address_hash,
          token_id: fragment("unnest(?)", token_transfer.token_ids)
        }
      )

    query =
      from(
        transfer in subquery(token_ids_query),
        inner_join: token in subquery(nft_tokens),
        on: token.contract_address_hash == transfer.token_contract_address_hash,
        left_join: instance in Instance,
        on:
          transfer.token_contract_address_hash == instance.token_contract_address_hash and
            transfer.token_id == instance.token_id,
        where: is_nil(instance.token_id),
        select: %{
          contract_address_hash: transfer.token_contract_address_hash,
          token_id: transfer.token_id
        }
      )

    distinct_query =
      from(
        q in subquery(query),
        distinct: [q.contract_address_hash, q.token_id]
      )

    Repo.stream_reduce(distinct_query, initial, reducer)
  end

  @spec stream_token_instances_with_error(
          initial :: accumulator,
          reducer :: (entry :: map(), accumulator -> accumulator),
          limited? :: boolean()
        ) :: {:ok, accumulator}
        when accumulator: term()
  def stream_token_instances_with_error(initial, reducer, limited? \\ false) when is_function(reducer, 2) do
    Instance
    |> where([instance], not is_nil(instance.error))
    |> select([instance], %{
      contract_address_hash: instance.token_contract_address_hash,
      token_id: instance.token_id,
      updated_at: instance.updated_at
    })
    |> add_fetcher_limit(limited?)
    |> Repo.stream_reduce(initial, reducer)
  end

  @doc """
  Streams a list of token contract addresses that have been cataloged.
  """
  @spec stream_cataloged_token_contract_address_hashes(
          initial :: accumulator,
          reducer :: (entry :: Hash.Address.t(), accumulator -> accumulator),
          some_time_ago_updated :: integer(),
          limited? :: boolean()
        ) :: {:ok, accumulator}
        when accumulator: term()
  def stream_cataloged_token_contract_address_hashes(initial, reducer, some_time_ago_updated \\ 2880, limited? \\ false)
      when is_function(reducer, 2) do
    some_time_ago_updated
    |> Token.cataloged_tokens()
    |> add_fetcher_limit(limited?)
    |> order_by(asc: :updated_at)
    |> Repo.stream_reduce(initial, reducer)
  end

  @doc """
  Returns a list of block numbers token transfer `t:Log.t/0`s that don't have an
  associated `t:TokenTransfer.t/0` record.
  """
  def uncataloged_token_transfer_block_numbers do
    query =
      from(l in Log,
        as: :log,
        where:
          l.first_topic == unquote(TokenTransfer.constant()) or
            l.first_topic == unquote(TokenTransfer.erc1155_single_transfer_signature()) or
            l.first_topic == unquote(TokenTransfer.erc1155_batch_transfer_signature()),
        where:
          not exists(
            from(tf in TokenTransfer,
              where: tf.transaction_hash == parent_as(:log).transaction_hash,
              where: tf.log_index == parent_as(:log).index
            )
          ),
        select: l.block_number,
        distinct: l.block_number
      )

    Repo.stream_reduce(query, [], &[&1 | &2])
  end

  def decode_contract_address_hash_response(resp) do
    case resp do
      "0x000000000000000000000000" <> address ->
        "0x" <> address

      _ ->
        nil
    end
  end

  def decode_contract_integer_response(resp) do
    case resp do
      "0x" <> integer_encoded ->
        {integer_value, _} = Integer.parse(integer_encoded, 16)
        integer_value

      _ ->
        nil
    end
  end

  @doc """
  Fetches a `t:Token.t/0` by an address hash.

  ## Options

      * `:necessity_by_association` - use to load `t:association/0` as `:required` or `:optional`.  If an association is
      `:required`, and the `t:Token.t/0` has no associated record for that association,
      then the `t:Token.t/0` will not be included in the list.
  """
  @spec token_from_address_hash(Hash.Address.t(), [necessity_by_association_option | api?]) ::
          {:ok, Token.t()} | {:error, :not_found}
  def token_from_address_hash(
        %Hash{byte_count: unquote(Hash.Address.byte_count())} = hash,
        options \\ []
      ) do
    necessity_by_association = Keyword.get(options, :necessity_by_association, %{})

    query =
      from(
        t in Token,
        where: t.contract_address_hash == ^hash,
        select: t
      )

    query
    |> join_associations(necessity_by_association)
    |> preload(:contract_address)
    |> select_repo(options).one()
    |> case do
      nil ->
        {:error, :not_found}

      %Token{} = token ->
        {:ok, token}
    end
  end

  @spec token_from_address_hash_exists?(Hash.Address.t(), [api?]) :: boolean()
  def token_from_address_hash_exists?(%Hash{byte_count: unquote(Hash.Address.byte_count())} = hash, options) do
    query =
      from(
        t in Token,
        where: t.contract_address_hash == ^hash,
        select: t
      )

    select_repo(options).exists?(query)
  end

  @spec fetch_token_transfers_from_token_hash(Hash.t(), [paging_options]) :: []
  def fetch_token_transfers_from_token_hash(token_address_hash, options \\ []) do
    TokenTransfer.fetch_token_transfers_from_token_hash(token_address_hash, options)
  end

  @spec fetch_token_transfers_from_token_hash_and_token_id(Hash.t(), non_neg_integer(), [paging_options]) :: []
  def fetch_token_transfers_from_token_hash_and_token_id(token_address_hash, token_id, options \\ []) do
    TokenTransfer.fetch_token_transfers_from_token_hash_and_token_id(token_address_hash, token_id, options)
  end

  @spec count_token_transfers_from_token_hash(Hash.t()) :: non_neg_integer()
  def count_token_transfers_from_token_hash(token_address_hash) do
    TokenTransfer.count_token_transfers_from_token_hash(token_address_hash)
  end

  @spec count_token_transfers_from_token_hash_and_token_id(Hash.t(), non_neg_integer(), [api?]) :: non_neg_integer()
  def count_token_transfers_from_token_hash_and_token_id(token_address_hash, token_id, options \\ []) do
    TokenTransfer.count_token_transfers_from_token_hash_and_token_id(token_address_hash, token_id, options)
  end

  @spec transaction_has_token_transfers?(Hash.t()) :: boolean()
  def transaction_has_token_transfers?(transaction_hash) do
    query = from(tt in TokenTransfer, where: tt.transaction_hash == ^transaction_hash)

    Repo.exists?(query)
  end

  @spec address_has_rewards?(Address.t()) :: boolean()
  def address_has_rewards?(address_hash) do
    query = from(r in Reward, where: r.address_hash == ^address_hash)

    Repo.exists?(query)
  end

  @spec address_tokens_with_balance(Hash.Address.t(), [any()]) :: []
  def address_tokens_with_balance(address_hash, paging_options \\ []) do
    address_hash
    |> Address.Token.list_address_tokens_with_balance(paging_options)
    |> Repo.all()
  end

  @spec find_and_update_replaced_transactions([
          %{
            required(:nonce) => non_neg_integer,
            required(:from_address_hash) => Hash.Address.t(),
            required(:hash) => Hash.t()
          }
        ]) :: {integer(), nil | [term()]}
  def find_and_update_replaced_transactions(transactions, timeout \\ :infinity) do
    query =
      transactions
      |> Enum.reduce(
        Transaction,
        fn %{hash: hash, nonce: nonce, from_address_hash: from_address_hash}, query ->
          from(t in query,
            or_where:
              t.nonce == ^nonce and t.from_address_hash == ^from_address_hash and t.hash != ^hash and
                not is_nil(t.block_number)
          )
        end
      )
      # Enforce Transaction ShareLocks order (see docs: sharelocks.md)
      |> order_by(asc: :hash)
      |> lock("FOR NO KEY UPDATE")

    hashes = Enum.map(transactions, & &1.hash)

    transactions_to_update =
      from(pending in Transaction,
        join: duplicate in subquery(query),
        on: duplicate.nonce == pending.nonce,
        on: duplicate.from_address_hash == pending.from_address_hash,
        where: pending.hash in ^hashes and is_nil(pending.block_hash)
      )

    Repo.update_all(transactions_to_update, [set: [error: "dropped/replaced", status: :error]], timeout: timeout)
  end

  @spec update_replaced_transactions([
          %{
            required(:nonce) => non_neg_integer,
            required(:from_address_hash) => Hash.Address.t(),
            required(:block_hash) => Hash.Full.t()
          }
        ]) :: {integer(), nil | [term()]}
  def update_replaced_transactions(transactions, timeout \\ :infinity) do
    filters =
      transactions
      |> Enum.filter(fn transaction ->
        transaction.block_hash && transaction.nonce && transaction.from_address_hash
      end)
      |> Enum.map(fn transaction ->
        {transaction.nonce, transaction.from_address_hash}
      end)
      |> Enum.uniq()

    if Enum.empty?(filters) do
      {:ok, []}
    else
      query =
        filters
        |> Enum.reduce(Transaction, fn {nonce, from_address}, query ->
          from(t in query,
            or_where: t.nonce == ^nonce and t.from_address_hash == ^from_address and is_nil(t.block_hash)
          )
        end)
        # Enforce Transaction ShareLocks order (see docs: sharelocks.md)
        |> order_by(asc: :hash)
        |> lock("FOR NO KEY UPDATE")

      Repo.update_all(
        from(t in Transaction, join: s in subquery(query), on: t.hash == s.hash),
        [set: [error: "dropped/replaced", status: :error]],
        timeout: timeout
      )
    end
  end

  @spec upsert_token_instance(map()) :: {:ok, Instance.t()} | {:error, Ecto.Changeset.t()}
  def upsert_token_instance(params) do
    changeset = Instance.changeset(%Instance{}, params)

    Repo.insert(changeset,
      on_conflict: :replace_all,
      conflict_target: [:token_id, :token_contract_address_hash]
    )
  end

  @doc """
  Update a new `t:Token.t/0` record.

  As part of updating token, an additional record is inserted for
  naming the address for reference if a name is provided for a token.
  """
  @spec update_token(Token.t(), map()) :: {:ok, Token.t()} | {:error, Ecto.Changeset.t()}
  def update_token(%Token{contract_address_hash: address_hash} = token, params \\ %{}) do
    token_changeset = Token.changeset(token, Map.put(params, :updated_at, DateTime.utc_now()))
    address_name_changeset = Address.Name.changeset(%Address.Name{}, Map.put(params, :address_hash, address_hash))

    stale_error_field = :contract_address_hash
    stale_error_message = "is up to date"

    token_opts = [
      on_conflict: Runner.Tokens.default_on_conflict(),
      conflict_target: :contract_address_hash,
      stale_error_field: stale_error_field,
      stale_error_message: stale_error_message
    ]

    address_name_opts = [on_conflict: :nothing, conflict_target: [:address_hash, :name]]

    # Enforce ShareLocks tables order (see docs: sharelocks.md)
    insert_result =
      Multi.new()
      |> Multi.run(
        :address_name,
        fn repo, _ ->
          {:ok, repo.insert(address_name_changeset, address_name_opts)}
        end
      )
      |> Multi.run(:token, fn repo, _ ->
        with {:error, %Changeset{errors: [{^stale_error_field, {^stale_error_message, [_]}}]}} <-
               repo.update(token_changeset, token_opts) do
          # the original token passed into `update_token/2` as stale error means it is unchanged
          {:ok, token}
        end
      end)
      |> Repo.transaction()

    case insert_result do
      {:ok, %{token: token}} ->
        {:ok, token}

      {:error, :token, changeset, _} ->
        {:error, changeset}
    end
  end

  @spec fetch_last_token_balances_include_unfetched(Hash.Address.t(), [api?]) :: []
  def fetch_last_token_balances_include_unfetched(address_hash, options \\ []) do
    address_hash
    |> CurrentTokenBalance.last_token_balances_include_unfetched()
    |> select_repo(options).all()
  end

  @spec fetch_last_token_balances(Hash.Address.t(), [api?]) :: []
  def fetch_last_token_balances(address_hash, options \\ []) do
    address_hash
    |> CurrentTokenBalance.last_token_balances()
    |> select_repo(options).all()
  end

  @spec fetch_paginated_last_token_balances(Hash.Address.t(), [paging_options]) :: []
  def fetch_paginated_last_token_balances(address_hash, options) do
    filter = Keyword.get(options, :token_type)
    options = Keyword.delete(options, :token_type)

    address_hash
    |> CurrentTokenBalance.last_token_balances(options, filter)
    |> page_current_token_balances(options)
    |> select_repo(options).all()
  end

  @spec erc721_or_erc1155_token_instance_from_token_id_and_token_address(non_neg_integer(), Hash.Address.t(), [api?]) ::
          {:ok, Instance.t()} | {:error, :not_found}
  def erc721_or_erc1155_token_instance_from_token_id_and_token_address(token_id, token_contract_address, options \\ []) do
    query = Instance.token_instance_query(token_id, token_contract_address)

    case select_repo(options).one(query) do
      nil -> {:error, :not_found}
      token_instance -> {:ok, token_instance}
    end
  end

  @spec token_instance_exists?(non_neg_integer, Hash.Address.t(), [api?]) :: boolean
  def token_instance_exists?(token_id, token_contract_address, options \\ []) do
    query = Instance.token_instance_query(token_id, token_contract_address)

    select_repo(options).exists?(query)
  end

  defp fetch_coin_balances(address, paging_options) do
    address.hash
    |> CoinBalance.fetch_coin_balances(paging_options)
  end

  @spec fetch_last_token_balance(Hash.Address.t(), Hash.Address.t()) :: Decimal.t()
  def fetch_last_token_balance(address_hash, token_contract_address_hash) do
    if address_hash !== %{} do
      address_hash
      |> CurrentTokenBalance.last_token_balance(token_contract_address_hash) || Decimal.new(0)
    else
      Decimal.new(0)
    end
  end

  # @spec fetch_last_token_balance_1155(Hash.Address.t(), Hash.Address.t()) :: Decimal.t()
  def fetch_last_token_balance_1155(address_hash, token_contract_address_hash, token_id) do
    if address_hash !== %{} do
      address_hash
      |> CurrentTokenBalance.last_token_balance_1155(token_contract_address_hash, token_id) || Decimal.new(0)
    else
      Decimal.new(0)
    end
  end

  @spec address_to_coin_balances(Address.t(), [paging_options | api?]) :: []
  def address_to_coin_balances(address, options) do
    paging_options = Keyword.get(options, :paging_options, @default_paging_options)

    balances_raw =
      address
      |> fetch_coin_balances(paging_options)
      |> page_coin_balances(paging_options)
      |> select_repo(options).all()
      |> preload_transactions(options)

    if Enum.empty?(balances_raw) do
      balances_raw
    else
      balances_raw_filtered =
        balances_raw
        |> Enum.filter(fn balance -> balance.value end)

      min_block_number =
        balances_raw_filtered
        |> Enum.min_by(fn balance -> balance.block_number end, fn -> %{} end)
        |> Map.get(:block_number)

      max_block_number =
        balances_raw_filtered
        |> Enum.max_by(fn balance -> balance.block_number end, fn -> %{} end)
        |> Map.get(:block_number)

      min_block_timestamp = find_block_timestamp(min_block_number, options)
      max_block_timestamp = find_block_timestamp(max_block_number, options)

      min_block_unix_timestamp =
        min_block_timestamp
        |> Timex.to_unix()

      max_block_unix_timestamp =
        max_block_timestamp
        |> Timex.to_unix()

      blocks_delta = max_block_number - min_block_number

      balances_with_dates =
        if blocks_delta > 0 do
          add_block_timestamp_to_balances(
            balances_raw_filtered,
            min_block_number,
            min_block_unix_timestamp,
            max_block_unix_timestamp,
            blocks_delta
          )
        else
          add_min_block_timestamp_to_balances(balances_raw_filtered, min_block_unix_timestamp)
        end

      balances_with_dates
      |> Enum.sort(fn balance1, balance2 -> balance1.block_number >= balance2.block_number end)
    end
  end

  # Here we fetch from DB one tx per one coin balance. It's much more faster than LEFT OUTER JOIN which was before.
  defp preload_transactions(balances, options) do
    tasks =
      Enum.map(balances, fn balance ->
        Task.async(fn ->
          Transaction
          |> where(
            [tx],
            tx.block_number == ^balance.block_number and tx.value > ^0 and
              (tx.to_address_hash == ^balance.address_hash or tx.from_address_hash == ^balance.address_hash)
          )
          |> select([tx], tx.hash)
          |> limit(1)
          |> select_repo(options).one()
        end)
      end)

    tasks
    |> Task.yield_many(120_000)
    |> Enum.zip(balances)
    |> Enum.map(fn {{task, res}, balance} ->
      case res do
        {:ok, hash} ->
          put_tx_hash(hash, balance)

        {:exit, _reason} ->
          balance

        nil ->
          Task.shutdown(task, :brutal_kill)
          balance
      end
    end)
  end

  defp put_tx_hash(hash, coin_balance),
    do: if(hash, do: %CoinBalance{coin_balance | transaction_hash: hash}, else: coin_balance)

  defp add_block_timestamp_to_balances(
         balances_raw_filtered,
         min_block_number,
         min_block_unix_timestamp,
         max_block_unix_timestamp,
         blocks_delta
       ) do
    balances_raw_filtered
    |> Enum.map(fn balance ->
      date =
        trunc(
          min_block_unix_timestamp +
            (balance.block_number - min_block_number) * (max_block_unix_timestamp - min_block_unix_timestamp) /
              blocks_delta
        )

      add_date_to_balance(balance, date)
    end)
  end

  defp add_min_block_timestamp_to_balances(balances_raw_filtered, min_block_unix_timestamp) do
    balances_raw_filtered
    |> Enum.map(fn balance ->
      date = min_block_unix_timestamp

      add_date_to_balance(balance, date)
    end)
  end

  defp add_date_to_balance(balance, date) do
    formatted_date = Timex.from_unix(date)
    %{balance | block_timestamp: formatted_date}
  end

  def get_token_balance(address_hash, token_contract_address_hash, block_number, token_id \\ nil, options \\ []) do
    query = TokenBalance.fetch_token_balance(address_hash, token_contract_address_hash, block_number, token_id)

    select_repo(options).one(query)
  end

  def get_coin_balance(address_hash, block_number, options \\ []) do
    query = CoinBalance.fetch_coin_balance(address_hash, block_number)

    select_repo(options).one(query)
  end

  @spec address_to_balances_by_day(Hash.Address.t(), [api?]) :: [balance_by_day]
  def address_to_balances_by_day(address_hash, options \\ []) do
    latest_block_timestamp =
      address_hash
      |> CoinBalance.last_coin_balance_timestamp()
      |> select_repo(options).one()

    address_hash
    |> CoinBalanceDaily.balances_by_day()
    |> select_repo(options).all()
    |> Enum.sort_by(fn %{date: d} -> {d.year, d.month, d.day} end)
    |> replace_last_value(latest_block_timestamp)
    |> normalize_balances_by_day(Keyword.get(options, :api?, false))
  end

  # https://github.com/blockscout/blockscout/issues/2658
  defp replace_last_value(items, %{value: value, timestamp: timestamp}) do
    List.replace_at(items, -1, %{date: Date.convert!(timestamp, Calendar.ISO), value: value})
  end

  defp replace_last_value(items, _), do: items

  defp normalize_balances_by_day(balances_by_day, api?) do
    result =
      balances_by_day
      |> Enum.filter(fn day -> day.value end)
      |> (&if(api?, do: &1, else: Enum.map(&1, fn day -> Map.update!(day, :date, fn x -> to_string(x) end) end))).()
      |> (&if(api?, do: &1, else: Enum.map(&1, fn day -> Map.update!(day, :value, fn x -> Wei.to(x, :ether) end) end))).()

    today = Date.to_string(NaiveDateTime.utc_now())

    if Enum.count(result) > 0 && !Enum.any?(result, fn map -> map[:date] == today end) do
      List.flatten([result | [%{date: today, value: List.last(result)[:value]}]])
    else
      result
    end
  end

  @spec fetch_token_holders_from_token_hash(Hash.Address.t(), [paging_options | api?]) :: [TokenBalance.t()]
  def fetch_token_holders_from_token_hash(contract_address_hash, options \\ []) do
    query =
      contract_address_hash
      |> CurrentTokenBalance.token_holders_ordered_by_value(options)

    query
    |> select_repo(options).all()
  end

  def fetch_token_holders_from_token_hash_and_token_id(contract_address_hash, token_id, options \\ []) do
    contract_address_hash
    |> CurrentTokenBalance.token_holders_1155_by_token_id(token_id, options)
    |> select_repo(options).all()
  end

  def token_id_1155_is_unique?(contract_address_hash, token_id, options \\ [])

  def token_id_1155_is_unique?(_, nil, _), do: false

  def token_id_1155_is_unique?(contract_address_hash, token_id, options) do
    result =
      contract_address_hash |> CurrentTokenBalance.token_balances_by_id_limit_2(token_id) |> select_repo(options).all()

    if length(result) == 1 do
      Decimal.compare(Enum.at(result, 0), 1) == :eq
    else
      false
    end
  end

  def get_token_ids_1155(contract_address_hash) do
    contract_address_hash
    |> CurrentTokenBalance.token_ids_query()
    |> Repo.all()
  end

  @spec count_token_holders_from_token_hash(Hash.Address.t()) :: non_neg_integer()
  def count_token_holders_from_token_hash(contract_address_hash) do
    query =
      from(ctb in CurrentTokenBalance.token_holders_query_for_count(contract_address_hash),
        select: fragment("COUNT(DISTINCT(?))", ctb.address_hash)
      )

    Repo.one!(query, timeout: :infinity)
  end

  @spec address_to_unique_tokens(Hash.Address.t(), [paging_options | api?]) :: [Instance.t()]
  def address_to_unique_tokens(contract_address_hash, options \\ []) do
    paging_options = Keyword.get(options, :paging_options, @default_paging_options)

    contract_address_hash
    |> Instance.address_to_unique_token_instances()
    |> Instance.page_token_instance(paging_options)
    |> limit(^paging_options.page_size)
    |> select_repo(options).all()
    |> Enum.map(&put_owner_to_token_instance(&1, options))
  end

  def put_owner_to_token_instance(%Instance{} = token_instance, options \\ []) do
    owner =
      token_instance
      |> Instance.owner_query()
      |> select_repo(options).one()

    %{token_instance | owner: owner}
  end

  @spec data() :: Dataloader.Ecto.t()
  def data, do: DataloaderEcto.new(Repo)

  @spec transaction_token_transfer_type(Transaction.t()) ::
          :erc20 | :erc721 | :erc1155 | :token_transfer | nil
  def transaction_token_transfer_type(
        %Transaction{
          status: :ok,
          created_contract_address_hash: nil,
          input: input,
          value: value
        } = transaction
      ) do
    zero_wei = %Wei{value: Decimal.new(0)}
    result = find_token_transfer_type(transaction, input, value)

    if is_nil(result) && Enum.count(transaction.token_transfers) > 0 && value == zero_wei,
      do: :token_transfer,
      else: result
  rescue
    _ -> nil
  end

  def transaction_token_transfer_type(_), do: nil

  defp find_token_transfer_type(transaction, input, value) do
    zero_wei = %Wei{value: Decimal.new(0)}

    # https://github.com/OpenZeppelin/openzeppelin-solidity/blob/master/contracts/token/ERC721/ERC721.sol#L35
    case {to_string(input), value} do
      # transferFrom(address,address,uint256)
      {"0x23b872dd" <> params, ^zero_wei} ->
        types = [:address, :address, {:uint, 256}]
        [from_address, to_address, _value] = decode_params(params, types)

        find_erc721_token_transfer(transaction.token_transfers, {from_address, to_address})

      # safeTransferFrom(address,address,uint256)
      {"0x42842e0e" <> params, ^zero_wei} ->
        types = [:address, :address, {:uint, 256}]
        [from_address, to_address, _value] = decode_params(params, types)

        find_erc721_token_transfer(transaction.token_transfers, {from_address, to_address})

      # safeTransferFrom(address,address,uint256,bytes)
      {"0xb88d4fde" <> params, ^zero_wei} ->
        types = [:address, :address, {:uint, 256}, :bytes]
        [from_address, to_address, _value, _data] = decode_params(params, types)

        find_erc721_token_transfer(transaction.token_transfers, {from_address, to_address})

      # safeTransferFrom(address,address,uint256,uint256,bytes)
      {"0xf242432a" <> params, ^zero_wei} ->
        types = [:address, :address, {:uint, 256}, {:uint, 256}, :bytes]
        [from_address, to_address, _id, _value, _data] = decode_params(params, types)

        find_erc1155_token_transfer(transaction.token_transfers, {from_address, to_address})

      # safeBatchTransferFrom(address,address,uint256[],uint256[],bytes)
      {"0x2eb2c2d6" <> params, ^zero_wei} ->
        types = [:address, :address, [{:uint, 256}], [{:uint, 256}], :bytes]
        [from_address, to_address, _ids, _values, _data] = decode_params(params, types)

        find_erc1155_token_transfer(transaction.token_transfers, {from_address, to_address})

      {"0xf907fc5b" <> _params, ^zero_wei} ->
        :erc20

      # check for ERC-20 or for old ERC-721, ERC-1155 token versions
      {unquote(TokenTransfer.transfer_function_signature()) <> params, ^zero_wei} ->
        types = [:address, {:uint, 256}]

        [address, value] = decode_params(params, types)

        decimal_value = Decimal.new(value)

        find_erc721_or_erc20_or_erc1155_token_transfer(transaction.token_transfers, {address, decimal_value})

      _ ->
        nil
    end
  end

  defp find_erc721_token_transfer(token_transfers, {from_address, to_address}) do
    token_transfer =
      Enum.find(token_transfers, fn token_transfer ->
        token_transfer.from_address_hash.bytes == from_address && token_transfer.to_address_hash.bytes == to_address
      end)

    if token_transfer, do: :erc721
  end

  defp find_erc1155_token_transfer(token_transfers, {from_address, to_address}) do
    token_transfer =
      Enum.find(token_transfers, fn token_transfer ->
        token_transfer.from_address_hash.bytes == from_address && token_transfer.to_address_hash.bytes == to_address
      end)

    if token_transfer, do: :erc1155
  end

  defp find_erc721_or_erc20_or_erc1155_token_transfer(token_transfers, {address, decimal_value}) do
    token_transfer =
      Enum.find(token_transfers, fn token_transfer ->
        token_transfer.to_address_hash.bytes == address && token_transfer.amount == decimal_value
      end)

    if token_transfer do
      case token_transfer.token do
        %Token{type: "ERC-20"} -> :erc20
        %Token{type: "ERC-721"} -> :erc721
        %Token{type: "ERC-1155"} -> :erc1155
        _ -> nil
      end
    else
      :erc20
    end
  end

  @doc """
  Combined block reward from all the fees.
  """
  @spec block_combined_rewards(Block.t()) :: Wei.t()
  def block_combined_rewards(block) do
    {:ok, value} =
      block.rewards
      |> Enum.reduce(
        0,
        fn block_reward, acc ->
          {:ok, decimal} = Wei.dump(block_reward.reward)

          Decimal.add(decimal, acc)
        end
      )
      |> Wei.cast()

    value
  end

  defp with_decompiled_code_flag(query, _hash, false), do: query

  defp with_decompiled_code_flag(query, hash, true) do
    has_decompiled_code_query =
      from(decompiled_contract in DecompiledSmartContract,
        where: decompiled_contract.address_hash == ^hash,
        limit: 1,
        select: %{
          address_hash: decompiled_contract.address_hash,
          has_decompiled_code?: not is_nil(decompiled_contract.address_hash)
        }
      )

    from(
      address in query,
      left_join: decompiled_code in subquery(has_decompiled_code_query),
      on: address.hash == decompiled_code.address_hash,
      select_merge: %{has_decompiled_code?: decompiled_code.has_decompiled_code?}
    )
  end

  defp decode_params(params, types) do
    params
    |> Base.decode16!(case: :mixed)
    |> TypeDecoder.decode_raw(types)
  end

  @spec get_token_type(Hash.Address.t()) :: String.t() | nil
  def get_token_type(hash) do
    query =
      from(
        token in Token,
        where: token.contract_address_hash == ^hash,
        select: token.type
      )

    Repo.one(query)
  end

  @spec is_erc_20_token?(Token.t()) :: bool
  def is_erc_20_token?(token) do
    is_erc_20_token_type?(token.type)
  end

  defp is_erc_20_token_type?(type) do
    case type do
      "ERC-20" -> true
      _ -> false
    end
  end

  @doc """
  Checks if an `t:Explorer.Chain.Address.t/0` with the given `hash` exists.

  Returns `:ok` if found

      iex> {:ok, %Explorer.Chain.Address{hash: hash}} = Explorer.Chain.create_address(
      ...>   %{hash: "0x5aaeb6053f3e94c9b9a09f33669435e7ef1beaed"}
      ...> )
      iex> Explorer.Chain.check_address_exists(hash)
      :ok

  Returns `:not_found` if not found

      iex> {:ok, hash} = Explorer.Chain.string_to_address_hash("0x5aaeb6053f3e94c9b9a09f33669435e7ef1beaed")
      iex> Explorer.Chain.check_address_exists(hash)
      :not_found

  """
  @spec check_address_exists(Hash.Address.t()) :: :ok | :not_found
  def check_address_exists(address_hash) do
    address_hash
    |> address_exists?()
    |> boolean_to_check_result()
  end

  @doc """
  Checks if an `t:Explorer.Chain.Address.t/0` with the given `hash` exists.

  Returns `true` if found

      iex> {:ok, %Explorer.Chain.Address{hash: hash}} = Explorer.Chain.create_address(
      ...>   %{hash: "0x5aaeb6053f3e94c9b9a09f33669435e7ef1beaed"}
      ...> )
      iex> Explorer.Chain.address_exists?(hash)
      true

  Returns `false` if not found

      iex> {:ok, hash} = Explorer.Chain.string_to_address_hash("0x5aaeb6053f3e94c9b9a09f33669435e7ef1beaed")
      iex> Explorer.Chain.address_exists?(hash)
      false

  """
  @spec address_exists?(Hash.Address.t()) :: boolean()
  def address_exists?(address_hash) do
    query =
      from(
        address in Address,
        where: address.hash == ^address_hash
      )

    Repo.exists?(query)
  end

  @doc """
  Checks if it exists an `t:Explorer.Chain.Address.t/0` that has the provided
  `t:Explorer.Chain.Address.t/0` `hash` and a contract.

  Returns `:ok` if found and `:not_found` otherwise.
  """
  @spec check_contract_address_exists(Hash.Address.t()) :: :ok | :not_found
  def check_contract_address_exists(address_hash) do
    address_hash
    |> contract_address_exists?()
    |> boolean_to_check_result()
  end

  @doc """
  Checks if it exists an `t:Explorer.Chain.Address.t/0` that has the provided
  `t:Explorer.Chain.Address.t/0` `hash` and a contract.

  Returns `true` if found and `false` otherwise.
  """
  @spec contract_address_exists?(Hash.Address.t()) :: boolean()
  def contract_address_exists?(address_hash) do
    query =
      from(
        address in Address,
        where: address.hash == ^address_hash and not is_nil(address.contract_code)
      )

    Repo.exists?(query)
  end

  @doc """
  Checks if it exists a `t:Explorer.Chain.DecompiledSmartContract.t/0` for the
  `t:Explorer.Chain.Address.t/0` with the provided `hash` and with the provided version.

  Returns `:ok` if found and `:not_found` otherwise.
  """
  @spec check_decompiled_contract_exists(Hash.Address.t(), String.t()) :: :ok | :not_found
  def check_decompiled_contract_exists(address_hash, version) do
    address_hash
    |> decompiled_contract_exists?(version)
    |> boolean_to_check_result()
  end

  @doc """
  Checks if it exists a `t:Explorer.Chain.DecompiledSmartContract.t/0` for the
  `t:Explorer.Chain.Address.t/0` with the provided `hash` and with the provided version.

  Returns `true` if found and `false` otherwise.
  """
  @spec decompiled_contract_exists?(Hash.Address.t(), String.t()) :: boolean()
  def decompiled_contract_exists?(address_hash, version) do
    query =
      from(contract in DecompiledSmartContract,
        where: contract.address_hash == ^address_hash and contract.decompiler_version == ^version
      )

    Repo.exists?(query)
  end

  @doc """
  Checks if it exists a verified `t:Explorer.Chain.SmartContract.t/0` for the
  `t:Explorer.Chain.Address.t/0` with the provided `hash`.

  Returns `:ok` if found and `:not_found` otherwise.
  """
  @spec check_verified_smart_contract_exists(Hash.Address.t()) :: :ok | :not_found
  def check_verified_smart_contract_exists(address_hash) do
    address_hash
    |> verified_smart_contract_exists?()
    |> boolean_to_check_result()
  end

  @doc """
  Checks if it exists a verified `t:Explorer.Chain.SmartContract.t/0` for the
  `t:Explorer.Chain.Address.t/0` with the provided `hash`.

  Returns `true` if found and `false` otherwise.
  """
  @spec verified_smart_contract_exists?(Hash.Address.t()) :: boolean()
  def verified_smart_contract_exists?(address_hash) do
    query =
      from(
        smart_contract in SmartContract,
        where: smart_contract.address_hash == ^address_hash
      )

    Repo.exists?(query)
  end

  @doc """
  Checks if a `t:Explorer.Chain.Transaction.t/0` with the given `hash` exists.

  Returns `:ok` if found

      iex> %Transaction{hash: hash} = insert(:transaction)
      iex> Explorer.Chain.check_transaction_exists(hash)
      :ok

  Returns `:not_found` if not found

      iex> {:ok, hash} = Explorer.Chain.string_to_transaction_hash(
      ...>   "0x9fc76417374aa880d4449a1f7f31ec597f00b1f6f3dd2d66f4c9c6c445836d8b"
      ...> )
      iex> Explorer.Chain.check_transaction_exists(hash)
      :not_found
  """
  @spec check_transaction_exists(Hash.Full.t()) :: :ok | :not_found
  def check_transaction_exists(hash) do
    hash
    |> transaction_exists?()
    |> boolean_to_check_result()
  end

  @doc """
  Checks if a `t:Explorer.Chain.Transaction.t/0` with the given `hash` exists.

  Returns `true` if found

      iex> %Transaction{hash: hash} = insert(:transaction)
      iex> Explorer.Chain.transaction_exists?(hash)
      true

  Returns `false` if not found

      iex> {:ok, hash} = Explorer.Chain.string_to_transaction_hash(
      ...>   "0x9fc76417374aa880d4449a1f7f31ec597f00b1f6f3dd2d66f4c9c6c445836d8b"
      ...> )
      iex> Explorer.Chain.transaction_exists?(hash)
      false
  """
  @spec transaction_exists?(Hash.Full.t()) :: boolean()
  def transaction_exists?(hash) do
    query =
      from(
        transaction in Transaction,
        where: transaction.hash == ^hash
      )

    Repo.exists?(query)
  end

  @doc """
  Checks if a `t:Explorer.Chain.Token.t/0` with the given `hash` exists.

  Returns `:ok` if found

      iex> address = insert(:address)
      iex> insert(:token, contract_address: address)
      iex> Explorer.Chain.check_token_exists(address.hash)
      :ok

  Returns `:not_found` if not found

      iex> {:ok, hash} = Explorer.Chain.string_to_address_hash("0x5aaeb6053f3e94c9b9a09f33669435e7ef1beaed")
      iex> Explorer.Chain.check_token_exists(hash)
      :not_found
  """
  @spec check_token_exists(Hash.Address.t()) :: :ok | :not_found
  def check_token_exists(hash) do
    hash
    |> token_exists?()
    |> boolean_to_check_result()
  end

  @doc """
  Checks if a `t:Explorer.Chain.Token.t/0` with the given `hash` exists.

  Returns `true` if found

      iex> address = insert(:address)
      iex> insert(:token, contract_address: address)
      iex> Explorer.Chain.token_exists?(address.hash)
      true

  Returns `false` if not found

      iex> {:ok, hash} = Explorer.Chain.string_to_address_hash("0x5aaeb6053f3e94c9b9a09f33669435e7ef1beaed")
      iex> Explorer.Chain.token_exists?(hash)
      false
  """
  @spec token_exists?(Hash.Address.t()) :: boolean()
  def token_exists?(hash) do
    query =
      from(
        token in Token,
        where: token.contract_address_hash == ^hash
      )

    Repo.exists?(query)
  end

  @doc """
  Checks if a `t:Explorer.Chain.Token.Instance.t/0` with the given `hash` and `token_id` exists.

  Returns `:ok` if found

      iex> token = insert(:token)
      iex> token_id = 10
      iex> insert(:token_instance,
      ...>  token_contract_address_hash: token.contract_address_hash,
      ...>  token_id: token_id
      ...> )
      iex> Explorer.Chain.check_erc721_or_erc1155_token_instance_exists(token_id, token.contract_address_hash)
      :ok

  Returns `:not_found` if not found

      iex> {:ok, hash} = Explorer.Chain.string_to_address_hash("0x5aaeb6053f3e94c9b9a09f33669435e7ef1beaed")
      iex> Explorer.Chain.check_erc721_or_erc1155_token_instance_exists(10, hash)
      :not_found
  """
  @spec check_erc721_or_erc1155_token_instance_exists(binary() | non_neg_integer(), Hash.Address.t()) ::
          :ok | :not_found
  def check_erc721_or_erc1155_token_instance_exists(token_id, hash) do
    token_id
    |> erc721_or_erc1155_token_instance_exist?(hash)
    |> boolean_to_check_result()
  end

  @doc """
  Checks if a `t:Explorer.Chain.Token.Instance.t/0` with the given `hash` and `token_id` exists.

  Returns `true` if found

      iex> token = insert(:token)
      iex> token_id = 10
      iex> insert(:token_instance,
      ...>  token_contract_address_hash: token.contract_address_hash,
      ...>  token_id: token_id
      ...> )
      iex> Explorer.Chain.erc721_or_erc1155_token_instance_exist?(token_id, token.contract_address_hash)
      true

  Returns `false` if not found

      iex> {:ok, hash} = Explorer.Chain.string_to_address_hash("0x5aaeb6053f3e94c9b9a09f33669435e7ef1beaed")
      iex> Explorer.Chain.erc721_or_erc1155_token_instance_exist?(10, hash)
      false
  """
  @spec erc721_or_erc1155_token_instance_exist?(binary() | non_neg_integer(), Hash.Address.t()) :: boolean()
  def erc721_or_erc1155_token_instance_exist?(token_id, hash) do
    query =
      from(i in Instance,
        where: i.token_contract_address_hash == ^hash and i.token_id == ^Decimal.new(token_id)
      )

    Repo.exists?(query)
  end

  defp boolean_to_check_result(true), do: :ok

  defp boolean_to_check_result(false), do: :not_found

  @doc """
  Fetches the first trace from the Nethermind trace URL.
  """
  def fetch_first_trace(transactions_params, json_rpc_named_arguments) do
    case EthereumJSONRPC.fetch_first_trace(transactions_params, json_rpc_named_arguments) do
      {:ok, [%{first_trace: first_trace, block_hash: block_hash, json_rpc_named_arguments: json_rpc_named_arguments}]} ->
        format_tx_first_trace(first_trace, block_hash, json_rpc_named_arguments)

      {:error, error} ->
        {:error, error}

      :ignore ->
        :ignore
    end
  end

  def combine_proxy_implementation_abi(smart_contract, options \\ [])

  def combine_proxy_implementation_abi(%SmartContract{abi: abi} = smart_contract, options) when not is_nil(abi) do
    implementation_abi = get_implementation_abi_from_proxy(smart_contract, options)

    if Enum.empty?(implementation_abi), do: abi, else: implementation_abi ++ abi
  end

  def combine_proxy_implementation_abi(_, _) do
    []
  end

  def gnosis_safe_contract?(abi) when not is_nil(abi) do
    implementation_method_abi =
      abi
      |> Enum.find(fn method ->
        master_copy_pattern?(method)
      end)

    if implementation_method_abi, do: true, else: false
  end

  def gnosis_safe_contract?(abi) when is_nil(abi), do: false

  def master_copy_pattern?(method) do
    Map.get(method, "type") == "constructor" &&
      method
      |> Enum.find(fn item ->
        case item do
          {"inputs", inputs} ->
            master_copy_input?(inputs)

          _ ->
            false
        end
      end)
  end

  defp master_copy_input?(inputs) do
    inputs
    |> Enum.find(fn input ->
      Map.get(input, "name") == "_masterCopy"
    end)
  end

  def get_implementation_abi(implementation_address_hash_string, options \\ [])

  def get_implementation_abi(implementation_address_hash_string, options)
      when not is_nil(implementation_address_hash_string) do
    case Chain.string_to_address_hash(implementation_address_hash_string) do
      {:ok, implementation_address_hash} ->
        implementation_smart_contract =
          implementation_address_hash
          |> address_hash_to_smart_contract(options)

        if implementation_smart_contract do
          implementation_smart_contract
          |> Map.get(:abi)
        else
          []
        end

      _ ->
        []
    end
  end

  def get_implementation_abi(implementation_address_hash_string, _) when is_nil(implementation_address_hash_string) do
    []
  end

  def get_implementation_abi_from_proxy(
        %SmartContract{address_hash: proxy_address_hash, abi: abi} = smart_contract,
        options
      )
      when not is_nil(proxy_address_hash) and not is_nil(abi) do
    {implementation_address_hash_string, _name} = SmartContract.get_implementation_address_hash(smart_contract, options)
    get_implementation_abi(implementation_address_hash_string)
  end

  def get_implementation_abi_from_proxy(_, _), do: []

  defp format_tx_first_trace(first_trace, block_hash, json_rpc_named_arguments) do
    {:ok, to_address_hash} =
      if Map.has_key?(first_trace, :to_address_hash) do
        Chain.string_to_address_hash(first_trace.to_address_hash)
      else
        {:ok, nil}
      end

    {:ok, from_address_hash} = Chain.string_to_address_hash(first_trace.from_address_hash)

    {:ok, created_contract_address_hash} =
      if Map.has_key?(first_trace, :created_contract_address_hash) do
        Chain.string_to_address_hash(first_trace.created_contract_address_hash)
      else
        {:ok, nil}
      end

    {:ok, transaction_hash} = Chain.string_to_transaction_hash(first_trace.transaction_hash)

    {:ok, call_type} =
      if Map.has_key?(first_trace, :call_type) do
        CallType.load(first_trace.call_type)
      else
        {:ok, nil}
      end

    {:ok, type} = Type.load(first_trace.type)

    {:ok, input} =
      if Map.has_key?(first_trace, :input) do
        Data.cast(first_trace.input)
      else
        {:ok, nil}
      end

    {:ok, output} =
      if Map.has_key?(first_trace, :output) do
        Data.cast(first_trace.output)
      else
        {:ok, nil}
      end

    {:ok, created_contract_code} =
      if Map.has_key?(first_trace, :created_contract_code) do
        Data.cast(first_trace.created_contract_code)
      else
        {:ok, nil}
      end

    {:ok, init} =
      if Map.has_key?(first_trace, :init) do
        Data.cast(first_trace.init)
      else
        {:ok, nil}
      end

    block_index =
      get_block_index(%{
        transaction_index: first_trace.transaction_index,
        transaction_hash: first_trace.transaction_hash,
        block_number: first_trace.block_number,
        json_rpc_named_arguments: json_rpc_named_arguments
      })

    value = %Wei{value: Decimal.new(first_trace.value)}

    first_trace_formatted =
      first_trace
      |> Map.merge(%{
        block_index: block_index,
        block_hash: block_hash,
        call_type: call_type,
        to_address_hash: to_address_hash,
        created_contract_address_hash: created_contract_address_hash,
        from_address_hash: from_address_hash,
        input: input,
        output: output,
        created_contract_code: created_contract_code,
        init: init,
        transaction_hash: transaction_hash,
        type: type,
        value: value
      })

    {:ok, [first_trace_formatted]}
  end

  defp get_block_index(%{
         transaction_index: transaction_index,
         transaction_hash: transaction_hash,
         block_number: block_number,
         json_rpc_named_arguments: json_rpc_named_arguments
       }) do
    if transaction_index == 0 do
      0
    else
      filtered_block_numbers = EthereumJSONRPC.block_numbers_in_range([block_number])
      {:ok, traces} = fetch_block_internal_transactions(filtered_block_numbers, json_rpc_named_arguments)

      sorted_traces =
        traces
        |> Enum.sort_by(&{&1.transaction_index, &1.index})
        |> Enum.with_index()

      {_, block_index} =
        sorted_traces
        |> Enum.find({nil, -1}, fn {trace, _} ->
          trace.transaction_index == transaction_index &&
            trace.transaction_hash == transaction_hash
        end)

      block_index
    end
  end

  defp find_block_timestamp(number, options) do
    Block
    |> where([block], block.number == ^number)
    |> select([block], block.timestamp)
    |> limit(1)
    |> select_repo(options).one()
  end

  @spec get_token_transfer_type(TokenTransfer.t()) ::
          :token_burning | :token_minting | :token_spawning | :token_transfer
  def get_token_transfer_type(transfer) do
    {:ok, burn_address_hash} = Chain.string_to_address_hash(@burn_address_hash_str)

    cond do
      transfer.to_address_hash == burn_address_hash && transfer.from_address_hash !== burn_address_hash ->
        :token_burning

      transfer.to_address_hash !== burn_address_hash && transfer.from_address_hash == burn_address_hash ->
        :token_minting

      transfer.to_address_hash == burn_address_hash && transfer.from_address_hash == burn_address_hash ->
        :token_spawning

      true ->
        :token_transfer
    end
  end

  @spec get_token_icon_url_by(String.t(), String.t()) :: String.t() | nil
  def get_token_icon_url_by(chain_id, address_hash) do
    chain_name =
      case chain_id do
        "1" ->
          "ethereum"

        "99" ->
          "poa"

        "100" ->
          "xdai"

        _ ->
          nil
      end

    if chain_name do
      try_url =
        "https://raw.githubusercontent.com/trustwallet/assets/master/blockchains/#{chain_name}/assets/#{address_hash}/logo.png"

      try_url
    else
      nil
    end
  end

  defp from_block(options) do
    Keyword.get(options, :from_block) || nil
  end

  def to_block(options) do
    Keyword.get(options, :to_block) || nil
  end

  def convert_date_to_min_block(date_str) do
    date_format = "%Y-%m-%d"

    {:ok, date} =
      date_str
      |> Timex.parse(date_format, :strftime)

    {:ok, day_before} =
      date
      |> Timex.shift(days: -1)
      |> Timex.format(date_format, :strftime)

    convert_date_to_max_block(day_before)
  end

  def convert_date_to_max_block(date) do
    query =
      from(block in Block,
        where: fragment("DATE(timestamp) = TO_DATE(?, 'YYYY-MM-DD')", ^date),
        select: max(block.number)
      )

    query
    |> Repo.one()
  end

  def is_address_hash_is_smart_contract?(nil), do: false

  def is_address_hash_is_smart_contract?(address_hash) do
    with %Address{contract_code: bytecode} <- Repo.get_by(Address, hash: address_hash),
         false <- is_nil(bytecode) do
      true
    else
      _ ->
        false
    end
  end

  def hash_to_lower_case_string(hash) do
    hash
    |> to_string()
    |> String.downcase()
  end

  def recent_transactions(options, [:pending | _]) do
    recent_pending_transactions(options, false)
  end

  def recent_transactions(options, _) do
    recent_collated_transactions(false, options)
  end

  def apply_filter_by_method_id_to_transactions(query, nil), do: query

  def apply_filter_by_method_id_to_transactions(query, filter) when is_list(filter) do
    method_ids = Enum.flat_map(filter, &map_name_or_method_id_to_method_id/1)

    if method_ids != [] do
      query
      |> where([tx], fragment("SUBSTRING(? FOR 4)", tx.input) in ^method_ids)
    else
      query
    end
  end

  def apply_filter_by_method_id_to_transactions(query, filter),
    do: apply_filter_by_method_id_to_transactions(query, [filter])

  defp map_name_or_method_id_to_method_id(string) when is_binary(string) do
    if id = @method_name_to_id_map[string] do
      decode_method_id(id)
    else
      trimmed =
        string
        |> String.replace("0x", "", global: false)

      decode_method_id(trimmed)
    end
  end

  defp decode_method_id(method_id) when is_binary(method_id) do
    case String.length(method_id) == 8 && Base.decode16(method_id, case: :mixed) do
      {:ok, bytes} ->
        [bytes]

      _ ->
        []
    end
  end

  def apply_filter_by_tx_type_to_transactions(query, [_ | _] = filter) do
    {dynamic, modified_query} = apply_filter_by_tx_type_to_transactions_inner(filter, query)

    modified_query
    |> where(^dynamic)
  end

  def apply_filter_by_tx_type_to_transactions(query, _filter), do: query

  def apply_filter_by_tx_type_to_transactions_inner(dynamic \\ dynamic(false), filter, query)

  def apply_filter_by_tx_type_to_transactions_inner(dynamic, [type | remain], query) do
    case type do
      :contract_call ->
        dynamic
        |> filter_contract_call_dynamic()
        |> apply_filter_by_tx_type_to_transactions_inner(
          remain,
          join(query, :inner, [tx], address in assoc(tx, :to_address), as: :to_address)
        )

      :contract_creation ->
        dynamic
        |> filter_contract_creation_dynamic()
        |> apply_filter_by_tx_type_to_transactions_inner(remain, query)

      :coin_transfer ->
        dynamic
        |> filter_transaction_dynamic()
        |> apply_filter_by_tx_type_to_transactions_inner(remain, query)

      :token_transfer ->
        dynamic
        |> filter_token_transfer_dynamic()
        |> apply_filter_by_tx_type_to_transactions_inner(remain, query)

      :token_creation ->
        dynamic
        |> filter_token_creation_dynamic()
        |> apply_filter_by_tx_type_to_transactions_inner(
          remain,
          join(query, :inner, [tx], token in Token,
            on: token.contract_address_hash == tx.created_contract_address_hash,
            as: :created_token
          )
        )
    end
  end

  def apply_filter_by_tx_type_to_transactions_inner(dynamic_query, _, query), do: {dynamic_query, query}

  def filter_contract_creation_dynamic(dynamic) do
    dynamic([tx], ^dynamic or is_nil(tx.to_address_hash))
  end

  def filter_transaction_dynamic(dynamic) do
    dynamic([tx], ^dynamic or tx.value > ^0)
  end

  def filter_contract_call_dynamic(dynamic) do
    dynamic([tx, to_address: to_address], ^dynamic or not is_nil(to_address.contract_code))
  end

  def filter_token_transfer_dynamic(dynamic) do
    # TokenTransfer.__struct__.__meta__.source
    dynamic(
      [tx],
      ^dynamic or
        fragment(
          "NOT (SELECT transaction_hash FROM token_transfers WHERE transaction_hash = ? LIMIT 1) IS NULL",
          tx.hash
        )
    )
  end

  def filter_token_creation_dynamic(dynamic) do
    dynamic([tx, created_token: created_token], ^dynamic or not is_nil(created_token))
  end

  @spec verified_contracts([
          paging_options
          | necessity_by_association_option
          | {:filter, :solidity | :vyper}
          | {:search, String.t() | {:api?, true | false}}
        ]) :: [SmartContract.t()]
  def verified_contracts(options \\ []) do
    paging_options = Keyword.get(options, :paging_options, @default_paging_options)
    necessity_by_association = Keyword.get(options, :necessity_by_association, %{})
    filter = Keyword.get(options, :filter, nil)
    search_string = Keyword.get(options, :search, nil)

    query = from(contract in SmartContract, select: contract, order_by: [desc: :id])

    query
    |> filter_contracts(filter)
    |> search_contracts(search_string)
    |> handle_verified_contracts_paging_options(paging_options)
    |> join_associations(necessity_by_association)
    |> select_repo(options).all()
  end

  defp search_contracts(basic_query, nil), do: basic_query

  defp search_contracts(basic_query, search_string) do
    from(contract in basic_query,
      where:
        ilike(contract.name, ^"%#{search_string}%") or
          ilike(fragment("'0x' || encode(?, 'hex')", contract.address_hash), ^"%#{search_string}%")
    )
  end

  defp filter_contracts(basic_query, :solidity) do
    basic_query
    |> where(is_vyper_contract: ^false)
  end

  defp filter_contracts(basic_query, :vyper) do
    basic_query
    |> where(is_vyper_contract: ^true)
  end

  defp filter_contracts(basic_query, :yul) do
    from(query in basic_query, where: is_nil(query.abi))
  end

  defp filter_contracts(basic_query, _), do: basic_query

  def count_verified_contracts do
    Repo.aggregate(SmartContract, :count, timeout: :infinity)
  end

  def count_new_verified_contracts do
    query =
      from(contract in SmartContract,
        select: contract.inserted_at,
        where: fragment("NOW() - ? at time zone 'UTC' <= interval '24 hours'", contract.inserted_at)
      )

    query
    |> Repo.aggregate(:count, timeout: :infinity)
  end

  def count_contracts do
    query =
      from(address in Address,
        select: address,
        where: not is_nil(address.contract_code)
      )

    query
    |> Repo.aggregate(:count, timeout: :infinity)
  end

  def count_new_contracts do
    query =
      from(tx in Transaction,
        select: tx,
        where:
          tx.status == ^:ok and
            fragment("NOW() - ? at time zone 'UTC' <= interval '24 hours'", tx.created_contract_code_indexed_at)
      )

    query
    |> Repo.aggregate(:count, timeout: :infinity)
  end

  def count_verified_contracts_from_cache(options \\ []) do
    VerifiedContractsCounter.fetch(options)
  end

  def count_new_verified_contracts_from_cache(options \\ []) do
    NewVerifiedContractsCounter.fetch(options)
  end

  def count_contracts_from_cache(options \\ []) do
    ContractsCounter.fetch(options)
  end

  def count_new_contracts_from_cache(options \\ []) do
    NewContractsCounter.fetch(options)
  end

  def fetch_token_counters(address_hash, timeout) do
    total_token_transfers_task =
      Task.async(fn ->
        TokenTransfersCounter.fetch(address_hash)
      end)

    total_token_holders_task =
      Task.async(fn ->
        TokenHoldersCounter.fetch(address_hash)
      end)

    [total_token_transfers_task, total_token_holders_task]
    |> Task.yield_many(timeout)
    |> Enum.map(fn {_task, res} ->
      case res do
        {:ok, result} ->
          result

        {:exit, reason} ->
          Logger.warn("Query fetching token counters terminated: #{inspect(reason)}")
          0

        nil ->
          Logger.warn("Query fetching token counters timed out.")
          0
      end
    end)
    |> List.to_tuple()
  end

  @spec flat_1155_batch_token_transfers([TokenTransfer.t()], Decimal.t() | nil) :: [TokenTransfer.t()]
  def flat_1155_batch_token_transfers(token_transfers, token_id \\ nil) when is_list(token_transfers) do
    Enum.reduce(token_transfers, [], fn tt, acc ->
      case tt.token_ids do
        [] ->
          Enum.reverse([tt | Enum.reverse(acc)])

        [_token_id] ->
          Enum.reverse([tt | Enum.reverse(acc)])

        token_ids when is_list(token_ids) ->
          transfers = flat_1155_batch_token_transfer(tt, tt.amounts, token_ids, token_id)

          acc ++ transfers

        _ ->
          Enum.reverse([tt | Enum.reverse(acc)])
      end
    end)
  end

  defp flat_1155_batch_token_transfer(tt, amounts, token_ids, token_id_to_filter) do
    amounts
    |> Enum.zip(token_ids)
    |> Enum.with_index()
    |> Enum.map(fn {{amount, token_id}, index} ->
      if is_nil(token_id_to_filter) || token_id == token_id_to_filter do
        %TokenTransfer{tt | token_ids: [token_id], amount: amount, amounts: nil, index_in_batch: index}
      end
    end)
    |> Enum.reject(&is_nil/1)
    |> squash_token_transfers_in_batch()
  end

  defp squash_token_transfers_in_batch(token_transfers) do
    token_transfers
    |> Enum.group_by(fn tt -> {List.first(tt.token_ids), tt.from_address_hash, tt.to_address_hash} end)
    |> Enum.map(fn {_k, v} -> Enum.reduce(v, nil, &group_batch_reducer/2) end)
    |> Enum.sort_by(fn tt -> tt.index_in_batch end, :desc)
  end

  defp group_batch_reducer(transfer, nil) do
    transfer
  end

  defp group_batch_reducer(transfer, acc) do
    %TokenTransfer{acc | amount: Decimal.add(acc.amount, transfer.amount)}
  end

  @spec paginate_1155_batch_token_transfers([TokenTransfer.t()], [paging_options]) :: [TokenTransfer.t()]
  def paginate_1155_batch_token_transfers(token_transfers, options) do
    paging_options = options |> Keyword.get(:paging_options, nil)

    case paging_options do
      %PagingOptions{batch_key: batch_key} when not is_nil(batch_key) ->
        filter_previous_page_transfers(token_transfers, batch_key)

      _ ->
        token_transfers
    end
  end

  defp filter_previous_page_transfers(
         token_transfers,
         {batch_block_hash, batch_transaction_hash, batch_log_index, index_in_batch}
       ) do
    token_transfers
    |> Enum.reverse()
    |> Enum.reduce_while([], fn tt, acc ->
      if tt.block_hash == batch_block_hash and tt.transaction_hash == batch_transaction_hash and
           tt.log_index == batch_log_index and tt.index_in_batch == index_in_batch do
        {:halt, acc}
      else
        {:cont, [tt | acc]}
      end
    end)
  end

  def select_repo(options) do
    if Keyword.get(options, :api?, false) do
      Repo.replica()
    else
      Repo
    end
  end

  def select_watchlist_address_id(watchlist_id, address_hash)
      when not is_nil(watchlist_id) and not is_nil(address_hash) do
    WatchlistAddress
    |> where([wa], wa.watchlist_id == ^watchlist_id and wa.address_hash_hash == ^address_hash)
    |> select([wa], wa.id)
    |> Repo.account_repo().one()
  end

  def select_watchlist_address_id(_watchlist_id, _address_hash), do: nil

  def fetch_watchlist_transactions(watchlist_id, options) do
    watchlist_addresses =
      watchlist_id
      |> WatchlistAddress.watchlist_addresses_by_watchlist_id_query()
      |> Repo.account_repo().all()

    address_hashes = Enum.map(watchlist_addresses, fn wa -> wa.address_hash end)

    watchlist_names =
      Enum.reduce(watchlist_addresses, %{}, fn wa, acc ->
        Map.put(acc, wa.address_hash, %{label: wa.name, display_name: wa.name})
      end)

    {watchlist_names, address_hashes_to_mined_transactions_without_rewards(address_hashes, options)}
  end

  def list_withdrawals(options \\ []) do
    paging_options = Keyword.get(options, :paging_options, @default_paging_options)
    necessity_by_association = Keyword.get(options, :necessity_by_association, %{})

    Withdrawal.list_withdrawals()
    |> join_associations(necessity_by_association)
    |> handle_withdrawals_paging_options(paging_options)
    |> select_repo(options).all()
  end

  def sum_withdrawals do
    Repo.aggregate(Withdrawal, :sum, :amount, timeout: :infinity)
  end

  def upsert_count_withdrawals(index) do
    upsert_last_fetched_counter(%{
      counter_type: "withdrawals_count",
      value: index
    })
  end

  def sum_withdrawals_from_cache(options \\ []) do
    WithdrawalsSum.fetch(options)
  end

  def count_withdrawals_from_cache(options \\ []) do
    "withdrawals_count" |> get_last_fetched_counter(options) |> Decimal.add(1)
  end

  def add_fetcher_limit(query, false), do: query

  def add_fetcher_limit(query, true) do
    fetcher_limit = Application.get_env(:indexer, :fetcher_init_limit)

    limit(query, ^fetcher_limit)
  end

  def put_has_token_transfers_to_tx(query, true), do: query

  def put_has_token_transfers_to_tx(query, false) do
    from(tx in query,
      select_merge: %{
        has_token_transfers:
          fragment(
            "(SELECT transaction_hash FROM token_transfers WHERE transaction_hash = ? LIMIT 1) IS NOT NULL",
            tx.hash
          )
      }
    )
  end
end<|MERGE_RESOLUTION|>--- conflicted
+++ resolved
@@ -173,60 +173,7 @@
   @typep necessity_by_association_option :: {:necessity_by_association, necessity_by_association}
   @typep paging_options :: {:paging_options, PagingOptions.t()}
   @typep balance_by_day :: %{date: String.t(), value: Wei.t()}
-<<<<<<< HEAD
-  @typep api? :: {:api?, true | false}
-
-  @doc """
-  Gets from the cache the count of `t:Explorer.Chain.Address.t/0`'s where the `fetched_coin_balance` is > 0
-  """
-  @spec count_addresses_with_balance_from_cache :: non_neg_integer()
-  def count_addresses_with_balance_from_cache do
-    AddressesWithBalanceCounter.fetch()
-  end
-
-  @doc """
-  Estimated count of `t:Explorer.Chain.Address.t/0`.
-
-  Estimated count of addresses.
-  """
-  @spec address_estimated_count() :: non_neg_integer()
-  def address_estimated_count(options \\ []) do
-    cached_value = AddressesCounter.fetch()
-
-    if is_nil(cached_value) || cached_value == 0 do
-      count = CacheHelper.estimated_count_from("addresses", options)
-
-      if is_nil(count), do: 0, else: count
-    else
-      cached_value
-    end
-  end
-
-  @doc """
-  Counts the number of addresses with fetched coin balance > 0.
-
-  This function should be used with caution. In larger databases, it may take a
-  while to have the return back.
-  """
-  def count_addresses_with_balance do
-    Repo.one(
-      Address.count_with_fetched_coin_balance(),
-      timeout: :infinity
-    )
-  end
-
-  @doc """
-  Counts the number of all addresses.
-
-  This function should be used with caution. In larger databases, it may take a
-  while to have the return back.
-  """
-  def count_addresses do
-    Repo.aggregate(Address, :count, timeout: :infinity)
-  end
-=======
   @type api? :: {:api?, true | false}
->>>>>>> 7aa5e965
 
   @doc """
   `t:Explorer.Chain.InternalTransaction/0`s from the address with the given `hash`.
