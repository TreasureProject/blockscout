defmodule Explorer.ChainTest do
  use Explorer.DataCase

  import Explorer.Factory

  alias Explorer.{Chain, Repo}
  alias Explorer.Chain.{Address, Block, InternalTransaction, Log, Receipt, Transaction}

  doctest Explorer.Chain

  # Tests

  describe "address_to_transactions/2" do
    test "without transactions" do
      address = insert(:address)

      assert Repo.aggregate(Transaction, :count, :id) == 0

      assert %Scrivener.Page{
               entries: [],
               page_number: 1,
               total_entries: 0
             } = Chain.address_to_transactions(address)
    end

    test "with from transactions" do
      %Transaction{from_address_id: from_address_id, id: transaction_id} = insert(:transaction)
      address = Repo.get!(Address, from_address_id)

      assert %Scrivener.Page{
               entries: [%Transaction{id: ^transaction_id}],
               page_number: 1,
               total_entries: 1
             } = Chain.address_to_transactions(address, direction: :from)
    end

    test "with to transactions" do
      %Transaction{to_address_id: to_address_id, id: transaction_id} = insert(:transaction)
      address = Repo.get!(Address, to_address_id)

      assert %Scrivener.Page{
               entries: [%Transaction{id: ^transaction_id}],
               page_number: 1,
               total_entries: 1
             } = Chain.address_to_transactions(address, direction: :to)
    end

    test "with to and from transactions and direction: :from" do
      %Transaction{from_address_id: address_id, id: from_transaction_id} = insert(:transaction)
      %Transaction{} = insert(:transaction, to_address_id: address_id)
      address = Repo.get!(Address, address_id)

      # only contains "from" transaction
      assert %Scrivener.Page{
               entries: [%Transaction{id: ^from_transaction_id}],
               page_number: 1,
               total_entries: 1
             } = Chain.address_to_transactions(address, direction: :from)
    end

    test "with to and from transactions and direction: :to" do
      %Transaction{from_address_id: address_id} = insert(:transaction)
      %Transaction{id: to_transaction_id} = insert(:transaction, to_address_id: address_id)
      address = Repo.get!(Address, address_id)

      # only contains "to" transaction
      assert %Scrivener.Page{
               entries: [%Transaction{id: ^to_transaction_id}],
               page_number: 1,
               total_entries: 1
             } = Chain.address_to_transactions(address, direction: :to)
    end

    test "with to and from transactions and no :direction option" do
      %Transaction{from_address_id: address_id, id: from_transaction_id} = insert(:transaction)
      %Transaction{id: to_transaction_id} = insert(:transaction, to_address_id: address_id)
      address = Repo.get!(Address, address_id)

      # only contains "to" transaction
      assert %Scrivener.Page{
               entries: [
                 %Transaction{id: ^to_transaction_id},
                 %Transaction{id: ^from_transaction_id}
               ],
               page_number: 1,
               total_entries: 2
             } = Chain.address_to_transactions(address)
    end

    test "with transactions with receipt required without receipt does not return transaction" do
      address = %Address{id: to_address_id} = insert(:address)

      %Transaction{id: transaction_id_with_receipt} = insert(:transaction, to_address_id: to_address_id)

      insert(:receipt, transaction_id: transaction_id_with_receipt)

      %Transaction{id: transaction_id_without_receipt} = insert(:transaction, to_address_id: to_address_id)

      assert %Scrivener.Page{
               entries: [%Transaction{id: ^transaction_id_with_receipt, receipt: %Receipt{}}],
               page_number: 1,
               total_entries: 1
             } =
               Chain.address_to_transactions(
                 address,
                 necessity_by_association: %{receipt: :required}
               )

      assert %Scrivener.Page{
               entries: transactions,
               page_number: 1,
               total_entries: 2
             } =
               Chain.address_to_transactions(
                 address,
                 necessity_by_association: %{receipt: :optional}
               )

      assert length(transactions) == 2

      transaction_by_id =
        Enum.into(transactions, %{}, fn transaction = %Transaction{id: id} ->
          {id, transaction}
        end)

      assert %Transaction{receipt: %Receipt{}} = transaction_by_id[transaction_id_with_receipt]
      assert %Transaction{receipt: nil} = transaction_by_id[transaction_id_without_receipt]
    end

    test "with transactions can be paginated" do
      adddress = %Address{id: to_address_id} = insert(:address)
      transactions = insert_list(2, :transaction, to_address_id: to_address_id)

      [%Transaction{id: oldest_transaction_id}, %Transaction{id: newest_transaction_id}] = transactions

      assert %Scrivener.Page{
               entries: [%Transaction{id: ^newest_transaction_id}],
               page_number: 1,
               page_size: 1,
               total_entries: 2,
               total_pages: 2
             } = Chain.address_to_transactions(adddress, pagination: %{page_size: 1})

      assert %Scrivener.Page{
               entries: [%Transaction{id: ^oldest_transaction_id}],
               page_number: 2,
               page_size: 1,
               total_entries: 2,
               total_pages: 2
             } = Chain.address_to_transactions(adddress, pagination: %{page: 2, page_size: 1})
    end
  end

  describe "balance/2" do
    test "with Address.t with :wei" do
      assert Chain.balance(%Address{balance: Decimal.new(1)}, :wei) == Decimal.new(1)
      assert Chain.balance(%Address{balance: nil}, :wei) == nil
    end

    test "with Address.t with :gwei" do
      assert Chain.balance(%Address{balance: Decimal.new(1)}, :gwei) == Decimal.new("1e-9")
      assert Chain.balance(%Address{balance: Decimal.new("1e9")}, :gwei) == Decimal.new(1)
      assert Chain.balance(%Address{balance: nil}, :gwei) == nil
    end

    test "with Address.t with :ether" do
      assert Chain.balance(%Address{balance: Decimal.new(1)}, :ether) == Decimal.new("1e-18")
      assert Chain.balance(%Address{balance: Decimal.new("1e18")}, :ether) == Decimal.new(1)
      assert Chain.balance(%Address{balance: nil}, :ether) == nil
    end
  end

  describe "block_to_transactions/1" do
    test "without transactions" do
      block = insert(:block)

      assert Repo.aggregate(Transaction, :count, :hash) == 0

      assert %Scrivener.Page{
               entries: [],
               page_number: 1,
               total_entries: 0
             } = Chain.block_to_transactions(block)
    end

    test "with transactions" do
      block = insert(:block)
      %Transaction{hash: transaction_hash} = insert(:transaction, block_hash: block.hash, index: 0)

      assert %Scrivener.Page{
               entries: [%Transaction{hash: ^transaction_hash}],
               page_number: 1,
               total_entries: 1
             } = Chain.block_to_transactions(block)
    end

    test "with transaction with receipt required without receipt does not return transaction" do
      block = %Block{hash: block_hash} = insert(:block)

      %Transaction{hash: transaction_hash_with_receipt, index: transaction_index_with_receipt} =
        insert(:transaction, block_hash: block_hash, index: 0)

      insert(
        :receipt,
        transaction_hash: transaction_hash_with_receipt,
        transaction_index: transaction_index_with_receipt
      )

      %Transaction{hash: transaction_hash_without_receipt} = insert(:transaction, block_hash: block_hash, index: 1)

      assert %Scrivener.Page{
               entries: [%Transaction{hash: ^transaction_hash_with_receipt, receipt: %Receipt{}}],
               page_number: 1,
               total_entries: 1
             } =
               Chain.block_to_transactions(
                 block,
                 necessity_by_association: %{receipt: :required}
               )

      assert %Scrivener.Page{
               entries: transactions,
               page_number: 1,
               total_entries: 2
             } =
               Chain.block_to_transactions(
                 block,
                 necessity_by_association: %{receipt: :optional}
               )

      assert length(transactions) == 2

      transaction_by_hash =
        Enum.into(transactions, %{}, fn transaction = %Transaction{hash: hash} ->
          {hash, transaction}
        end)

      assert %Transaction{receipt: %Receipt{}} = transaction_by_hash[transaction_hash_with_receipt]
      assert %Transaction{receipt: nil} = transaction_by_hash[transaction_hash_without_receipt]
    end

    test "with transactions can be paginated" do
      block = insert(:block)

      transactions = Enum.map(0..1, &insert(:transaction, block_hash: block.hash, index: &1))

      [%Transaction{hash: first_transaction_hash}, %Transaction{hash: second_transaction_hash}] = transactions

      assert %Scrivener.Page{
               entries: [%Transaction{hash: ^second_transaction_hash}],
               page_number: 1,
               page_size: 1,
               total_entries: 2,
               total_pages: 2
             } = Chain.block_to_transactions(block, pagination: %{page_size: 1})

      assert %Scrivener.Page{
               entries: [%Transaction{hash: ^first_transaction_hash}],
               page_number: 2,
               page_size: 1,
               total_entries: 2,
               total_pages: 2
             } = Chain.block_to_transactions(block, pagination: %{page: 2, page_size: 1})
    end
  end

  describe "block_to_transaction_bound/1" do
    test "without transactions" do
      block = insert(:block)

      assert Chain.block_to_transaction_count(block) == 0
    end

    test "with transactions" do
      block = insert(:block)
      insert(:transaction, block_hash: block.hash, index: 0)

      assert Chain.block_to_transaction_count(block) == 1
    end
  end

  describe "confirmations/1" do
    test "with block.number == max_block_number " do
      block = insert(:block)
      max_block_number = Chain.max_block_number()

      assert block.number == max_block_number
      assert Chain.confirmations(block, max_block_number: max_block_number) == 0
    end

    test "with block.number < max_block_number" do
      block = insert(:block)
      max_block_number = block.number + 2

      assert block.number < max_block_number

      assert Chain.confirmations(block, max_block_number: max_block_number) == max_block_number - block.number
    end
  end

<<<<<<< HEAD
  describe "gas_price/2" do
    test ":wei unit" do
      assert Chain.gas_price(%Transaction{gas_price: Decimal.new(1)}, :wei) == Decimal.new(1)
=======
  describe "create_address/1" do
    test "with valid data creates a address" do
      assert {:ok, %Address{} = address} = Chain.create_address(@valid_attrs)
      assert address.hash == "some hash"
    end

    test "with invalid data returns error changeset" do
      assert {:error, %Ecto.Changeset{}} = Chain.create_address(@invalid_attrs)
    end
  end

  describe "ensure_hash_address/1" do
    test "creates a new address when one does not exist" do
      Chain.ensure_hash_address("0xFreshPrince")

      assert {:ok, _} = Chain.hash_to_address("0xfreshprince")
    end

    test "when the address already exists doesn't insert a new address" do
      insert(:address, %{hash: "bigmouthbillybass"})

      before = Repo.aggregate(Address, :count, :id)

      assert {:ok, _} = Chain.ensure_hash_address("bigmouthbillybass")

      assert Repo.aggregate(Address, :count, :id) == before
    end

    test "when there is no hash it blows up" do
      assert {:error, :not_found} = Chain.ensure_hash_address("")
    end
  end

  describe "fee/2" do
    test "without receipt with :wei unit" do
      assert Chain.fee(%Transaction{gas: Decimal.new(3), gas_price: Decimal.new(2), receipt: nil}, :wei) ==
               {:maximum, Decimal.new(6)}
>>>>>>> 288bca7e
    end

    test "without receipt with :gwei unit" do
      assert Chain.fee(%Transaction{gas: Decimal.new(3), gas_price: Decimal.new(2), receipt: nil}, :gwei) ==
               {:maximum, Decimal.new("6e-9")}
    end

    test "without receipt with :ether unit" do
      assert Chain.fee(%Transaction{gas: Decimal.new(3), gas_price: Decimal.new(2), receipt: nil}, :ether) ==
               {:maximum, Decimal.new("6e-18")}
    end

<<<<<<< HEAD
  describe "from_address_to_transactions/2" do
    test "without transactions" do
      address = insert(:address)

      assert Repo.aggregate(Transaction, :count, :hash) == 0

      assert %Scrivener.Page{
               entries: [],
               page_number: 1,
               total_entries: 0
             } = Chain.from_address_to_transactions(address)
    end

    test "with transactions" do
      %Transaction{from_address_hash: from_address_hash, hash: transaction_hash} = insert(:transaction)
      address = Repo.get!(Address, from_address_hash)

      assert %Scrivener.Page{
               entries: [%Transaction{hash: ^transaction_hash}],
               page_number: 1,
               total_entries: 1
             } = Chain.from_address_to_transactions(address)
    end

    test "with transactions with receipt required without receipt does not return transaction" do
      address = %Address{hash: from_address_hash} = insert(:address)

      block = insert(:block)

      %Transaction{hash: transaction_hash_with_receipt, index: transaction_index_with_receipt} =
        insert(:transaction, block_hash: block.hash, index: 0, from_address_hash: from_address_hash)

      insert(
        :receipt,
        transaction_hash: transaction_hash_with_receipt,
        transaction_index: transaction_index_with_receipt
      )

      %Transaction{hash: transaction_hash_without_receipt} = insert(:transaction, from_address_hash: from_address_hash)

      assert %Scrivener.Page{
               entries: [%Transaction{hash: ^transaction_hash_with_receipt, receipt: %Receipt{}}],
               page_number: 1,
               total_entries: 1
             } =
               Chain.from_address_to_transactions(
                 address,
                 necessity_by_association: %{receipt: :required}
               )

      assert %Scrivener.Page{
               entries: transactions,
               page_number: 1,
               total_entries: 2
             } =
               Chain.from_address_to_transactions(
                 address,
                 necessity_by_association: %{receipt: :optional}
               )

      assert length(transactions) == 2

      transaction_by_hash =
        Enum.into(transactions, %{}, fn transaction = %Transaction{hash: hash} ->
          {hash, transaction}
        end)

      assert %Transaction{receipt: %Receipt{}} = transaction_by_hash[transaction_hash_with_receipt]
      assert %Transaction{receipt: nil} = transaction_by_hash[transaction_hash_without_receipt]
    end

    test "with transactions can be paginated" do
      adddress = %Address{hash: from_address_hash} = insert(:address)
      transactions = insert_list(2, :transaction, from_address_hash: from_address_hash)

      [%Transaction{hash: oldest_transaction_hash}, %Transaction{hash: newest_transaction_hash}] = transactions

      assert %Scrivener.Page{
               entries: [%Transaction{hash: ^newest_transaction_hash}],
               page_number: 1,
               page_size: 1,
               total_entries: 2,
               total_pages: 2
             } = Chain.from_address_to_transactions(adddress, pagination: %{page_size: 1})

      assert %Scrivener.Page{
               entries: [%Transaction{hash: ^oldest_transaction_hash}],
               page_number: 2,
               page_size: 1,
               total_entries: 2,
               total_pages: 2
             } = Chain.from_address_to_transactions(adddress, pagination: %{page: 2, page_size: 1})
=======
    test "with receipt with :wei unit" do
      assert Chain.fee(
               %Transaction{
                 gas: Decimal.new(3),
                 gas_price: Decimal.new(2),
                 receipt: %Receipt{gas_used: Decimal.new(2)}
               },
               :wei
             ) == {:actual, Decimal.new(4)}
    end

    test "with receipt with :gwei unit" do
      assert Chain.fee(
               %Transaction{
                 gas: Decimal.new(3),
                 gas_price: Decimal.new(2),
                 receipt: %Receipt{gas_used: Decimal.new(2)}
               },
               :gwei
             ) == {:actual, Decimal.new("4e-9")}
    end

    test "with receipt with :ether unit" do
      assert Chain.fee(
               %Transaction{
                 gas: Decimal.new(3),
                 gas_price: Decimal.new(2),
                 receipt: %Receipt{gas_used: Decimal.new(2)}
               },
               :ether
             ) == {:actual, Decimal.new("4e-18")}
    end
  end

  describe "gas_price/2" do
    test ":wei unit" do
      assert Chain.gas_price(%Transaction{gas_price: Decimal.new(1)}, :wei) == Decimal.new(1)
    end

    test ":gwei unit" do
      assert Chain.gas_price(%Transaction{gas_price: Decimal.new(1)}, :gwei) == Decimal.new("1e-9")

      assert Chain.gas_price(%Transaction{gas_price: Decimal.new("1e9")}, :gwei) == Decimal.new(1)
    end

    test ":ether unit" do
      assert Chain.gas_price(%Transaction{gas_price: Decimal.new(1)}, :ether) == Decimal.new("1e-18")

      assert Chain.gas_price(%Transaction{gas_price: Decimal.new("1e18")}, :ether) == Decimal.new(1)
>>>>>>> 288bca7e
    end
  end

  describe "hash_to_transaction/2" do
    test "with transaction with receipt required without receipt returns {:error, :not_found}" do
      block = insert(:block)

      %Transaction{hash: hash_with_receipt, index: index_with_receipt} =
        insert(:transaction, block_hash: block.hash, index: 0)

      insert(:receipt, transaction_hash: hash_with_receipt, transaction_index: index_with_receipt)

      %Transaction{hash: hash_without_receipt} = insert(:transaction)

      assert {:ok, %Transaction{hash: ^hash_with_receipt}} =
               Chain.hash_to_transaction(
                 hash_with_receipt,
                 necessity_by_association: %{receipt: :required}
               )

      assert {:error, :not_found} =
               Chain.hash_to_transaction(
                 hash_without_receipt,
                 necessity_by_association: %{receipt: :required}
               )

      assert {:ok, %Transaction{hash: ^hash_without_receipt}} =
               Chain.hash_to_transaction(
                 hash_without_receipt,
                 necessity_by_association: %{receipt: :optional}
               )
    end
  end

  describe "list_blocks/2" do
    test "without blocks" do
      assert %Scrivener.Page{
               entries: [],
               page_number: 1,
               total_entries: 0,
               total_pages: 1
             } = Chain.list_blocks()
    end

    test "with blocks" do
      %Block{hash: hash} = insert(:block)

      assert %Scrivener.Page{
               entries: [%Block{hash: ^hash}],
               page_number: 1,
               total_entries: 1
             } = Chain.list_blocks()
    end

    test "with blocks can be paginated" do
      blocks = insert_list(2, :block)

      [%Block{number: lesser_block_number}, %Block{number: greater_block_number}] = blocks

      assert %Scrivener.Page{
               entries: [%Block{number: ^greater_block_number}],
               page_number: 1,
               page_size: 1,
               total_entries: 2,
               total_pages: 2
             } = Chain.list_blocks(pagination: %{page_size: 1})

      assert %Scrivener.Page{
               entries: [%Block{number: ^lesser_block_number}],
               page_number: 2,
               page_size: 1,
               total_entries: 2,
               total_pages: 2
             } = Chain.list_blocks(pagination: %{page: 2, page_size: 1})
    end
  end

  describe "max_block_number/0" do
    test "without blocks is nil" do
      assert Chain.max_block_number() == nil
    end

    test "with blocks is max number regardless of insertion order" do
      max_number = 2
      insert(:block, number: max_number)

      insert(:block, number: 1)

      assert Chain.max_block_number() == max_number
    end
  end

  describe "number_to_block/1" do
    test "without block" do
      assert {:error, :not_found} = Chain.number_to_block(-1)
    end

    test "with block" do
      %Block{number: number} = insert(:block)

      assert {:ok, %Block{number: ^number}} = Chain.number_to_block(number)
    end
  end

<<<<<<< HEAD
  describe "to_address_to_transactions/2" do
    test "without transactions" do
      address = insert(:address)

      assert Repo.aggregate(Transaction, :count, :hash) == 0

      assert %Scrivener.Page{
               entries: [],
               page_number: 1,
               total_entries: 0
             } = Chain.to_address_to_transactions(address)
    end

    test "with transactions" do
      %Transaction{to_address_hash: to_address_hash, hash: transaction_hash} = insert(:transaction)
      address = Repo.get!(Address, to_address_hash)

      assert %Scrivener.Page{
               entries: [%Transaction{hash: ^transaction_hash}],
               page_number: 1,
               total_entries: 1
             } = Chain.to_address_to_transactions(address)
    end

    test "with transactions with receipt required without receipt does not return transaction" do
      address = %Address{hash: to_address_hash} = insert(:address)

      block = insert(:block)

      %Transaction{hash: transaction_hash_with_receipt, index: transaction_index_with_receipt} =
        insert(:transaction, block_hash: block.hash, index: 0, to_address_hash: to_address_hash)

      insert(
        :receipt,
        transaction_hash: transaction_hash_with_receipt,
        transaction_index: transaction_index_with_receipt
      )

      %Transaction{hash: transaction_hash_without_receipt} = insert(:transaction, to_address_hash: to_address_hash)

      assert %Scrivener.Page{
               entries: [%Transaction{hash: ^transaction_hash_with_receipt, receipt: %Receipt{}}],
               page_number: 1,
               total_entries: 1
             } =
               Chain.to_address_to_transactions(
                 address,
                 necessity_by_association: %{receipt: :required}
               )

      assert %Scrivener.Page{
               entries: transactions,
               page_number: 1,
               total_entries: 2
             } =
               Chain.to_address_to_transactions(
                 address,
                 necessity_by_association: %{receipt: :optional}
               )

      assert length(transactions) == 2

      transaction_by_hash =
        Enum.into(transactions, %{}, fn transaction = %Transaction{hash: hash} ->
          {hash, transaction}
        end)

      assert %Transaction{receipt: %Receipt{}} = transaction_by_hash[transaction_hash_with_receipt]
      assert %Transaction{receipt: nil} = transaction_by_hash[transaction_hash_without_receipt]
    end

    test "with transactions can be paginated" do
      adddress = %Address{hash: to_address_hash} = insert(:address)
      transactions = insert_list(2, :transaction, to_address_hash: to_address_hash)

      [%Transaction{hash: oldest_transaction_hash}, %Transaction{hash: newest_transaction_hash}] = transactions

      assert %Scrivener.Page{
               entries: [%Transaction{hash: ^newest_transaction_hash}],
               page_number: 1,
               page_size: 1,
               total_entries: 2,
               total_pages: 2
             } = Chain.to_address_to_transactions(adddress, pagination: %{page_size: 1})

      assert %Scrivener.Page{
               entries: [%Transaction{hash: ^oldest_transaction_hash}],
               page_number: 2,
               page_size: 1,
               total_entries: 2,
               total_pages: 2
             } = Chain.to_address_to_transactions(adddress, pagination: %{page: 2, page_size: 1})
=======
  describe "transaction_count/0" do
    test "without transactions" do
      assert Chain.transaction_count() == 0
    end

    test "with transactions" do
      count = 2
      insert_list(count, :transaction)

      assert Chain.transaction_count() == count
    end

    test "with transaction pending: true counts only pending transactions" do
      insert(:transaction)

      %Transaction{id: transaction_id} = insert(:transaction)
      insert(:receipt, transaction_id: transaction_id)

      assert Chain.transaction_count(pending: true) == 1
      assert Chain.transaction_count(pending: false) == 2
      assert Chain.transaction_count() == 2
>>>>>>> 288bca7e
    end
  end

  describe "transaction_hash_to_internal_transactions/1" do
    test "without transaction" do
      {:ok, hash} =
        Chain.string_to_transaction_hash("0x9fc76417374aa880d4449a1f7f31ec597f00b1f6f3dd2d66f4c9c6c445836d8b")

      assert Chain.transaction_hash_to_internal_transactions(hash) == []
    end

    test "with transaction without internal transactions" do
      %Transaction{hash: hash} = insert(:transaction)

      assert Chain.transaction_hash_to_internal_transactions(hash) == []
    end

    test "with transaction with internal transactions returns all internal transactions for a given transaction hash" do
      transaction = insert(:transaction)
      internal_transaction = insert(:internal_transaction, transaction_hash: transaction.hash, index: 0)

      result = hd(Chain.transaction_hash_to_internal_transactions(transaction.hash))

      assert result.id == internal_transaction.id
    end

    test "with transaction with internal transactions loads associations with in necessity_by_assocation" do
      %Transaction{hash: hash} = insert(:transaction)
      insert(:internal_transaction, transaction_hash: hash, index: 0)

      assert [
               %InternalTransaction{
                 from_address: %Ecto.Association.NotLoaded{},
                 to_address: %Ecto.Association.NotLoaded{},
                 transaction: %Ecto.Association.NotLoaded{}
               }
             ] = Chain.transaction_hash_to_internal_transactions(hash)

      assert [
               %InternalTransaction{
                 from_address: %Address{},
                 to_address: nil,
                 transaction: %Transaction{}
               }
             ] =
               Chain.transaction_hash_to_internal_transactions(
                 hash,
                 necessity_by_association: %{
                   from_address: :optional,
                   to_address: :optional,
                   transaction: :optional
                 }
               )
    end
  end

  describe "transaction_to_logs/2" do
    test "without logs" do
      transaction = insert(:transaction)

      assert %Scrivener.Page{
               entries: [],
               page_number: 1,
               total_entries: 0,
               total_pages: 1
             } = Chain.transaction_to_logs(transaction)
    end

    test "with logs" do
      block = insert(:block)
      transaction = insert(:transaction, block_hash: block.hash, index: 0)
      insert(:receipt, transaction_hash: transaction.hash, transaction_index: transaction.index)
      %Log{id: id} = insert(:log, transaction_hash: transaction.hash)

      assert %Scrivener.Page{
               entries: [%Log{id: ^id}],
               page_number: 1,
               total_entries: 1,
               total_pages: 1
             } = Chain.transaction_to_logs(transaction)
    end

    test "with logs can be paginated" do
      block = insert(:block)
      transaction = insert(:transaction, block_hash: block.hash, index: 0)
      insert(:receipt, transaction_hash: transaction.hash, transaction_index: transaction.index)
      logs = Enum.map(0..1, &insert(:log, index: &1, transaction_hash: transaction.hash))

      [%Log{id: first_log_id}, %Log{id: second_log_id}] = logs

      assert %Scrivener.Page{
               entries: [%Log{id: ^first_log_id}],
               page_number: 1,
               page_size: 1,
               total_entries: 2,
               total_pages: 2
             } = Chain.transaction_to_logs(transaction, pagination: %{page_size: 1})

      assert %Scrivener.Page{
               entries: [%Log{id: ^second_log_id}],
               page_number: 2,
               page_size: 1,
               total_entries: 2,
               total_pages: 2
             } = Chain.transaction_to_logs(transaction, pagination: %{page: 2, page_size: 1})
    end

    test "with logs necessity_by_association loads associations" do
      block = insert(:block)
      transaction = insert(:transaction, block_hash: block.hash, index: 0)
      insert(:receipt, transaction_hash: transaction.hash, transaction_index: transaction.index)
      insert(:log, transaction_hash: transaction.hash)

      assert %Scrivener.Page{
               entries: [
                 %Log{
                   address: %Address{},
                   receipt: %Receipt{},
                   transaction: %Transaction{}
                 }
               ],
               page_number: 1,
               total_entries: 1,
               total_pages: 1
             } =
               Chain.transaction_to_logs(
                 transaction,
                 necessity_by_association: %{
                   address: :optional,
                   receipt: :optional,
                   transaction: :optional
                 }
               )

      assert %Scrivener.Page{
               entries: [
                 %Log{
                   address: %Ecto.Association.NotLoaded{},
                   receipt: %Ecto.Association.NotLoaded{},
                   transaction: %Ecto.Association.NotLoaded{}
                 }
               ],
               page_number: 1,
               total_entries: 1,
               total_pages: 1
             } = Chain.transaction_to_logs(transaction)
    end
  end

  describe "value/2" do
    test "with InternalTransaction.t with :wei" do
      assert Chain.value(%InternalTransaction{value: Decimal.new(1)}, :wei) == Decimal.new(1)
    end

    test "with InternalTransaction.t with :gwei" do
      assert Chain.value(%InternalTransaction{value: Decimal.new(1)}, :gwei) == Decimal.new("1e-9")

      assert Chain.value(%InternalTransaction{value: Decimal.new("1e9")}, :gwei) == Decimal.new(1)
    end

    test "with InternalTransaction.t with :ether" do
      assert Chain.value(%InternalTransaction{value: Decimal.new(1)}, :ether) == Decimal.new("1e-18")

      assert Chain.value(%InternalTransaction{value: Decimal.new("1e18")}, :ether) == Decimal.new(1)
    end

    test "with Transaction.t with :wei" do
      assert Chain.value(%Transaction{value: Decimal.new(1)}, :wei) == Decimal.new(1)
    end

    test "with Transaction.t with :gwei" do
      assert Chain.value(%Transaction{value: Decimal.new(1)}, :gwei) == Decimal.new("1e-9")
      assert Chain.value(%Transaction{value: Decimal.new("1e9")}, :gwei) == Decimal.new(1)
    end

    test "with Transaction.t with :ether" do
      assert Chain.value(%Transaction{value: Decimal.new(1)}, :ether) == Decimal.new("1e-18")
      assert Chain.value(%Transaction{value: Decimal.new("1e18")}, :ether) == Decimal.new(1)
    end
  end
end<|MERGE_RESOLUTION|>--- conflicted
+++ resolved
@@ -14,7 +14,7 @@
     test "without transactions" do
       address = insert(:address)
 
-      assert Repo.aggregate(Transaction, :count, :id) == 0
+      assert Repo.aggregate(Transaction, :count, :hash) == 0
 
       assert %Scrivener.Page{
                entries: [],
@@ -24,63 +24,63 @@
     end
 
     test "with from transactions" do
-      %Transaction{from_address_id: from_address_id, id: transaction_id} = insert(:transaction)
-      address = Repo.get!(Address, from_address_id)
-
-      assert %Scrivener.Page{
-               entries: [%Transaction{id: ^transaction_id}],
+      %Transaction{from_address_hash: from_address_hash, hash: transaction_hash} = insert(:transaction)
+      address = Repo.get!(Address, from_address_hash)
+
+      assert %Scrivener.Page{
+               entries: [%Transaction{hash: ^transaction_hash}],
                page_number: 1,
                total_entries: 1
              } = Chain.address_to_transactions(address, direction: :from)
     end
 
     test "with to transactions" do
-      %Transaction{to_address_id: to_address_id, id: transaction_id} = insert(:transaction)
-      address = Repo.get!(Address, to_address_id)
-
-      assert %Scrivener.Page{
-               entries: [%Transaction{id: ^transaction_id}],
+      %Transaction{to_address_hash: to_address_hash, hash: transaction_hash} = insert(:transaction)
+      address = Repo.get!(Address, to_address_hash)
+
+      assert %Scrivener.Page{
+               entries: [%Transaction{hash: ^transaction_hash}],
                page_number: 1,
                total_entries: 1
              } = Chain.address_to_transactions(address, direction: :to)
     end
 
     test "with to and from transactions and direction: :from" do
-      %Transaction{from_address_id: address_id, id: from_transaction_id} = insert(:transaction)
-      %Transaction{} = insert(:transaction, to_address_id: address_id)
-      address = Repo.get!(Address, address_id)
+      %Transaction{from_address_hash: address_hash, hash: from_transaction_hash} = insert(:transaction)
+      %Transaction{} = insert(:transaction, to_address_hash: address_hash)
+      address = Repo.get!(Address, address_hash)
 
       # only contains "from" transaction
       assert %Scrivener.Page{
-               entries: [%Transaction{id: ^from_transaction_id}],
+               entries: [%Transaction{hash: ^from_transaction_hash}],
                page_number: 1,
                total_entries: 1
              } = Chain.address_to_transactions(address, direction: :from)
     end
 
     test "with to and from transactions and direction: :to" do
-      %Transaction{from_address_id: address_id} = insert(:transaction)
-      %Transaction{id: to_transaction_id} = insert(:transaction, to_address_id: address_id)
-      address = Repo.get!(Address, address_id)
+      %Transaction{from_address_hash: address_hash} = insert(:transaction)
+      %Transaction{hash: to_transaction_hash} = insert(:transaction, to_address_hash: address_hash)
+      address = Repo.get!(Address, address_hash)
 
       # only contains "to" transaction
       assert %Scrivener.Page{
-               entries: [%Transaction{id: ^to_transaction_id}],
+               entries: [%Transaction{hash: ^to_transaction_hash}],
                page_number: 1,
                total_entries: 1
              } = Chain.address_to_transactions(address, direction: :to)
     end
 
     test "with to and from transactions and no :direction option" do
-      %Transaction{from_address_id: address_id, id: from_transaction_id} = insert(:transaction)
-      %Transaction{id: to_transaction_id} = insert(:transaction, to_address_id: address_id)
-      address = Repo.get!(Address, address_id)
+      %Transaction{from_address_hash: address_hash, hash: from_transaction_hash} = insert(:transaction)
+      %Transaction{hash: to_transaction_hash} = insert(:transaction, to_address_hash: address_hash)
+      address = Repo.get!(Address, address_hash)
 
       # only contains "to" transaction
       assert %Scrivener.Page{
                entries: [
-                 %Transaction{id: ^to_transaction_id},
-                 %Transaction{id: ^from_transaction_id}
+                 %Transaction{hash: ^to_transaction_hash},
+                 %Transaction{hash: ^from_transaction_hash}
                ],
                page_number: 1,
                total_entries: 2
@@ -88,16 +88,23 @@
     end
 
     test "with transactions with receipt required without receipt does not return transaction" do
-      address = %Address{id: to_address_id} = insert(:address)
-
-      %Transaction{id: transaction_id_with_receipt} = insert(:transaction, to_address_id: to_address_id)
-
-      insert(:receipt, transaction_id: transaction_id_with_receipt)
-
-      %Transaction{id: transaction_id_without_receipt} = insert(:transaction, to_address_id: to_address_id)
-
-      assert %Scrivener.Page{
-               entries: [%Transaction{id: ^transaction_id_with_receipt, receipt: %Receipt{}}],
+      address = %Address{hash: to_address_hash} = insert(:address)
+
+      block = insert(:block)
+
+      %Transaction{hash: transaction_hash_with_receipt, index: transaction_index_with_receipt} =
+        insert(:transaction, block_hash: block.hash, index: 0, to_address_hash: to_address_hash)
+
+      insert(
+        :receipt,
+        transaction_hash: transaction_hash_with_receipt,
+        transaction_index: transaction_index_with_receipt
+      )
+
+      %Transaction{hash: transaction_hash_without_receipt} = insert(:transaction, to_address_hash: to_address_hash)
+
+      assert %Scrivener.Page{
+               entries: [%Transaction{hash: ^transaction_hash_with_receipt, receipt: %Receipt{}}],
                page_number: 1,
                total_entries: 1
              } =
@@ -118,23 +125,23 @@
 
       assert length(transactions) == 2
 
-      transaction_by_id =
-        Enum.into(transactions, %{}, fn transaction = %Transaction{id: id} ->
-          {id, transaction}
+      transaction_by_hash =
+        Enum.into(transactions, %{}, fn transaction = %Transaction{hash: hash} ->
+          {hash, transaction}
         end)
 
-      assert %Transaction{receipt: %Receipt{}} = transaction_by_id[transaction_id_with_receipt]
-      assert %Transaction{receipt: nil} = transaction_by_id[transaction_id_without_receipt]
+      assert %Transaction{receipt: %Receipt{}} = transaction_by_hash[transaction_hash_with_receipt]
+      assert %Transaction{receipt: nil} = transaction_by_hash[transaction_hash_without_receipt]
     end
 
     test "with transactions can be paginated" do
-      adddress = %Address{id: to_address_id} = insert(:address)
-      transactions = insert_list(2, :transaction, to_address_id: to_address_id)
-
-      [%Transaction{id: oldest_transaction_id}, %Transaction{id: newest_transaction_id}] = transactions
-
-      assert %Scrivener.Page{
-               entries: [%Transaction{id: ^newest_transaction_id}],
+      adddress = %Address{hash: to_address_hash} = insert(:address)
+      transactions = insert_list(2, :transaction, to_address_hash: to_address_hash)
+
+      [%Transaction{hash: oldest_transaction_hash}, %Transaction{hash: newest_transaction_hash}] = transactions
+
+      assert %Scrivener.Page{
+               entries: [%Transaction{hash: ^newest_transaction_hash}],
                page_number: 1,
                page_size: 1,
                total_entries: 2,
@@ -142,7 +149,7 @@
              } = Chain.address_to_transactions(adddress, pagination: %{page_size: 1})
 
       assert %Scrivener.Page{
-               entries: [%Transaction{id: ^oldest_transaction_id}],
+               entries: [%Transaction{hash: ^oldest_transaction_hash}],
                page_number: 2,
                page_size: 1,
                total_entries: 2,
@@ -298,49 +305,10 @@
     end
   end
 
-<<<<<<< HEAD
-  describe "gas_price/2" do
-    test ":wei unit" do
-      assert Chain.gas_price(%Transaction{gas_price: Decimal.new(1)}, :wei) == Decimal.new(1)
-=======
-  describe "create_address/1" do
-    test "with valid data creates a address" do
-      assert {:ok, %Address{} = address} = Chain.create_address(@valid_attrs)
-      assert address.hash == "some hash"
-    end
-
-    test "with invalid data returns error changeset" do
-      assert {:error, %Ecto.Changeset{}} = Chain.create_address(@invalid_attrs)
-    end
-  end
-
-  describe "ensure_hash_address/1" do
-    test "creates a new address when one does not exist" do
-      Chain.ensure_hash_address("0xFreshPrince")
-
-      assert {:ok, _} = Chain.hash_to_address("0xfreshprince")
-    end
-
-    test "when the address already exists doesn't insert a new address" do
-      insert(:address, %{hash: "bigmouthbillybass"})
-
-      before = Repo.aggregate(Address, :count, :id)
-
-      assert {:ok, _} = Chain.ensure_hash_address("bigmouthbillybass")
-
-      assert Repo.aggregate(Address, :count, :id) == before
-    end
-
-    test "when there is no hash it blows up" do
-      assert {:error, :not_found} = Chain.ensure_hash_address("")
-    end
-  end
-
   describe "fee/2" do
     test "without receipt with :wei unit" do
       assert Chain.fee(%Transaction{gas: Decimal.new(3), gas_price: Decimal.new(2), receipt: nil}, :wei) ==
                {:maximum, Decimal.new(6)}
->>>>>>> 288bca7e
     end
 
     test "without receipt with :gwei unit" do
@@ -353,100 +321,6 @@
                {:maximum, Decimal.new("6e-18")}
     end
 
-<<<<<<< HEAD
-  describe "from_address_to_transactions/2" do
-    test "without transactions" do
-      address = insert(:address)
-
-      assert Repo.aggregate(Transaction, :count, :hash) == 0
-
-      assert %Scrivener.Page{
-               entries: [],
-               page_number: 1,
-               total_entries: 0
-             } = Chain.from_address_to_transactions(address)
-    end
-
-    test "with transactions" do
-      %Transaction{from_address_hash: from_address_hash, hash: transaction_hash} = insert(:transaction)
-      address = Repo.get!(Address, from_address_hash)
-
-      assert %Scrivener.Page{
-               entries: [%Transaction{hash: ^transaction_hash}],
-               page_number: 1,
-               total_entries: 1
-             } = Chain.from_address_to_transactions(address)
-    end
-
-    test "with transactions with receipt required without receipt does not return transaction" do
-      address = %Address{hash: from_address_hash} = insert(:address)
-
-      block = insert(:block)
-
-      %Transaction{hash: transaction_hash_with_receipt, index: transaction_index_with_receipt} =
-        insert(:transaction, block_hash: block.hash, index: 0, from_address_hash: from_address_hash)
-
-      insert(
-        :receipt,
-        transaction_hash: transaction_hash_with_receipt,
-        transaction_index: transaction_index_with_receipt
-      )
-
-      %Transaction{hash: transaction_hash_without_receipt} = insert(:transaction, from_address_hash: from_address_hash)
-
-      assert %Scrivener.Page{
-               entries: [%Transaction{hash: ^transaction_hash_with_receipt, receipt: %Receipt{}}],
-               page_number: 1,
-               total_entries: 1
-             } =
-               Chain.from_address_to_transactions(
-                 address,
-                 necessity_by_association: %{receipt: :required}
-               )
-
-      assert %Scrivener.Page{
-               entries: transactions,
-               page_number: 1,
-               total_entries: 2
-             } =
-               Chain.from_address_to_transactions(
-                 address,
-                 necessity_by_association: %{receipt: :optional}
-               )
-
-      assert length(transactions) == 2
-
-      transaction_by_hash =
-        Enum.into(transactions, %{}, fn transaction = %Transaction{hash: hash} ->
-          {hash, transaction}
-        end)
-
-      assert %Transaction{receipt: %Receipt{}} = transaction_by_hash[transaction_hash_with_receipt]
-      assert %Transaction{receipt: nil} = transaction_by_hash[transaction_hash_without_receipt]
-    end
-
-    test "with transactions can be paginated" do
-      adddress = %Address{hash: from_address_hash} = insert(:address)
-      transactions = insert_list(2, :transaction, from_address_hash: from_address_hash)
-
-      [%Transaction{hash: oldest_transaction_hash}, %Transaction{hash: newest_transaction_hash}] = transactions
-
-      assert %Scrivener.Page{
-               entries: [%Transaction{hash: ^newest_transaction_hash}],
-               page_number: 1,
-               page_size: 1,
-               total_entries: 2,
-               total_pages: 2
-             } = Chain.from_address_to_transactions(adddress, pagination: %{page_size: 1})
-
-      assert %Scrivener.Page{
-               entries: [%Transaction{hash: ^oldest_transaction_hash}],
-               page_number: 2,
-               page_size: 1,
-               total_entries: 2,
-               total_pages: 2
-             } = Chain.from_address_to_transactions(adddress, pagination: %{page: 2, page_size: 1})
-=======
     test "with receipt with :wei unit" do
       assert Chain.fee(
                %Transaction{
@@ -496,7 +370,6 @@
       assert Chain.gas_price(%Transaction{gas_price: Decimal.new(1)}, :ether) == Decimal.new("1e-18")
 
       assert Chain.gas_price(%Transaction{gas_price: Decimal.new("1e18")}, :ether) == Decimal.new(1)
->>>>>>> 288bca7e
     end
   end
 
@@ -598,125 +471,6 @@
       %Block{number: number} = insert(:block)
 
       assert {:ok, %Block{number: ^number}} = Chain.number_to_block(number)
-    end
-  end
-
-<<<<<<< HEAD
-  describe "to_address_to_transactions/2" do
-    test "without transactions" do
-      address = insert(:address)
-
-      assert Repo.aggregate(Transaction, :count, :hash) == 0
-
-      assert %Scrivener.Page{
-               entries: [],
-               page_number: 1,
-               total_entries: 0
-             } = Chain.to_address_to_transactions(address)
-    end
-
-    test "with transactions" do
-      %Transaction{to_address_hash: to_address_hash, hash: transaction_hash} = insert(:transaction)
-      address = Repo.get!(Address, to_address_hash)
-
-      assert %Scrivener.Page{
-               entries: [%Transaction{hash: ^transaction_hash}],
-               page_number: 1,
-               total_entries: 1
-             } = Chain.to_address_to_transactions(address)
-    end
-
-    test "with transactions with receipt required without receipt does not return transaction" do
-      address = %Address{hash: to_address_hash} = insert(:address)
-
-      block = insert(:block)
-
-      %Transaction{hash: transaction_hash_with_receipt, index: transaction_index_with_receipt} =
-        insert(:transaction, block_hash: block.hash, index: 0, to_address_hash: to_address_hash)
-
-      insert(
-        :receipt,
-        transaction_hash: transaction_hash_with_receipt,
-        transaction_index: transaction_index_with_receipt
-      )
-
-      %Transaction{hash: transaction_hash_without_receipt} = insert(:transaction, to_address_hash: to_address_hash)
-
-      assert %Scrivener.Page{
-               entries: [%Transaction{hash: ^transaction_hash_with_receipt, receipt: %Receipt{}}],
-               page_number: 1,
-               total_entries: 1
-             } =
-               Chain.to_address_to_transactions(
-                 address,
-                 necessity_by_association: %{receipt: :required}
-               )
-
-      assert %Scrivener.Page{
-               entries: transactions,
-               page_number: 1,
-               total_entries: 2
-             } =
-               Chain.to_address_to_transactions(
-                 address,
-                 necessity_by_association: %{receipt: :optional}
-               )
-
-      assert length(transactions) == 2
-
-      transaction_by_hash =
-        Enum.into(transactions, %{}, fn transaction = %Transaction{hash: hash} ->
-          {hash, transaction}
-        end)
-
-      assert %Transaction{receipt: %Receipt{}} = transaction_by_hash[transaction_hash_with_receipt]
-      assert %Transaction{receipt: nil} = transaction_by_hash[transaction_hash_without_receipt]
-    end
-
-    test "with transactions can be paginated" do
-      adddress = %Address{hash: to_address_hash} = insert(:address)
-      transactions = insert_list(2, :transaction, to_address_hash: to_address_hash)
-
-      [%Transaction{hash: oldest_transaction_hash}, %Transaction{hash: newest_transaction_hash}] = transactions
-
-      assert %Scrivener.Page{
-               entries: [%Transaction{hash: ^newest_transaction_hash}],
-               page_number: 1,
-               page_size: 1,
-               total_entries: 2,
-               total_pages: 2
-             } = Chain.to_address_to_transactions(adddress, pagination: %{page_size: 1})
-
-      assert %Scrivener.Page{
-               entries: [%Transaction{hash: ^oldest_transaction_hash}],
-               page_number: 2,
-               page_size: 1,
-               total_entries: 2,
-               total_pages: 2
-             } = Chain.to_address_to_transactions(adddress, pagination: %{page: 2, page_size: 1})
-=======
-  describe "transaction_count/0" do
-    test "without transactions" do
-      assert Chain.transaction_count() == 0
-    end
-
-    test "with transactions" do
-      count = 2
-      insert_list(count, :transaction)
-
-      assert Chain.transaction_count() == count
-    end
-
-    test "with transaction pending: true counts only pending transactions" do
-      insert(:transaction)
-
-      %Transaction{id: transaction_id} = insert(:transaction)
-      insert(:receipt, transaction_id: transaction_id)
-
-      assert Chain.transaction_count(pending: true) == 1
-      assert Chain.transaction_count(pending: false) == 2
-      assert Chain.transaction_count() == 2
->>>>>>> 288bca7e
     end
   end
 
