defmodule Explorer.Mixfile do
  use Mix.Project

  def project do
    [
      aliases: aliases(Mix.env()),
      app: :explorer,
      build_path: "../../_build",
      config_path: "../../config/config.exs",
      deps: deps(),
      deps_path: "../../deps",
      description: "Read-access to indexed block chain data.",
      dialyzer: [
        plt_add_deps: :transitive,
        plt_add_apps: ~w(ex_unit mix)a,
        ignore_warnings: "../../.dialyzer-ignore"
      ],
      elixir: "~> 1.13",
      elixirc_paths: elixirc_paths(Mix.env()),
      lockfile: "../../mix.lock",
      package: package(),
      preferred_cli_env: [
        credo: :test,
        dialyzer: :test
      ],
      start_permanent: Mix.env() == :prod,
<<<<<<< HEAD
      version: "0.0.1",
      xref: [exclude: [BlockScoutWeb.WebRouter.Helpers]]
=======
      version: "4.1.7"
>>>>>>> 155afbb8
    ]
  end

  # Configuration for the OTP application.
  #
  # Type `mix help compile.app` for more information.
  def application do
    [
      mod: {Explorer.Application, []},
      extra_applications: extra_applications()
    ]
  end

  # Specifies which paths to compile per environment.
  defp elixirc_paths(:test), do: ["test/support" | elixirc_paths()]
  defp elixirc_paths(_), do: elixirc_paths()
  defp elixirc_paths, do: ["lib"]

  defp extra_applications,
    do: [
      :logger,
      :mix,
      :runtime_tools,
      :tesla
    ]

  # Specifies your project dependencies.
  #
  # Type `mix help deps` for examples and options.
  defp deps do
    [
      {:bamboo, "~> 2.2.0"},
      {:bcrypt_elixir, "~> 1.0"},
      # benchmark optimizations
      {:benchee, "~> 1.1.0", only: :test},
      # CSV output for benchee
<<<<<<< HEAD
      {:benchee_csv, "~> 0.8.0", only: :test},
      {:bypass, "~> 1.0", only: :test},
      {:briefly, "~> 0.3.0"},
=======
      {:benchee_csv, "~> 1.0.0", only: :test},
      {:bypass, "~> 2.1", only: :test},
      {:briefly, "~> 0.4", github: "CargoSense/briefly"},
>>>>>>> 155afbb8
      {:comeonin, "~> 4.0"},
      {:credo, "~> 1.5", only: :test, runtime: false},
      # For Absinthe to load data in batches
      {:dataloader, "~> 1.0.0"},
      {:decimal, "~> 2.0"},
      {:dialyxir, "~> 1.1", only: [:dev, :test], runtime: false},
      # `override: true` for `ex_machina` compatibility
      {:ecto, "~> 3.3", override: true},
      # Storing blockchain data and derived data in PostgreSQL.
      {:ecto_sql, "~> 3.3"},
      # {:eth, git: "https://github.com/blockscout/eth.git", branch: "xdai"},
      # JSONRPC access to query smart contracts
      {:ethereum_jsonrpc, in_umbrella: true},
      # Data factory for testing
      {:ex_machina, "~> 2.3", only: [:test]},
      {:exvcr, "~> 0.10", only: :test},
      {:httpoison, "~> 1.6"},
      {:jason, "~> 1.3"},
      {:junit_formatter, ">= 0.0.0", only: [:test], runtime: false},
      # Log errors and application output to separate files
      {:logger_file_backend, "~> 0.0.10"},
      {:math, "~> 0.7.0"},
      {:mock, "~> 0.3.0", only: [:test], runtime: false},
      {:mox, "~> 1.0", only: [:test]},
      {:phoenix_html, "== 3.0.4"},
      {:poison, "~> 5.0.0"},
      {:nimble_csv, "~> 1.1"},
      {:postgrex, ">= 0.0.0"},
      # For compatibility with `prometheus_process_collector`, which hasn't been updated yet
      {:prometheus, "~> 4.0", override: true},
      # Prometheus metrics for query duration
      {:prometheus_ecto, "~> 1.4.3"},
      # bypass optional dependency
      {:plug_cowboy, "~> 2.2", only: [:dev, :test]},
      {:que, "~> 0.10.1"},
      {:sobelow, ">= 0.7.0", only: [:dev, :test], runtime: false},
      # Tracing
      {:spandex, "~> 3.0"},
      # `:spandex` integration with Datadog
      {:spandex_datadog, "~> 1.0"},
      # `:spandex` tracing of `:ecto`
      {:spandex_ecto, "~> 0.7.0"},
      # Attach `:prometheus_ecto` to `:ecto`
      {:telemetry, "~> 0.4.3"},
      # `Timex.Duration` for `Explorer.Counters.AverageBlockTime.average_block_time/0`
      {:timex, "~> 3.7.1"},
      {:con_cache, "~> 1.0"},
<<<<<<< HEAD
      {:tesla, "~> 1.3.3"},
      {:cbor, "~> 1.0"},
      {:sentry, "~> 8.0"}
=======
      {:tesla, "~> 1.4.4"},
      {:cbor, "~> 1.0"}
>>>>>>> 155afbb8
    ]
  end

  # Aliases are shortcuts or tasks specific to the current project.
  # For example, to create, migrate and run the seeds file at once:
  #
  #     $ mix ecto.setup
  #
  # See the documentation for `Mix` for more info on aliases.
  defp aliases(env) do
    [
      "ecto.setup": ["ecto.create", "ecto.migrate", "run priv/repo/seeds.exs"],
      "ecto.reset": ["ecto.drop", "ecto.setup"],
      test: ["ecto.create --quiet", "ecto.migrate", "test --no-start"]
    ] ++ env_aliases(env)
  end

  defp env_aliases(:dev), do: []

  defp env_aliases(_env) do
    [compile: "compile --warnings-as-errors"]
  end

  defp package do
    [
      maintainers: ["Blockscout"],
      licenses: ["GPL 3.0"],
      links: %{"GitHub" => "https://github.com/blockscout/blockscout"}
    ]
  end
end<|MERGE_RESOLUTION|>--- conflicted
+++ resolved
@@ -24,12 +24,7 @@
         dialyzer: :test
       ],
       start_permanent: Mix.env() == :prod,
-<<<<<<< HEAD
-      version: "0.0.1",
-      xref: [exclude: [BlockScoutWeb.WebRouter.Helpers]]
-=======
       version: "4.1.7"
->>>>>>> 155afbb8
     ]
   end
 
@@ -66,15 +61,9 @@
       # benchmark optimizations
       {:benchee, "~> 1.1.0", only: :test},
       # CSV output for benchee
-<<<<<<< HEAD
-      {:benchee_csv, "~> 0.8.0", only: :test},
-      {:bypass, "~> 1.0", only: :test},
-      {:briefly, "~> 0.3.0"},
-=======
       {:benchee_csv, "~> 1.0.0", only: :test},
       {:bypass, "~> 2.1", only: :test},
       {:briefly, "~> 0.4", github: "CargoSense/briefly"},
->>>>>>> 155afbb8
       {:comeonin, "~> 4.0"},
       {:credo, "~> 1.5", only: :test, runtime: false},
       # For Absinthe to load data in batches
@@ -122,14 +111,9 @@
       # `Timex.Duration` for `Explorer.Counters.AverageBlockTime.average_block_time/0`
       {:timex, "~> 3.7.1"},
       {:con_cache, "~> 1.0"},
-<<<<<<< HEAD
-      {:tesla, "~> 1.3.3"},
+      {:tesla, "~> 1.4.4"},
       {:cbor, "~> 1.0"},
       {:sentry, "~> 8.0"}
-=======
-      {:tesla, "~> 1.4.4"},
-      {:cbor, "~> 1.0"}
->>>>>>> 155afbb8
     ]
   end
 
