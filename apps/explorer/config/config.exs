--- conflicted
+++ resolved
@@ -8,14 +8,9 @@
 # General application configuration
 config :explorer,
   ecto_repos: [Explorer.Repo],
-<<<<<<< HEAD
   coin: System.get_env("COIN") || "ETH",
+  coingecko_coin_id: System.get_env("COINGECKO_COIN_ID"),
   token_functions_reader_max_retries: 1,
-=======
-  coin: System.get_env("COIN") || "POA",
-  coingecko_coin_id: System.get_env("COINGECKO_COIN_ID"),
-  token_functions_reader_max_retries: 3,
->>>>>>> f82efc09
   allowed_evm_versions:
     System.get_env("ALLOWED_EVM_VERSIONS") ||
       "homestead,tangerineWhistle,spuriousDragon,byzantium,constantinople,petersburg,istanbul,default",
