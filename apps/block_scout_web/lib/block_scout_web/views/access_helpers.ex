--- conflicted
+++ resolved
@@ -78,11 +78,7 @@
     if Mix.env() == :test do
       :ok
     else
-<<<<<<< HEAD
-      case Hammer.check_rate("api", 60_000, Application.get_env(:block_scout_web, :api_rate_limit)) do
-=======
       case Hammer.check_rate("api", 1_000, Application.get_env(:block_scout_web, :api_rate_limit)) do
->>>>>>> d8fbceee
         {:allow, _count} ->
           :ok
 
