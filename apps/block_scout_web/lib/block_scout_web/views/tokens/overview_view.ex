--- conflicted
+++ resolved
@@ -1,23 +1,13 @@
 defmodule BlockScoutWeb.Tokens.OverviewView do
   use BlockScoutWeb, :view
 
-<<<<<<< HEAD
-  alias Explorer.{Chain, CustomContractsHelpers}
-  alias Explorer.Chain.{Address, CurrencyHelpers, SmartContract, Token}
-  alias Explorer.SmartContract.{Helper, Writer}
-
-  alias BlockScoutWeb.{AccessHelpers, LayoutView}
-
-  import BlockScoutWeb.AddressView, only: [from_address_hash: 1, is_test?: 1]
-=======
   alias Explorer.{Chain, CustomContractsHelper}
   alias Explorer.Chain.{Address, SmartContract, Token}
   alias Explorer.SmartContract.{Helper, Writer}
 
   alias BlockScoutWeb.{AccessHelper, CurrencyHelper, LayoutView}
 
-  import BlockScoutWeb.AddressView, only: [from_address_hash: 1, contract_interaction_disabled?: 0]
->>>>>>> 9d670a17
+  import BlockScoutWeb.AddressView, only: [from_address_hash: 1, contract_interaction_disabled?: 0, is_test?: 1]
 
   @tabs ["token-transfers", "token-holders", "read-contract", "inventory"]
   @etherscan_token_link "https://etherscan.io/token/"
