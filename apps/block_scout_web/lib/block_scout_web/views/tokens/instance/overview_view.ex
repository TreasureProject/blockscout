defmodule BlockScoutWeb.Tokens.Instance.OverviewView do
  use BlockScoutWeb, :view

  alias BlockScoutWeb.CurrencyHelpers
  alias Explorer.Chain
  alias Explorer.Chain.{Address, SmartContract, Token}
  alias Explorer.SmartContract.Helper
  alias FileInfo
  alias MIME
  alias Path

  import BlockScoutWeb.APIDocsView, only: [blockscout_url: 1, blockscout_url: 2]

  @tabs ["token-transfers", "metadata"]
  @stub_image "/images/controller.svg"

  def token_name?(%Token{name: nil}), do: false
  def token_name?(%Token{name: _}), do: true

  def decimals?(%Token{decimals: nil}), do: false
  def decimals?(%Token{decimals: _}), do: true

  def total_supply?(%Token{total_supply: nil}), do: false
  def total_supply?(%Token{total_supply: _}), do: true

  def media_src(nil), do: @stub_image

  def media_src(instance) do
    result =
      cond do
        instance.metadata && instance.metadata["image_url"] ->
          retrieve_image(instance.metadata["image_url"], instance.token_contract_address_hash)

        instance.metadata && instance.metadata["image"] ->
          retrieve_image(instance.metadata["image"], instance.token_contract_address_hash)

        instance.metadata && instance.metadata["properties"]["image"]["description"] ->
          instance.metadata["properties"]["image"]["description"]

        true ->
          media_src(nil)
      end

    if String.trim(result) == "", do: media_src(nil), else: result
  end

  def media_type(media_src) when not is_nil(media_src) do
    ext = media_src |> Path.extname() |> String.trim()

    mime_type =
      if ext == "" do
        case HTTPoison.get(media_src) do
          {:ok, %HTTPoison.Response{body: body, status_code: 200}} ->
            {:ok, path} = Briefly.create()

            File.write!(path, body)

            case FileInfo.get_info([path]) do
              %{^path => %FileInfo.Mime{subtype: subtype}} ->
                subtype
                |> MIME.type()

              _ ->
                nil
            end

          _ ->
            nil
        end
      else
        ext_with_dot =
          media_src
          |> Path.extname()

        "." <> ext = ext_with_dot

        ext
        |> MIME.type()
      end

    if mime_type do
      basic_mime_type = mime_type |> String.split("/") |> Enum.at(0)

      basic_mime_type
    else
      nil
    end
  end

  def media_type(nil), do: nil

  def external_url(nil), do: nil

  def external_url(instance) do
    result =
      if instance.metadata && instance.metadata["external_url"] do
        instance.metadata["external_url"]
      else
        external_url(nil)
      end

    if !result || (result && String.trim(result)) == "", do: external_url(nil), else: result
  end

  def total_supply_usd(token) do
    tokens = CurrencyHelpers.divide_decimals(token.total_supply, token.decimals)
    price = token.usd_value
    Decimal.mult(tokens, price)
  end

  def smart_contract_with_read_only_functions?(
        %Token{contract_address: %Address{smart_contract: %SmartContract{}}} = token
      ) do
    Enum.any?(token.contract_address.smart_contract.abi, &Helper.queriable_method?(&1))
  end

  def smart_contract_with_read_only_functions?(%Token{contract_address: %Address{smart_contract: nil}}), do: false

  def qr_code(conn, token_id, hash) do
    token_instance_path = token_instance_path(conn, :show, to_string(hash), to_string(token_id))

    url_params = Application.get_env(:block_scout_web, BlockScoutWeb.Endpoint)[:url]
    api_path = url_params[:api_path]
    path = url_params[:path]

    url_prefix =
      if String.length(path) > 0 && path != "/" do
        set_path = false
        blockscout_url(set_path)
      else
        if String.length(api_path) > 0 && api_path != "/" do
          is_api = true
          set_path = true
          blockscout_url(set_path, is_api)
        else
          set_path = false
          blockscout_url(set_path)
        end
      end

    url = Path.join(url_prefix, token_instance_path)

    url
    |> QRCode.to_png()
    |> Base.encode64()
  end

  def current_tab_name(request_path) do
    @tabs
    |> Enum.filter(&tab_active?(&1, request_path))
    |> tab_name()
  end

<<<<<<< HEAD
  defp retrieve_image(image, _) when is_map(image) do
    image["description"]
  end

  defp retrieve_image(image_url, token_contract_address_hash) do
=======
  defp retrieve_image(image) when is_nil(image), do: @stub_image

  defp retrieve_image(image) when is_map(image) do
    image["description"]
  end

  defp retrieve_image(image) when is_list(image) do
    image_url = image |> Enum.at(0)
    retrieve_image(image_url)
  end

  defp retrieve_image(image_url) do
>>>>>>> d30d49bd
    image_url
    |> URI.encode()
    |> compose_ipfs_url(token_contract_address_hash)
  end

  defp compose_ipfs_url(image_url, token_contract_address_hash) do
    cond do
      image_url =~ "ipfs://ipfs" ->
        "ipfs://ipfs" <> ipfs_uid = image_url
        "https://ipfs.io/ipfs/" <> ipfs_uid

      image_url =~ "ipfs://" ->
        "ipfs://" <> ipfs_uid = image_url
        "https://ipfs.io/ipfs/" <> ipfs_uid

      true ->
        case URI.parse(image_url) do
          %URI{host: host} ->
            process_kudos_relative_url(image_url, host, token_contract_address_hash)

          _ ->
            image_url
        end
    end
  end

  def process_kudos_relative_url(image_url, host, token_contract_address_hash) do
    if host do
      image_url
    else
      # Gitcoin Kudos token
      if Base.encode16(token_contract_address_hash.bytes, case: :lower) ==
           "74e596525c63393f42c76987b6a66f4e52733efa" do
        "https://s.gitcoin.co/static/" <> image_url
      else
        image_url
      end
    end
  end

  defp tab_name(["token-transfers"]), do: gettext("Token Transfers")
  defp tab_name(["metadata"]), do: gettext("Metadata")
end<|MERGE_RESOLUTION|>--- conflicted
+++ resolved
@@ -151,26 +151,18 @@
     |> tab_name()
   end
 
-<<<<<<< HEAD
+  defp retrieve_image(image, _) when is_nil(image), do: @stub_image
+
   defp retrieve_image(image, _) when is_map(image) do
     image["description"]
   end
 
+  defp retrieve_image(image, token_contract_address_hash) when is_list(image) do
+    image_url = image |> Enum.at(0)
+    retrieve_image(image_url, token_contract_address_hash)
+  end
+
   defp retrieve_image(image_url, token_contract_address_hash) do
-=======
-  defp retrieve_image(image) when is_nil(image), do: @stub_image
-
-  defp retrieve_image(image) when is_map(image) do
-    image["description"]
-  end
-
-  defp retrieve_image(image) when is_list(image) do
-    image_url = image |> Enum.at(0)
-    retrieve_image(image_url)
-  end
-
-  defp retrieve_image(image_url) do
->>>>>>> d30d49bd
     image_url
     |> URI.encode()
     |> compose_ipfs_url(token_contract_address_hash)
