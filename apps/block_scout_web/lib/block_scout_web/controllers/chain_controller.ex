--- conflicted
+++ resolved
@@ -103,11 +103,7 @@
     [paging_options: paging_options] = paging_options(params)
     offset = (max(paging_options.page_number, 1) - 1) * paging_options.page_size
 
-<<<<<<< HEAD
-    result =
-=======
     results =
->>>>>>> 8a6a7426
       paging_options
       |> search_by(offset, term)
 
