--- conflicted
+++ resolved
@@ -197,7 +197,6 @@
     end
   end
 
-<<<<<<< HEAD
   def verify_vyper_contract(conn, %{"addressHash" => address_hash} = params) do
     with {:params, {:ok, fetched_params}} <- {:params, fetch_vyper_verify_params(params)},
          {:format, {:ok, casted_address_hash}} <- to_address_hash(address_hash),
@@ -232,6 +231,16 @@
     end
   end
 
+  def publish_without_broadcast(
+        %{"addressHash" => address_hash, "abi" => abi, "compilationTargetFilePath" => file_path} = input
+      ) do
+    params = proccess_params(input)
+
+    address_hash
+    |> Publisher.publish_smart_contract(params, abi, file_path)
+    |> proccess_response()
+  end
+
   def publish_without_broadcast(%{"addressHash" => address_hash, "params" => params, "abi" => abi} = input) do
     params =
       if Map.has_key?(input, "secondarySources") do
@@ -240,17 +249,11 @@
       else
         params
       end
-=======
-  def publish_without_broadcast(
-        %{"addressHash" => address_hash, "abi" => abi, "compilationTargetFilePath" => file_path} = input
-      ) do
-    params = proccess_params(input)
->>>>>>> d352aadb
-
-    address_hash
-    |> Publisher.publish_smart_contract(params, abi, file_path)
-    |> proccess_response()
-  end
+
+      address_hash
+      |> Publisher.publish_smart_contract(params, abi)
+      |> proccess_response()
+    end
 
   def publish_without_broadcast(%{"addressHash" => address_hash, "abi" => abi} = input) do
     params = proccess_params(input)
