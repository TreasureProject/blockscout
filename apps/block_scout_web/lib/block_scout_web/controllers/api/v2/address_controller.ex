--- conflicted
+++ resolved
@@ -500,15 +500,11 @@
   @doc """
   Checks if this valid address hash string, and this address is not prohibited address
   """
-<<<<<<< HEAD
-  @spec validate_address(String.t(), any(), list()) :: {:ok, Hash.Address.t(), Address.t()}
-=======
   @spec validate_address(String.t(), any(), Keyword.t()) ::
           {:format, :error}
           | {:not_found, {:error, :not_found}}
           | {:restricted_access, true}
           | {:ok, Hash.t(), Address.t()}
->>>>>>> 502dec05
   def validate_address(address_hash_string, params, options \\ @api_true) do
     with {:format, {:ok, address_hash}} <- {:format, Chain.string_to_address_hash(address_hash_string)},
          {:ok, false} <- AccessHelper.restricted_access?(address_hash_string, params),
