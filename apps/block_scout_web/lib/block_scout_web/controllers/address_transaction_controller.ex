defmodule BlockScoutWeb.AddressTransactionController do
  @moduledoc """
    Display all the Transactions that terminate at this Address.
  """

  use BlockScoutWeb, :controller

  import BlockScoutWeb.Account.AuthController, only: [current_user: 1]

  import BlockScoutWeb.Chain, only: [current_filter: 1, paging_options: 1, next_page_params: 3, split_list_by_page: 1]

<<<<<<< HEAD
  import GetAddressTags, only: [get_address_tags: 2]
=======
  import BlockScoutWeb.Models.GetAddressTags, only: [get_address_tags: 2]
>>>>>>> 5d3fc0e4

  alias BlockScoutWeb.{AccessHelpers, Controller, TransactionView}
  alias Explorer.{Chain, Market}

  alias Explorer.Chain.{
    AddressInternalTransactionCsvExporter,
    AddressLogCsvExporter,
    AddressTokenTransferCsvExporter,
    AddressTransactionCsvExporter,
    Wei
  }

  alias Explorer.ExchangeRates.Token
  alias Indexer.Fetcher.CoinBalanceOnDemand
  alias Phoenix.View

  @transaction_necessity_by_association [
    necessity_by_association: %{
      [created_contract_address: :names] => :optional,
      [from_address: :names] => :optional,
      [to_address: :names] => :optional,
      :block => :optional,
      [created_contract_address: :smart_contract] => :optional,
      [from_address: :smart_contract] => :optional,
      [to_address: :smart_contract] => :optional
    }
  ]

  {:ok, burn_address_hash} = Chain.string_to_address_hash("0x0000000000000000000000000000000000000000")
  @burn_address_hash burn_address_hash

  def index(conn, %{"address_id" => address_hash_string, "type" => "JSON"} = params) do
    address_options = [necessity_by_association: %{:names => :optional, :smart_contract => :optional}]

    with {:ok, address_hash} <- Chain.string_to_address_hash(address_hash_string),
         {:ok, address} <- Chain.hash_to_address(address_hash, address_options, false),
         {:ok, false} <- AccessHelpers.restricted_access?(address_hash_string, params) do
      options =
        @transaction_necessity_by_association
        |> Keyword.merge(paging_options(params))
        |> Keyword.merge(current_filter(params))

      results_plus_one = Chain.address_to_transactions_with_rewards(address_hash, options)
      {results, next_page} = split_list_by_page(results_plus_one)

      next_page_url =
        case next_page_params(next_page, results, params) do
          nil ->
            nil

          next_page_params ->
            address_transaction_path(
              conn,
              :index,
              address,
              Map.delete(next_page_params, "type")
            )
        end

      items_json =
        Enum.map(results, fn result ->
          case result do
            {%Chain.Block.Reward{} = emission_reward, %Chain.Block.Reward{} = validator_reward} ->
              View.render_to_string(
                TransactionView,
                "_emission_reward_tile.html",
                current_address: address,
                emission_funds: emission_reward,
                validator: validator_reward
              )

            %Chain.Transaction{} = transaction ->
              View.render_to_string(
                TransactionView,
                "_tile.html",
                conn: conn,
                current_address: address,
                transaction: transaction,
                burn_address_hash: @burn_address_hash
              )
          end
        end)

      json(conn, %{items: items_json, next_page_path: next_page_url})
    else
      :error ->
        unprocessable_entity(conn)

      {:restricted_access, _} ->
        not_found(conn)

      {:error, :not_found} ->
        case Chain.Hash.Address.validate(address_hash_string) do
          {:ok, _} ->
            json(conn, %{items: [], next_page_path: ""})

          _ ->
            not_found(conn)
        end
    end
  end

  def index(conn, %{"address_id" => address_hash_string} = params) do
    with {:ok, address_hash} <- Chain.string_to_address_hash(address_hash_string),
         {:ok, address} <- Chain.hash_to_address(address_hash),
         {:ok, false} <- AccessHelpers.restricted_access?(address_hash_string, params) do
      render(
        conn,
        "index.html",
        address: address,
        coin_balance_status: CoinBalanceOnDemand.trigger_fetch(address),
        exchange_rate: Market.get_exchange_rate(Explorer.coin()) || Token.null(),
        filter: params["filter"],
        counters_path: address_path(conn, :address_counters, %{"id" => address_hash_string}),
        current_path: Controller.current_full_path(conn),
        tags: get_address_tags(address_hash, current_user(conn))
      )
    else
      :error ->
        unprocessable_entity(conn)

      {:restricted_access, _} ->
        not_found(conn)

      {:error, :not_found} ->
        {:ok, address_hash} = Chain.string_to_address_hash(address_hash_string)

        address = %Chain.Address{
          hash: address_hash,
          smart_contract: nil,
          token: nil,
          fetched_coin_balance: %Wei{value: Decimal.new(0)}
        }

        case Chain.Hash.Address.validate(address_hash_string) do
          {:ok, _} ->
            render(
              conn,
              "index.html",
              address: address,
              coin_balance_status: nil,
              exchange_rate: Market.get_exchange_rate(Explorer.coin()) || Token.null(),
              filter: params["filter"],
              counters_path: address_path(conn, :address_counters, %{"id" => address_hash_string}),
              current_path: Controller.current_full_path(conn),
              tags: get_address_tags(address_hash, current_user(conn))
            )

          _ ->
            not_found(conn)
        end
    end
  end

  def token_transfers_csv(conn, %{
        "address_id" => address_hash_string,
        "from_period" => from_period,
        "to_period" => to_period
      })
      when is_binary(address_hash_string) do
    with {:ok, address_hash} <- Chain.string_to_address_hash(address_hash_string),
         {:ok, address} <- Chain.hash_to_address(address_hash) do
      address
      |> AddressTokenTransferCsvExporter.export(from_period, to_period)
      |> Enum.into(
        conn
        |> put_resp_content_type("application/csv")
        |> put_resp_header("content-disposition", "attachment; filename=token_transfers.csv")
        |> send_chunked(200)
      )
    else
      :error ->
        unprocessable_entity(conn)

      {:error, :not_found} ->
        not_found(conn)
    end
  end

  def token_transfers_csv(conn, _), do: not_found(conn)

  def transactions_csv(conn, %{
        "address_id" => address_hash_string,
        "from_period" => from_period,
        "to_period" => to_period
      }) do
    with {:ok, address_hash} <- Chain.string_to_address_hash(address_hash_string),
         {:ok, address} <- Chain.hash_to_address(address_hash) do
      address
      |> AddressTransactionCsvExporter.export(from_period, to_period)
      |> Enum.into(
        conn
        |> put_resp_content_type("application/csv")
        |> put_resp_header("content-disposition", "attachment; filename=transactions.csv")
        |> send_chunked(200)
      )
    else
      :error ->
        unprocessable_entity(conn)

      {:error, :not_found} ->
        not_found(conn)
    end
  end

  def transactions_csv(conn, _), do: not_found(conn)

  def internal_transactions_csv(conn, %{
        "address_id" => address_hash_string,
        "from_period" => from_period,
        "to_period" => to_period
      }) do
    with {:ok, address_hash} <- Chain.string_to_address_hash(address_hash_string),
         {:ok, address} <- Chain.hash_to_address(address_hash) do
      address
      |> AddressInternalTransactionCsvExporter.export(from_period, to_period)
      |> Enum.into(
        conn
        |> put_resp_content_type("application/csv")
        |> put_resp_header("content-disposition", "attachment; filename=internal_transactions.csv")
        |> send_chunked(200)
      )
    else
      :error ->
        unprocessable_entity(conn)

      {:error, :not_found} ->
        not_found(conn)
    end
  end

  def internal_transactions_csv(conn, _), do: not_found(conn)

  def logs_csv(conn, %{"address_id" => address_hash_string, "from_period" => from_period, "to_period" => to_period}) do
    with {:ok, address_hash} <- Chain.string_to_address_hash(address_hash_string),
         {:ok, address} <- Chain.hash_to_address(address_hash) do
      address
      |> AddressLogCsvExporter.export(from_period, to_period)
      |> Enum.into(
        conn
        |> put_resp_content_type("application/csv")
        |> put_resp_header("content-disposition", "attachment; filename=logs.csv")
        |> send_chunked(200)
      )
    else
      :error ->
        unprocessable_entity(conn)

      {:error, :not_found} ->
        not_found(conn)
    end
  end

  def logs_csv(conn, _), do: not_found(conn)
end<|MERGE_RESOLUTION|>--- conflicted
+++ resolved
@@ -9,11 +9,7 @@
 
   import BlockScoutWeb.Chain, only: [current_filter: 1, paging_options: 1, next_page_params: 3, split_list_by_page: 1]
 
-<<<<<<< HEAD
-  import GetAddressTags, only: [get_address_tags: 2]
-=======
   import BlockScoutWeb.Models.GetAddressTags, only: [get_address_tags: 2]
->>>>>>> 5d3fc0e4
 
   alias BlockScoutWeb.{AccessHelpers, Controller, TransactionView}
   alias Explorer.{Chain, Market}
