--- conflicted
+++ resolved
@@ -313,13 +313,12 @@
     %{"address_hash" => address_hash, "value" => Decimal.to_string(value)}
   end
 
-<<<<<<< HEAD
   defp paging_params(%{address_hash: address_hash, total_gas: total_gas}) do
     %{"address_hash" => address_hash, "total_gas" => Decimal.to_integer(total_gas)}
-=======
+  end
+
   defp paging_params(%{link: link, type: type}) do
     %{"link" => link, type: type}
->>>>>>> 90fc9ff7
   end
 
   defp block_or_transaction_from_param(param) do
