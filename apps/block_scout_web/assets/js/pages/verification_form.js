--- conflicted
+++ resolved
@@ -169,14 +169,9 @@
 
       this.on('removedfile', function (_file) {
         changeVisibilityOfVerifyButton(this.files.length)
-<<<<<<< HEAD
-        $('#verify-via-metadata-json-submit').prop('disabled', true)
-        $('#dropzone-previews').removeClass('dz-started')
-=======
         if (this.files.length === 0) {
           $('#dropzone-previews').removeClass('dz-started')
         }
->>>>>>> 2684eb1b
       })
     }
 
