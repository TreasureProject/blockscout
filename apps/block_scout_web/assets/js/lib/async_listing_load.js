--- conflicted
+++ resolved
@@ -1,10 +1,6 @@
 import $ from 'jquery'
-<<<<<<< HEAD
-import { map, merge } from 'lodash-core'
-=======
 import map from 'lodash.map'
 import merge from 'lodash.merge'
->>>>>>> 0aa4d250
 import URI from 'urijs'
 import humps from 'humps'
 import listMorph from '../lib/list_morph'
