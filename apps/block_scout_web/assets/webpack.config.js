const path = require('path')
const TerserJSPlugin = require('terser-webpack-plugin')
const MiniCssExtractPlugin = require('mini-css-extract-plugin')
const CssMinimizerPlugin = require('css-minimizer-webpack-plugin')
const CopyWebpackPlugin = require('copy-webpack-plugin')
const { ContextReplacementPlugin } = require('webpack')
const glob = require('glob')
const webpack = require('webpack')

function transpileViewScript(file) {
  return {
    entry: file,
    output: {
      filename: file.replace('./js/view_specific/', ''),
      path: path.resolve(__dirname, '../priv/static/js')
    },
    module: {
      rules: [
        {
          test: /\.js$/,
          exclude: /node_modules/,
          use: {
            loader: 'babel-loader'
          }
        }
      ]
    }
  }
};

const jsOptimizationParams = {
  parallel: true
}

const appJs =
  {
    entry: {
      'app': './js/app.js',
      'stakes': './js/pages/stakes.js',
      'app_extra': './js/app_extra.js',
      'chart-loader': './js/chart-loader.js',
      'balance-chart-loader': './js/balance-chart-loader.js',
      'gas-tracker-chart-loader': './js/gas-tracker-chart-loader.js',
      'chain': './js/pages/chain.js',
      'display-body': './js/display_body.js',
      'blocks': './js/pages/blocks.js',
      'address': './js/pages/address.js',
      'address-transactions': './js/pages/address/transactions.js',
      'address-token-transfers': './js/pages/address/token_transfers.js',
      'address-coin-balances': './js/pages/address/coin_balances.js',
      'address-internal-transactions': './js/pages/address/internal_transactions.js',
      'address-logs': './js/pages/address/logs.js',
      'address-validations': './js/pages/address/validations.js',
      'validated-transactions': './js/pages/transactions.js',
      'verified-contracts': './js/pages/verified_contracts.js',
      'pending-transactions': './js/pages/pending_transactions.js',
      'transaction': './js/pages/transaction.js',
      'verification-form': './js/pages/verification_form.js',
      'token-counters': './js/pages/token_counters.js',
      'token-transfers': './js/pages/token/token_transfers.js',
      'admin-tasks': './js/pages/admin/tasks.js',
      'token-contract': './js/pages/token_contract.js',
      'smart-contract-helpers': './js/lib/smart_contract/index.js',
      'sol2uml': './js/pages/sol2uml.js',
      'token-transfers-toggle': './js/lib/token_transfers_toggle.js',
      'try-api': './js/lib/try_api.js',
      'try-eth-api': './js/lib/try_eth_api.js',
      'async-listing-load': './js/lib/async_listing_load',
      'non-critical': './css/non-critical.scss',
      'main-page': './css/main-page.scss',
      'staking': './css/stakes.scss',
      'export-csv': './css/export-csv.scss',
      'tokens': './js/pages/token/search.js',
      'add-to-mm': './js/pages/token/add_to_mm.js',
      'text-ad': './js/lib/text_ad.js',
      'coinzilla_banner': './js/lib/coinzilla_banner.js',
      'adbutler_banner': './js/lib/adbutler_banner.js',
      'autocomplete': './js/lib/autocomplete.js',
      'custom-scrollbar': './js/lib/custom_scrollbar.js',
      'custom-scrollbar-styles': './css/custom-scrollbar.scss',
      'search-results': './js/pages/search-results/search.js',
      'token-overview': './js/pages/token/overview.js',
      'export-csv': './css/export-csv.scss',
      'modal': './js/pages/modal.js',
      'csv-download': './js/lib/csv_download.js',
      'dropzone': './js/lib/dropzone.js',
      'delete-item-handler': './js/pages/account/delete_item_handler.js',
      'public-tags-request-form': './js/lib/public_tags_request_form.js'
    },
    output: {
      filename: '[name].js',
      path: path.resolve(__dirname, '../priv/static/js')
    },
    optimization: {
      minimizer: [new TerserJSPlugin(jsOptimizationParams), new CssMinimizerPlugin()],
    },
    module: {
      rules: [
        {
          test: /\.css$/,
          use: ["style-loader", "css-loader"],
        },
        {
          test: /\.js$/,
          exclude: /node_modules/,
          use: {
            loader: 'babel-loader'
          }
        },
        {
          test: /\.scss$/,
          use: [
            {
              loader: MiniCssExtractPlugin.loader,
              options: {
                esModule: false,
              },
            }, {
              loader: 'css-loader'
            }, {
              loader: 'postcss-loader'
            }, {
              loader: 'sass-loader',
              options: {
                sassOptions: {
                  precision: 8,
                  includePaths: [
                    'node_modules/bootstrap/scss',
                    'node_modules/@fortawesome/fontawesome-free/scss'
                  ]
                }
              }
            }
          ]
        }, {
          test: /\.(svg|ttf|eot|woff|woff2)$/,
          use: {
            loader: 'file-loader',
            options: {
              name: '[name].[ext]',
              outputPath: '../fonts/',
              publicPath: '../fonts/'
            }
          }
        }, {
          test: /\.(png)$/,
          use: {
            loader: 'file-loader'
          }
        }
      ]
    },
    resolve: {
      fallback: {
        "os": require.resolve("os-browserify/browser"),
        "https": require.resolve("https-browserify"),
        "http": require.resolve("stream-http"),
        "crypto": require.resolve("crypto-browserify"),
        "util": require.resolve("util/"),
        "stream": require.resolve("stream-browserify"),
        "assert": require.resolve("assert/"),
      }
    },
    plugins: [
      new MiniCssExtractPlugin({
        filename: '../css/[name].css'
      }),
      new CopyWebpackPlugin(
        {
          patterns: [
            { from: 'static/', to: '../' }
          ]
        }
      ),
      new ContextReplacementPlugin(/moment[\/\\]locale$/, /en/),
      new webpack.DefinePlugin({
<<<<<<< HEAD
        'process.env.SOCKET_ROOT': JSON.stringify(process.env.SOCKET_ROOT),
        'process.env.COIN': JSON.stringify(process.env.COIN),
        'process.env.NETWORK_PATH': JSON.stringify(process.env.NETWORK_PATH),
        'process.env.SENTRY_DSN_CLIENT_GNOSIS': JSON.stringify(process.env.SENTRY_DSN_CLIENT_GNOSIS),
=======
>>>>>>> 314b8439
        'process.env.MIXPANEL_TOKEN': JSON.stringify(process.env.MIXPANEL_TOKEN),
        'process.env.MIXPANEL_URL': JSON.stringify(process.env.MIXPANEL_URL),
        'process.env.AMPLITUDE_API_KEY': JSON.stringify(process.env.AMPLITUDE_API_KEY),
        'process.env.AMPLITUDE_URL': JSON.stringify(process.env.AMPLITUDE_URL)
      }),
      new webpack.ProvidePlugin({
        process: 'process/browser',
        Buffer: ['buffer', 'Buffer'],
      }),
    ]
  }

const viewScripts = glob.sync('./js/view_specific/**/*.js').map(transpileViewScript)

module.exports = viewScripts.concat(appJs)<|MERGE_RESOLUTION|>--- conflicted
+++ resolved
@@ -174,13 +174,7 @@
       ),
       new ContextReplacementPlugin(/moment[\/\\]locale$/, /en/),
       new webpack.DefinePlugin({
-<<<<<<< HEAD
-        'process.env.SOCKET_ROOT': JSON.stringify(process.env.SOCKET_ROOT),
-        'process.env.COIN': JSON.stringify(process.env.COIN),
-        'process.env.NETWORK_PATH': JSON.stringify(process.env.NETWORK_PATH),
         'process.env.SENTRY_DSN_CLIENT_GNOSIS': JSON.stringify(process.env.SENTRY_DSN_CLIENT_GNOSIS),
-=======
->>>>>>> 314b8439
         'process.env.MIXPANEL_TOKEN': JSON.stringify(process.env.MIXPANEL_TOKEN),
         'process.env.MIXPANEL_URL': JSON.stringify(process.env.MIXPANEL_URL),
         'process.env.AMPLITUDE_API_KEY': JSON.stringify(process.env.AMPLITUDE_API_KEY),
