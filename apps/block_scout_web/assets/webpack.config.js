--- conflicted
+++ resolved
@@ -90,18 +90,13 @@
       'try-eth-api': './js/lib/try_eth_api.js',
       'async-listing-load': './js/lib/async_listing_load',
       'non-critical': './css/non-critical.scss',
-<<<<<<< HEAD
+      'main-page': './css/main-page.scss',
       'tokens': './js/pages/token/search.js',
       'faucet': './js/pages/faucet.js',
-      'ad': './js/lib/ad.js'
-=======
-      'main-page': './css/main-page.scss',
-      'tokens': './js/pages/token/search.js',
       'ad': './js/lib/ad.js',
       'text_ad': './js/lib/text_ad.js',
       'banner': './js/lib/banner.js',
-      'autocomplete': './js/lib/autocomplete.js',
->>>>>>> 4bfaf5b9
+      'autocomplete': './js/lib/autocomplete.js'
     },
     output: {
       filename: '[name].js',
