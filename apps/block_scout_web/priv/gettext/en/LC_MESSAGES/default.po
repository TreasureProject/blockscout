--- conflicted
+++ resolved
@@ -72,11 +72,7 @@
 msgstr ""
 
 #, elixir-format
-<<<<<<< HEAD
-#: lib/block_scout_web/templates/layout/app.html.eex:103
-=======
 #: lib/block_scout_web/templates/layout/app.html.eex:104
->>>>>>> 84625a71
 msgid "- We're indexing this chain right now. Some of the counts may be inaccurate."
 msgstr ""
 
@@ -1900,10 +1896,7 @@
 #, elixir-format
 #: lib/block_scout_web/views/block_view.ex:62
 msgid "Chore Reward"
-<<<<<<< HEAD
 msgstr "POA Mania Reward"
-=======
-msgstr ""
 
 #, elixir-format
 #: lib/block_scout_web/templates/transaction/overview.html.eex:58
@@ -2664,5 +2657,4 @@
 #, elixir-format
 #: lib/block_scout_web/templates/layout/_topnav.html.eex:149
 msgid "Stakes"
-msgstr ""
->>>>>>> 84625a71
+msgstr ""