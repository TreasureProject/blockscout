defmodule Indexer.MixProject do
  use Mix.Project

  def project do
    [
      aliases: aliases(),
      app: :indexer,
      build_path: "../../_build",
      config_path: "../../config/config.exs",
      deps: deps(),
      deps_path: "../../deps",
      description: "Fetches block chain data from on-chain node for later reading with Explorer.",
      elixir: "~> 1.13",
      elixirc_paths: elixirc_paths(Mix.env()),
      lockfile: "../../mix.lock",
      start_permanent: Mix.env() == :prod,
<<<<<<< HEAD
      version: "5.3.0",
      xref: [
        exclude: [
          Explorer.Chain.OptimismDeposit,
          Explorer.Chain.OptimismFrameSequence,
          Explorer.Chain.OptimismOutputRoot,
          Explorer.Chain.OptimismTxnBatch,
          Explorer.Chain.OptimismWithdrawal,
          Explorer.Chain.OptimismWithdrawalEvent
        ]
      ]
=======
      version: "5.3.1"
>>>>>>> dee90119
    ]
  end

  # Run "mix help compile.app" to learn about applications.
  def application do
    [
      extra_applications: [:logger],
      mod: {Indexer.Application, []}
    ]
  end

  defp aliases do
    [
      # so that the supervision tree does not start, which would begin indexing, and so that the various fetchers can
      # be started with `ExUnit`'s `start_supervised` for unit testing.
      test: "test --no-start"
    ]
  end

  # Run "mix help deps" to learn about dependencies.
  defp deps do
    [
      # Optional dependency of `:spandex` for `Spandex.Decorators`
      {:decorator, "~> 1.4"},
      # JSONRPC access to Nethermind for `Explorer.Indexer`
      {:ethereum_jsonrpc, in_umbrella: true},
      # RLP encoding
      {:ex_rlp, "~> 0.6.0"},
      # Importing to database
      {:explorer, in_umbrella: true},
      # ex_secp256k1 crypto functions
      {:ex_secp256k1, "~> 0.7.0"},
      # Log errors and application output to separate files
      {:logger_file_backend, "~> 0.0.10"},
      # Mocking `EthereumJSONRPC.Transport`, so we avoid hitting real chains for local testing
      {:mox, "~> 1.0", only: [:test]},
      {:prometheus_ex, git: "https://github.com/lanodan/prometheus.ex", branch: "fix/elixir-1.14", override: true},
      # Tracing
      {:spandex, "~> 3.0"},
      # `:spandex` integration with Datadog
      {:spandex_datadog, "~> 1.0"}
    ]
  end

  # Specifies which paths to compile per environment.
  defp elixirc_paths(:test), do: ["test/support" | elixirc_paths(:dev)]
  defp elixirc_paths(_), do: ["lib"]
end<|MERGE_RESOLUTION|>--- conflicted
+++ resolved
@@ -14,8 +14,7 @@
       elixirc_paths: elixirc_paths(Mix.env()),
       lockfile: "../../mix.lock",
       start_permanent: Mix.env() == :prod,
-<<<<<<< HEAD
-      version: "5.3.0",
+      version: "5.3.1",
       xref: [
         exclude: [
           Explorer.Chain.OptimismDeposit,
@@ -26,9 +25,6 @@
           Explorer.Chain.OptimismWithdrawalEvent
         ]
       ]
-=======
-      version: "5.3.1"
->>>>>>> dee90119
     ]
   end
 
