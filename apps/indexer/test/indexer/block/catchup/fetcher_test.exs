defmodule Indexer.Block.Catchup.FetcherTest do
  use EthereumJSONRPC.Case, async: false
  use Explorer.DataCase

  import EthereumJSONRPC, only: [integer_to_quantity: 1]
  import Mox

  alias Explorer.Chain
  alias Explorer.Chain.Block.Reward
  alias Explorer.Chain.Hash
  alias Indexer.Block
  alias Indexer.Block.Catchup.Fetcher
  alias Indexer.Fetcher.{BlockReward, CoinBalance, InternalTransaction, Token, TokenBalance, UncleBlock}

  @moduletag capture_log: true

  # MUST use global mode because we aren't guaranteed to get `start_supervised`'s pid back fast enough to `allow` it to
  # use expectations and stubs from test's pid.
  setup :set_mox_global

  setup :verify_on_exit!

  setup do
    # Uncle don't occur on POA chains, so there's no way to test this using the public addresses, so mox-only testing
    %{
      json_rpc_named_arguments: [
        transport: EthereumJSONRPC.Mox,
        transport_options: [],
        # Which one does not matter, so pick one
        variant: EthereumJSONRPC.Parity
      ]
    }
  end

  describe "import/1" do
    test "fetches uncles asynchronously", %{json_rpc_named_arguments: json_rpc_named_arguments} do
      CoinBalance.Supervisor.Case.start_supervised!(json_rpc_named_arguments: json_rpc_named_arguments)
      InternalTransaction.Supervisor.Case.start_supervised!(json_rpc_named_arguments: json_rpc_named_arguments)
      Token.Supervisor.Case.start_supervised!(json_rpc_named_arguments: json_rpc_named_arguments)
      TokenBalance.Supervisor.Case.start_supervised!(json_rpc_named_arguments: json_rpc_named_arguments)

      parent = self()

      pid =
        spawn_link(fn ->
          receive do
            {:"$gen_call", from, {:buffer, uncles}} ->
              GenServer.reply(from, :ok)
              send(parent, {:uncles, uncles})
          end
        end)

      Process.register(pid, UncleBlock)

      nephew_hash_data = block_hash()
      %Hash{bytes: nephew_hash_bytes} = nephew_hash_data
      nephew_hash = nephew_hash_data |> to_string()
      nephew_index = 0
      uncle_hash = block_hash() |> to_string()
      miner_hash = address_hash() |> to_string()
      block_number = 0

      assert {:ok, _} =
               Fetcher.import(%Block.Fetcher{json_rpc_named_arguments: json_rpc_named_arguments}, %{
                 addresses: %{
                   params: [
                     %{hash: miner_hash}
                   ]
                 },
                 address_hash_to_fetched_balance_block_number: %{miner_hash => block_number},
                 address_coin_balances: %{
                   params: [
                     %{
                       address_hash: miner_hash,
                       block_number: block_number
                     }
                   ]
                 },
                 blocks: %{
                   params: [
                     %{
                       difficulty: 0,
                       gas_limit: 21000,
                       gas_used: 21000,
                       miner_hash: miner_hash,
                       nonce: 0,
                       number: block_number,
                       parent_hash:
                         block_hash()
                         |> to_string(),
                       size: 0,
                       timestamp: DateTime.utc_now(),
                       total_difficulty: 0,
                       hash: nephew_hash
                     }
                   ]
                 },
                 block_rewards: %{errors: [], params: []},
                 block_second_degree_relations: %{
                   params: [
                     %{
                       nephew_hash: nephew_hash,
                       uncle_hash: uncle_hash,
                       index: nephew_index
                     }
                   ]
                 },
                 tokens: %{
                   params: [],
                   on_conflict: :nothing
                 },
                 address_token_balances: %{
                   params: []
                 },
                 transactions: %{
                   params: [],
                   on_conflict: :nothing
                 }
               })

      assert_receive {:uncles, [{^nephew_hash_bytes, ^nephew_index}]}
    end
  end

  describe "task/1" do
    test "ignores fetched beneficiaries with different hash for same number", %{
      json_rpc_named_arguments: json_rpc_named_arguments
    } do
      CoinBalance.Supervisor.Case.start_supervised!(json_rpc_named_arguments: json_rpc_named_arguments)
      InternalTransaction.Supervisor.Case.start_supervised!(json_rpc_named_arguments: json_rpc_named_arguments)
      Token.Supervisor.Case.start_supervised!(json_rpc_named_arguments: json_rpc_named_arguments)
      TokenBalance.Supervisor.Case.start_supervised!(json_rpc_named_arguments: json_rpc_named_arguments)

      latest_block_number = 2
      latest_block_quantity = integer_to_quantity(latest_block_number)

      block_number = latest_block_number - 1
      block_hash = block_hash()
      block_hash_0 = block_hash()
      block_quantity = integer_to_quantity(block_number)

      miner_hash = address_hash()
      miner_hash_data = to_string(miner_hash)
      miner_hash_0 = address_hash()
      miner_hash_0_data = to_string(miner_hash_0)

      new_block_hash = block_hash()

      refute block_hash == new_block_hash

      EthereumJSONRPC.Mox
      |> expect(:json_rpc, 4, fn
        %{method: "eth_getBlockByNumber", params: ["latest", false]}, _options ->
          {:ok, %{"number" => latest_block_quantity}}

        [
          %{
            id: id,
            jsonrpc: "2.0",
            method: "eth_getBlockByNumber",
            params: [^block_quantity, true]
          }
        ],
        _options ->
          {:ok,
           [
             %{
               id: id,
               jsonrpc: "2.0",
               result: %{
                 "hash" => to_string(block_hash),
                 "number" => block_quantity,
                 "difficulty" => "0x0",
                 "gasLimit" => "0x0",
                 "gasUsed" => "0x0",
                 "extraData" => "0x0",
                 "logsBloom" => "0x0",
                 "miner" => miner_hash_data,
                 "parentHash" =>
                   block_hash()
                   |> to_string(),
                 "receiptsRoot" => "0x0",
                 "size" => "0x0",
                 "sha3Uncles" => "0x0",
                 "stateRoot" => "0x0",
                 "timestamp" => "0x0",
                 "totalDifficulty" => "0x0",
                 "transactions" => [],
                 "transactionsRoot" => "0x0",
                 "uncles" => []
               }
             }
           ]}

        [%{id: id, jsonrpc: "2.0", method: "trace_block", params: [^block_quantity]}], _options ->
          {
            :ok,
            [
              %{
                id: id,
                jsonrpc: "2.0",
                result: [
                  %{
                    "action" => %{
                      "author" => miner_hash_data,
                      "rewardType" => "external",
                      "value" => "0x0"
                    },
                    "blockHash" => to_string(new_block_hash),
                    "blockNumber" => block_number,
                    "result" => nil,
                    "subtraces" => 0,
                    "traceAddress" => [],
                    "transactionHash" => nil,
                    "transactionPosition" => nil,
                    "type" => "reward"
                  }
                ]
              }
            ]
          }

        [
          %{
            id: id,
            jsonrpc: "2.0",
            method: "eth_getBlockByNumber",
            params: ["0x0", true]
          }
        ],
        _options ->
          {:ok,
           [
             %{
               id: id,
               jsonrpc: "2.0",
               result: %{
                 "hash" => to_string(block_hash_0),
                 "number" => "0x0",
                 "difficulty" => "0x0",
                 "gasLimit" => "0x0",
                 "gasUsed" => "0x0",
                 "extraData" => "0x0",
                 "logsBloom" => "0x0",
                 "miner" => miner_hash_0_data,
                 "parentHash" =>
                   block_hash()
                   |> to_string(),
                 "receiptsRoot" => "0x0",
                 "size" => "0x0",
                 "sha3Uncles" => "0x0",
                 "stateRoot" => "0x0",
                 "timestamp" => "0x0",
                 "totalDifficulty" => "0x0",
                 "transactions" => [],
                 "transactionsRoot" => "0x0",
                 "uncles" => []
               }
             }
           ]}
      end)

      assert count(Chain.Block) == 0

      assert %{first_block_number: ^block_number, last_block_number: 0, missing_block_count: 2, shrunk: false} =
               Fetcher.task(%Fetcher{
                 blocks_batch_size: 1,
                 block_fetcher: %Block.Fetcher{
                   callback_module: Fetcher,
                   json_rpc_named_arguments: json_rpc_named_arguments
                 }
               })

      Process.sleep(1000)

      assert count(Chain.Block) == 1
      assert count(Reward) == 0
    end

    test "async fetches beneficiaries when individual responses error out", %{
      json_rpc_named_arguments: json_rpc_named_arguments
    } do
      CoinBalance.Supervisor.Case.start_supervised!(json_rpc_named_arguments: json_rpc_named_arguments)
      InternalTransaction.Supervisor.Case.start_supervised!(json_rpc_named_arguments: json_rpc_named_arguments)
      Token.Supervisor.Case.start_supervised!(json_rpc_named_arguments: json_rpc_named_arguments)
      TokenBalance.Supervisor.Case.start_supervised!(json_rpc_named_arguments: json_rpc_named_arguments)

      latest_block_number = 2
      latest_block_quantity = integer_to_quantity(latest_block_number)

      block_number = latest_block_number - 1
      block_hash = block_hash()
      block_hash_0 = block_hash()
      block_quantity = integer_to_quantity(block_number)

      miner_hash = address_hash()
      miner_hash_data = to_string(miner_hash)
      miner_hash_0 = address_hash()
      miner_hash_0_data = to_string(miner_hash_0)

      new_block_hash = block_hash()

      refute block_hash == new_block_hash

      EthereumJSONRPC.Mox
      |> expect(:json_rpc, 5, fn
        %{method: "eth_getBlockByNumber", params: ["latest", false]}, _options ->
          {:ok, %{"number" => latest_block_quantity}}

        [
          %{
            id: id,
            jsonrpc: "2.0",
            method: "eth_getBlockByNumber",
            params: [^block_quantity, true]
          }
        ],
        _options ->
          {:ok,
           [
             %{
               id: id,
               jsonrpc: "2.0",
               result: %{
                 "hash" => to_string(block_hash),
                 "number" => block_quantity,
                 "difficulty" => "0x0",
                 "gasLimit" => "0x0",
                 "gasUsed" => "0x0",
                 "extraData" => "0x0",
                 "logsBloom" => "0x0",
                 "miner" => miner_hash_data,
                 "parentHash" =>
                   block_hash()
                   |> to_string(),
                 "receiptsRoot" => "0x0",
                 "size" => "0x0",
                 "sha3Uncles" => "0x0",
                 "stateRoot" => "0x0",
                 "timestamp" => "0x0",
                 "totalDifficulty" => "0x0",
                 "transactions" => [],
                 "transactionsRoot" => "0x0",
                 "uncles" => []
               }
             }
           ]}

        [
          %{
            id: id,
            jsonrpc: "2.0",
            method: "eth_getBlockByNumber",
            params: ["0x0", true]
          }
        ],
        _options ->
          {:ok,
           [
             %{
               id: id,
               jsonrpc: "2.0",
               result: %{
                 "hash" => to_string(block_hash_0),
                 "number" => "0x0",
                 "difficulty" => "0x0",
                 "gasLimit" => "0x0",
                 "gasUsed" => "0x0",
                 "extraData" => "0x0",
                 "logsBloom" => "0x0",
                 "miner" => miner_hash_0_data,
                 "parentHash" =>
                   block_hash()
                   |> to_string(),
                 "receiptsRoot" => "0x0",
                 "size" => "0x0",
                 "sha3Uncles" => "0x0",
                 "stateRoot" => "0x0",
                 "timestamp" => "0x0",
                 "totalDifficulty" => "0x0",
                 "transactions" => [],
                 "transactionsRoot" => "0x0",
                 "uncles" => []
               }
             }
           ]}

        [%{id: id, method: "trace_block", params: [^block_quantity]}], _options ->
          {:ok,
           [
             %{
               id: id,
               jsonrpc: "2.0",
               result: nil
             }
           ]}
      end)

      assert count(Chain.Block) == 0

      parent = self()

      pid =
        spawn_link(fn ->
          receive do
            {:"$gen_call", from, {:buffer, block_numbers}} ->
              GenServer.reply(from, :ok)
              send(parent, {:block_numbers, block_numbers})
          end
        end)

      Process.register(pid, BlockReward)

      assert %{first_block_number: ^block_number, last_block_number: 0, missing_block_count: 2, shrunk: false} =
               Fetcher.task(%Fetcher{
                 blocks_batch_size: 1,
                 block_fetcher: %Block.Fetcher{
                   callback_module: Fetcher,
                   json_rpc_named_arguments: json_rpc_named_arguments
                 }
               })

      Process.sleep(1000)

      assert count(Chain.Block) == 1
      assert count(Reward) == 0

<<<<<<< HEAD
      assert_receive {:block_numbers, [_block_number]}, 5_000
=======
      assert_receive {:block_numbers, [^block_number]}, 5_000
>>>>>>> 3267181e
    end

    test "async fetches beneficiaries when entire call errors out", %{
      json_rpc_named_arguments: json_rpc_named_arguments
    } do
      CoinBalance.Supervisor.Case.start_supervised!(json_rpc_named_arguments: json_rpc_named_arguments)
      InternalTransaction.Supervisor.Case.start_supervised!(json_rpc_named_arguments: json_rpc_named_arguments)
      Token.Supervisor.Case.start_supervised!(json_rpc_named_arguments: json_rpc_named_arguments)
      TokenBalance.Supervisor.Case.start_supervised!(json_rpc_named_arguments: json_rpc_named_arguments)

      latest_block_number = 2
      latest_block_quantity = integer_to_quantity(latest_block_number)

      block_number = latest_block_number - 1
      block_hash = block_hash()
      block_hash_0 = block_hash()
      block_quantity = integer_to_quantity(block_number)

      miner_hash = address_hash()
      miner_hash_data = to_string(miner_hash)
      miner_hash_0 = address_hash()
      miner_hash_0_data = to_string(miner_hash_0)

      new_block_hash = block_hash()

      refute block_hash == new_block_hash

      EthereumJSONRPC.Mox
      |> expect(:json_rpc, 4, fn
        %{method: "eth_getBlockByNumber", params: ["latest", false]}, _options ->
          {:ok, %{"number" => latest_block_quantity}}

        [
          %{
            id: id,
            jsonrpc: "2.0",
            method: "eth_getBlockByNumber",
            params: [^block_quantity, true]
          }
        ],
        _options ->
          {:ok,
           [
             %{
               id: id,
               jsonrpc: "2.0",
               result: %{
                 "hash" => to_string(block_hash),
                 "number" => block_quantity,
                 "difficulty" => "0x0",
                 "gasLimit" => "0x0",
                 "gasUsed" => "0x0",
                 "extraData" => "0x0",
                 "logsBloom" => "0x0",
                 "miner" => miner_hash_data,
                 "parentHash" =>
                   block_hash()
                   |> to_string(),
                 "receiptsRoot" => "0x0",
                 "size" => "0x0",
                 "sha3Uncles" => "0x0",
                 "stateRoot" => "0x0",
                 "timestamp" => "0x0",
                 "totalDifficulty" => "0x0",
                 "transactions" => [],
                 "transactionsRoot" => "0x0",
                 "uncles" => []
               }
             }
           ]}

        [%{method: "trace_block", params: [^block_quantity]}], _options ->
          {:error, :boom}

        [
          %{
            id: id,
            jsonrpc: "2.0",
            method: "eth_getBlockByNumber",
            params: ["0x0", true]
          }
        ],
        _options ->
          {:ok,
           [
             %{
               id: id,
               jsonrpc: "2.0",
               result: %{
                 "hash" => to_string(block_hash_0),
                 "number" => block_quantity,
                 "difficulty" => "0x0",
                 "gasLimit" => "0x0",
                 "gasUsed" => "0x0",
                 "extraData" => "0x0",
                 "logsBloom" => "0x0",
                 "miner" => miner_hash_0_data,
                 "parentHash" =>
                   block_hash()
                   |> to_string(),
                 "receiptsRoot" => "0x0",
                 "size" => "0x0",
                 "sha3Uncles" => "0x0",
                 "stateRoot" => "0x0",
                 "timestamp" => "0x0",
                 "totalDifficulty" => "0x0",
                 "transactions" => [],
                 "transactionsRoot" => "0x0",
                 "uncles" => []
               }
             }
           ]}
      end)

      assert count(Chain.Block) == 0

      parent = self()

      pid =
        spawn_link(fn ->
          receive do
            {:"$gen_call", from, {:buffer, block_numbers}} ->
              GenServer.reply(from, :ok)
              send(parent, {:block_numbers, block_numbers})
          end
        end)

      Process.register(pid, BlockReward)

      assert %{first_block_number: ^block_number, last_block_number: 0, missing_block_count: 2, shrunk: false} =
               Fetcher.task(%Fetcher{
                 blocks_batch_size: 1,
                 block_fetcher: %Block.Fetcher{
                   callback_module: Fetcher,
                   json_rpc_named_arguments: json_rpc_named_arguments
                 }
               })

      Process.sleep(1000)
      assert count(Chain.Block) == 1
      assert count(Reward) == 0

<<<<<<< HEAD
      assert_receive {:block_numbers, [_block_number]}, 5_000
=======
      assert_receive {:block_numbers, [^block_number]}, 5_000
>>>>>>> 3267181e
    end
  end

  defp count(schema) do
    Repo.one!(select(schema, fragment("COUNT(*)")))
  end
end<|MERGE_RESOLUTION|>--- conflicted
+++ resolved
@@ -425,11 +425,7 @@
       assert count(Chain.Block) == 1
       assert count(Reward) == 0
 
-<<<<<<< HEAD
-      assert_receive {:block_numbers, [_block_number]}, 5_000
-=======
       assert_receive {:block_numbers, [^block_number]}, 5_000
->>>>>>> 3267181e
     end
 
     test "async fetches beneficiaries when entire call errors out", %{
@@ -572,11 +568,7 @@
       assert count(Chain.Block) == 1
       assert count(Reward) == 0
 
-<<<<<<< HEAD
-      assert_receive {:block_numbers, [_block_number]}, 5_000
-=======
       assert_receive {:block_numbers, [^block_number]}, 5_000
->>>>>>> 3267181e
     end
   end
 
