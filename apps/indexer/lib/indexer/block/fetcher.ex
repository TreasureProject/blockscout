defmodule Indexer.Block.Fetcher do
  @moduledoc """
  Fetches and indexes block ranges.
  """

  use Spandex.Decorators

  require Logger

  import EthereumJSONRPC, only: [quantity_to_integer: 1]

  alias EthereumJSONRPC.{Blocks, FetchedBeneficiaries}
  alias Explorer.Chain
  alias Explorer.Chain.{Address, Block, Hash, Import, Transaction}
  alias Explorer.Chain.Block.Reward
  alias Explorer.Chain.Cache.Blocks, as: BlocksCache
  alias Explorer.Chain.Cache.{Accounts, BlockNumber, Transactions, Uncles}
  alias Indexer.Block.Fetcher.Receipts

  alias Indexer.Fetcher.{
    BlockReward,
    CoinBalance,
    ContractCode,
    InternalTransaction,
    ReplacedTransaction,
    StakingPools,
    Token,
    TokenBalance,
    TokenInstance,
    UncleBlock
  }

  alias Indexer.Tracer

  alias Indexer.Transform.{
    AddressCoinBalances,
    Addresses,
    AddressTokenBalances,
    MintTransfers,
    TokenTransfers
  }

  alias Indexer.Transform.Blocks, as: TransformBlocks

  @type address_hash_to_fetched_balance_block_number :: %{String.t() => Block.block_number()}

  @type t :: %__MODULE__{}

  @doc """
  Calculates the balances and internal transactions and imports those with the given data.
  """
  @callback import(
              t,
              %{
                address_hash_to_fetched_balance_block_number: address_hash_to_fetched_balance_block_number,
                addresses: Import.Runner.options(),
                address_coin_balances: Import.Runner.options(),
                address_token_balances: Import.Runner.options(),
                blocks: Import.Runner.options(),
                block_second_degree_relations: Import.Runner.options(),
                block_rewards: Import.Runner.options(),
                broadcast: term(),
                logs: Import.Runner.options(),
                token_transfers: Import.Runner.options(),
                tokens: Import.Runner.options(),
                transactions: Import.Runner.options()
              }
            ) :: Import.all_result()

  # These are all the *default* values for options.
  # DO NOT use them directly in the code.  Get options from `state`.

  @receipts_batch_size 250
  @receipts_concurrency 10

  @doc false
  def default_receipts_batch_size, do: @receipts_batch_size

  @doc false
  def default_receipts_concurrency, do: @receipts_concurrency

  @enforce_keys ~w(json_rpc_named_arguments)a
  defstruct broadcast: nil,
            callback_module: nil,
            json_rpc_named_arguments: nil,
            receipts_batch_size: @receipts_batch_size,
            receipts_concurrency: @receipts_concurrency

  @doc """
  Required named arguments

    * `:json_rpc_named_arguments` - `t:EthereumJSONRPC.json_rpc_named_arguments/0` passed to
        `EthereumJSONRPC.json_rpc/2`.

  The follow options can be overridden:

    * `:receipts_batch_size` - The number of receipts to request in one call to the JSONRPC.  Defaults to
      `#{@receipts_batch_size}`.  Receipt requests also include the logs for when the transaction was collated into the
      block.  *These logs are not paginated.*
    * `:receipts_concurrency` - The number of concurrent requests of `:receipts_batch_size` to allow against the JSONRPC
      **for each block range**.  Defaults to `#{@receipts_concurrency}`.  *Each transaction only has one receipt.*

  """
  def new(named_arguments) when is_map(named_arguments) do
    struct!(__MODULE__, named_arguments)
  end

  @decorate span(tracer: Tracer)
  @spec fetch_and_import_range(t, Range.t()) ::
          {:ok, %{inserted: %{}, errors: [EthereumJSONRPC.Transport.error()]}}
          | {:error,
             {step :: atom(), reason :: [%Ecto.Changeset{}] | term()}
             | {step :: atom(), failed_value :: term(), changes_so_far :: term()}}
  def fetch_and_import_range(
        %__MODULE__{
          broadcast: _broadcast,
          callback_module: callback_module,
          json_rpc_named_arguments: json_rpc_named_arguments
        } = state,
        _.._ = range
      )
      when callback_module != nil do
    with {:blocks,
          {:ok,
           %Blocks{
             blocks_params: blocks_params,
             transactions_params: transactions_params_without_receipts,
             block_second_degree_relations_params: block_second_degree_relations_params,
             errors: blocks_errors
           }}} <- {:blocks, EthereumJSONRPC.fetch_blocks_by_range(range, json_rpc_named_arguments)},
         blocks = TransformBlocks.transform_blocks(blocks_params),
         {:receipts, {:ok, receipt_params}} <- {:receipts, Receipts.fetch(state, transactions_params_without_receipts)},
         %{logs: logs, receipts: receipts} = receipt_params,
         transactions_with_receipts = Receipts.put(transactions_params_without_receipts, receipts),
         %{token_transfers: token_transfers, tokens: tokens} = TokenTransfers.parse(logs),
         %{mint_transfers: mint_transfers} = MintTransfers.parse(logs),
         %FetchedBeneficiaries{params_set: beneficiary_params_set, errors: beneficiaries_errors} =
           fetch_beneficiaries(blocks, json_rpc_named_arguments),
         addresses =
           Addresses.extract_addresses(%{
             block_reward_contract_beneficiaries: MapSet.to_list(beneficiary_params_set),
             blocks: blocks,
             logs: logs,
             mint_transfers: mint_transfers,
             token_transfers: token_transfers,
             transactions: transactions_with_receipts
           }),
         coin_balances_params_set =
           %{
             beneficiary_params: MapSet.to_list(beneficiary_params_set),
             blocks_params: blocks,
             logs_params: logs,
             transactions_params: transactions_with_receipts
           }
           |> AddressCoinBalances.params_set(),
         beneficiaries_with_gas_payment <-
           beneficiary_params_set
           |> add_gas_payments(transactions_with_receipts, blocks)
           |> BlockReward.reduce_uncle_rewards(),
         address_token_balances = AddressTokenBalances.params_set(%{token_transfers_params: token_transfers}),
         {:ok, inserted} <-
           __MODULE__.import(
             state,
             %{
               addresses: %{params: addresses},
               address_coin_balances: %{params: coin_balances_params_set},
               address_token_balances: %{params: address_token_balances},
               blocks: %{params: blocks},
               block_second_degree_relations: %{params: block_second_degree_relations_params},
               block_rewards: %{errors: beneficiaries_errors, params: beneficiaries_with_gas_payment},
               logs: %{params: logs},
               token_transfers: %{params: token_transfers},
               tokens: %{on_conflict: :nothing, params: tokens},
               transactions: %{params: transactions_with_receipts}
             }
           ) do
      result = {:ok, %{inserted: inserted, errors: blocks_errors}}
      update_block_cache(inserted[:blocks])
      update_transactions_cache(inserted[:transactions])
      update_addresses_cache(inserted[:addresses])
      update_uncles_cache(inserted[:block_second_degree_relations])
      result
    else
      {step, {:error, reason}} -> {:error, {step, reason}}
      {:import, {:error, step, failed_value, changes_so_far}} -> {:error, {step, failed_value, changes_so_far}}
    end
  end

  defp update_block_cache([]), do: :ok

  defp update_block_cache(blocks) when is_list(blocks) do
    {min_block, max_block} = Enum.min_max_by(blocks, & &1.number)

    BlockNumber.update_all(max_block.number)
    BlockNumber.update_all(min_block.number)
    BlocksCache.update(blocks)
  end

  defp update_block_cache(_), do: :ok

  defp update_transactions_cache(transactions) do
    Transactions.update(transactions)
  end

  defp update_addresses_cache(addresses), do: Accounts.drop(addresses)

  defp update_uncles_cache(updated_relations) do
    Uncles.update_from_second_degree_relations(updated_relations)
  end

  def import(
        %__MODULE__{broadcast: broadcast, callback_module: callback_module} = state,
        options
      )
      when is_map(options) do
    {address_hash_to_fetched_balance_block_number, import_options} =
      pop_address_hash_to_fetched_balance_block_number(options)

    options_with_broadcast =
      Map.merge(
        import_options,
        %{
          address_hash_to_fetched_balance_block_number: address_hash_to_fetched_balance_block_number,
          broadcast: broadcast
        }
      )

    callback_module.import(state, options_with_broadcast)
  end

  def async_import_token_instances(%{token_transfers: token_transfers}) do
    TokenInstance.async_fetch(token_transfers)
  end

  def async_import_token_instances(_), do: :ok

  def async_import_block_rewards([]), do: :ok

  def async_import_block_rewards(errors) when is_list(errors) do
    errors
    |> block_reward_errors_to_block_numbers()
    |> BlockReward.async_fetch()
  end

  def async_import_coin_balances(%{addresses: addresses}, %{
        address_hash_to_fetched_balance_block_number: address_hash_to_block_number
      }) do
    addresses
    |> Enum.map(fn %Address{hash: address_hash} ->
      block_number = Map.fetch!(address_hash_to_block_number, to_string(address_hash))
      %{address_hash: address_hash, block_number: block_number}
    end)
    |> CoinBalance.async_fetch_balances()
  end

  def async_import_coin_balances(_, _), do: :ok

  def async_import_created_contract_codes(%{transactions: transactions}) do
    transactions
    |> Enum.flat_map(fn
      %Transaction{
        block_number: block_number,
        hash: hash,
        created_contract_address_hash: %Hash{} = created_contract_address_hash,
        created_contract_code_indexed_at: nil
      } ->
        [%{block_number: block_number, hash: hash, created_contract_address_hash: created_contract_address_hash}]

      %Transaction{created_contract_address_hash: nil} ->
        []
    end)
    |> ContractCode.async_fetch(10_000)
  end

  def async_import_created_contract_codes(_), do: :ok

  def async_import_internal_transactions(%{blocks: blocks}) do
    blocks
    |> Enum.map(fn %Block{number: block_number} -> block_number end)
    |> InternalTransaction.async_fetch(10_000)
  end

  def async_import_internal_transactions(_), do: :ok

  def async_import_tokens(%{tokens: tokens}) do
    tokens
    |> Enum.map(& &1.contract_address_hash)
    |> Token.async_fetch()
  end

  def async_import_tokens(_), do: :ok

  def async_import_token_balances(%{address_token_balances: token_balances}) do
    TokenBalance.async_fetch(token_balances)
  end

  def async_import_token_balances(_), do: :ok

  def async_import_staking_pools do
    StakingPools.async_fetch()
  end

  def async_import_uncles(%{block_second_degree_relations: block_second_degree_relations}) do
    UncleBlock.async_fetch_blocks(block_second_degree_relations)
  end

  def async_import_uncles(_), do: :ok

  def async_import_replaced_transactions(%{transactions: transactions}) do
    transactions
    |> Enum.flat_map(fn
      %Transaction{block_hash: %Hash{} = block_hash, nonce: nonce, from_address_hash: %Hash{} = from_address_hash} ->
        [%{block_hash: block_hash, nonce: nonce, from_address_hash: from_address_hash}]

      %Transaction{block_hash: nil} ->
        []
    end)
    |> ReplacedTransaction.async_fetch(10_000)
  end

  def async_import_replaced_transactions(_), do: :ok

  defp block_reward_errors_to_block_numbers(block_reward_errors) when is_list(block_reward_errors) do
    Enum.map(block_reward_errors, &block_reward_error_to_block_number/1)
  end

  defp block_reward_error_to_block_number(%{data: %{block_number: block_number}}) when is_integer(block_number) do
    block_number
  end

  defp block_reward_error_to_block_number(%{data: %{block_quantity: block_quantity}}) when is_binary(block_quantity) do
    quantity_to_integer(block_quantity)
  end

  defp fetch_beneficiaries(blocks, json_rpc_named_arguments) do
    hash_string_by_number =
      Enum.into(blocks, %{}, fn %{number: number, hash: hash_string}
                                when is_integer(number) and is_binary(hash_string) ->
        {number, hash_string}
      end)

    hash_string_by_number
    |> Map.keys()
    |> EthereumJSONRPC.fetch_beneficiaries(json_rpc_named_arguments)
    |> case do
      {:ok, %FetchedBeneficiaries{params_set: params_set} = fetched_beneficiaries} ->
        consensus_params_set = consensus_params_set(params_set, hash_string_by_number)

        %FetchedBeneficiaries{fetched_beneficiaries | params_set: consensus_params_set}

      {:error, reason} ->
        Logger.error(fn -> ["Could not fetch beneficiaries: ", inspect(reason)] end)

        error =
          case reason do
            %{code: code, message: message} -> %{code: code, message: message}
            _ -> %{code: -1, message: inspect(reason)}
          end

        errors =
          Enum.map(hash_string_by_number, fn {number, _} when is_integer(number) ->
            Map.put(error, :data, %{block_number: number})
          end)

        %FetchedBeneficiaries{errors: errors}

      :ignore ->
        %FetchedBeneficiaries{}
    end
  end

  defp consensus_params_set(params_set, hash_string_by_number) do
    params_set
    |> Enum.filter(fn %{block_number: block_number, block_hash: block_hash_string}
                      when is_integer(block_number) and is_binary(block_hash_string) ->
      case Map.fetch!(hash_string_by_number, block_number) do
        ^block_hash_string ->
          true

        other_block_hash_string ->
          Logger.debug(fn ->
            [
              "fetch beneficiaries reported block number (",
              to_string(block_number),
              ") maps to different (",
              other_block_hash_string,
              ") block hash than the one from getBlock (",
              block_hash_string,
              "). A reorg has occurred."
            ]
          end)

          false
      end
    end)
    |> Enum.into(MapSet.new())
  end

  defp add_gas_payments(beneficiaries, transactions, blocks) do
    transactions_by_block_number = Enum.group_by(transactions, & &1.block_number)

    Enum.map(beneficiaries, fn beneficiary ->
      case beneficiary.address_type do
        :validator ->
          block_hash = beneficiary.block_hash

          block = find_block(blocks, block_hash)

          block_miner_hash = block.miner_hash

          {:ok, block_miner} = Chain.string_to_address_hash(block_miner_hash)
          %{payout_key: block_miner_payout_address} = Reward.get_validator_payout_key_by_mining(block_miner)

          reward_with_gas(block_miner_payout_address, beneficiary, transactions_by_block_number)

        _ ->
          beneficiary
      end
    end)
  end

  defp reward_with_gas(block_miner_payout_address, beneficiary, transactions_by_block_number) do
    {:ok, beneficiary_address} = Chain.string_to_address_hash(beneficiary.address_hash)

<<<<<<< HEAD
    if block_miner_payout_address && beneficiary_address.bytes == block_miner_payout_address.bytes do
      gas_payment = gas_payment(beneficiary, transactions_by_block_number)

      "0x" <> minted_hex = beneficiary.reward
      {minted, _} = Integer.parse(minted_hex, 16)

      %{beneficiary | reward: minted + gas_payment}
    else
      beneficiary
=======
    "0x" <> minted_hex = beneficiary.reward
    {minted, _} = Integer.parse(minted_hex, 16)

    if block_miner_payout_address && beneficiary_address.bytes == block_miner_payout_address.bytes do
      gas_payment = gas_payment(beneficiary, transactions_by_block_number)

      %{beneficiary | reward: minted + gas_payment}
    else
      %{beneficiary | reward: minted}
>>>>>>> 76b0b55c
    end
  end

  defp find_block(blocks, block_hash) do
    blocks
    |> Enum.filter(fn block -> block.hash == block_hash end)
    |> Enum.at(0)
  end

  defp gas_payment(transactions) when is_list(transactions) do
    transactions
    |> Stream.map(&(&1.gas_used * &1.gas_price))
    |> Enum.sum()
  end

  defp gas_payment(%{block_number: block_number}, transactions_by_block_number)
       when is_map(transactions_by_block_number) do
    case Map.fetch(transactions_by_block_number, block_number) do
      {:ok, transactions} -> gas_payment(transactions)
      :error -> 0
    end
  end

  # `fetched_balance_block_number` is needed for the `CoinBalanceFetcher`, but should not be used for `import` because the
  # balance is not known yet.
  defp pop_address_hash_to_fetched_balance_block_number(options) do
    {address_hash_fetched_balance_block_number_pairs, import_options} =
      get_and_update_in(options, [:addresses, :params, Access.all()], &pop_hash_fetched_balance_block_number/1)

    address_hash_to_fetched_balance_block_number = Map.new(address_hash_fetched_balance_block_number_pairs)

    {address_hash_to_fetched_balance_block_number, import_options}
  end

  defp pop_hash_fetched_balance_block_number(
         %{
           fetched_coin_balance_block_number: fetched_coin_balance_block_number,
           hash: hash
         } = address_params
       ) do
    {{hash, fetched_coin_balance_block_number}, Map.delete(address_params, :fetched_coin_balance_block_number)}
  end
end<|MERGE_RESOLUTION|>--- conflicted
+++ resolved
@@ -422,17 +422,6 @@
   defp reward_with_gas(block_miner_payout_address, beneficiary, transactions_by_block_number) do
     {:ok, beneficiary_address} = Chain.string_to_address_hash(beneficiary.address_hash)
 
-<<<<<<< HEAD
-    if block_miner_payout_address && beneficiary_address.bytes == block_miner_payout_address.bytes do
-      gas_payment = gas_payment(beneficiary, transactions_by_block_number)
-
-      "0x" <> minted_hex = beneficiary.reward
-      {minted, _} = Integer.parse(minted_hex, 16)
-
-      %{beneficiary | reward: minted + gas_payment}
-    else
-      beneficiary
-=======
     "0x" <> minted_hex = beneficiary.reward
     {minted, _} = Integer.parse(minted_hex, 16)
 
@@ -442,7 +431,6 @@
       %{beneficiary | reward: minted + gas_payment}
     else
       %{beneficiary | reward: minted}
->>>>>>> 76b0b55c
     end
   end
 
