defmodule Indexer.Block.Fetcher do
  @moduledoc """
  Fetches and indexes block ranges.
  """

  use Spandex.Decorators

  require Logger

  import EthereumJSONRPC, only: [quantity_to_integer: 1]

  alias EthereumJSONRPC.{Blocks, FetchedBeneficiaries}
  alias Explorer.Chain
  alias Explorer.Chain.{Address, Block, Hash, Import, Transaction, Wei}
  alias Explorer.Chain.Block.Reward
  alias Explorer.Chain.Cache.Blocks, as: BlocksCache
  alias Explorer.Chain.Cache.{Accounts, BlockNumber, Transactions, Uncles}
  alias Indexer.Block.Fetcher.Receipts

  alias Indexer.Fetcher.{
    BlockReward,
    CoinBalance,
    ContractCode,
    InternalTransaction,
    ReplacedTransaction,
    Token,
    TokenBalance,
    TokenInstance,
    UncleBlock
  }

  alias Indexer.{Prometheus, Tracer}

  alias Indexer.Transform.{
    AddressCoinBalances,
    AddressCoinBalancesDaily,
    Addresses,
    AddressTokenBalances,
    MintTransfers,
    TokenTransfers
  }

  alias Indexer.Transform.Blocks, as: TransformBlocks

  @type address_hash_to_fetched_balance_block_number :: %{String.t() => Block.block_number()}

  @type t :: %__MODULE__{}

  @doc """
  Calculates the balances and internal transactions and imports those with the given data.
  """
  @callback import(
              t,
              %{
                address_hash_to_fetched_balance_block_number: address_hash_to_fetched_balance_block_number,
                addresses: Import.Runner.options(),
                address_coin_balances: Import.Runner.options(),
                address_coin_balances_daily: Import.Runner.options(),
                address_token_balances: Import.Runner.options(),
                blocks: Import.Runner.options(),
                block_second_degree_relations: Import.Runner.options(),
                block_rewards: Import.Runner.options(),
                broadcast: term(),
                logs: Import.Runner.options(),
                token_transfers: Import.Runner.options(),
                tokens: Import.Runner.options(),
                transactions: Import.Runner.options()
              }
            ) :: Import.all_result()

  # These are all the *default* values for options.
  # DO NOT use them directly in the code.  Get options from `state`.

  @receipts_batch_size 250
  @receipts_concurrency 10

  @doc false
  def default_receipts_batch_size, do: @receipts_batch_size

  @doc false
  def default_receipts_concurrency, do: @receipts_concurrency

  @enforce_keys ~w(json_rpc_named_arguments)a
  defstruct broadcast: nil,
            callback_module: nil,
            json_rpc_named_arguments: nil,
            receipts_batch_size: @receipts_batch_size,
            receipts_concurrency: @receipts_concurrency

  @doc """
  Required named arguments

    * `:json_rpc_named_arguments` - `t:EthereumJSONRPC.json_rpc_named_arguments/0` passed to
        `EthereumJSONRPC.json_rpc/2`.

  The follow options can be overridden:

    * `:receipts_batch_size` - The number of receipts to request in one call to the JSONRPC.  Defaults to
      `#{@receipts_batch_size}`.  Receipt requests also include the logs for when the transaction was collated into the
      block.  *These logs are not paginated.*
    * `:receipts_concurrency` - The number of concurrent requests of `:receipts_batch_size` to allow against the JSONRPC
      **for each block range**.  Defaults to `#{@receipts_concurrency}`.  *Each transaction only has one receipt.*

  """
  def new(named_arguments) when is_map(named_arguments) do
    struct!(__MODULE__, named_arguments)
  end

  @decorate span(tracer: Tracer)
  @spec fetch_and_import_range(t, Range.t()) ::
          {:ok, %{inserted: %{}, errors: [EthereumJSONRPC.Transport.error()]}}
          | {:error,
             {step :: atom(), reason :: [Ecto.Changeset.t()] | term()}
             | {step :: atom(), failed_value :: term(), changes_so_far :: term()}}
  def fetch_and_import_range(
        %__MODULE__{
          broadcast: _broadcast,
          callback_module: callback_module,
          json_rpc_named_arguments: json_rpc_named_arguments
        } = state,
        _.._ = range
      )
      when callback_module != nil do
    {fetch_time, fetched_blocks} =
      :timer.tc(fn -> EthereumJSONRPC.fetch_blocks_by_range(range, json_rpc_named_arguments) end)

    with {:blocks,
          {:ok,
           %Blocks{
             blocks_params: blocks_params,
             transactions_params: transactions_params_without_receipts,
             block_second_degree_relations_params: block_second_degree_relations_params,
             errors: blocks_errors
           }}} <- {:blocks, fetched_blocks},
         blocks = TransformBlocks.transform_blocks(blocks_params),
         {:receipts, {:ok, receipt_params}} <- {:receipts, Receipts.fetch(state, transactions_params_without_receipts)},
         %{logs: logs, receipts: receipts} = receipt_params,
         transactions_with_receipts = Receipts.put(transactions_params_without_receipts, receipts),
         %{token_transfers: token_transfers, tokens: tokens} = TokenTransfers.parse(logs),
         %{mint_transfers: mint_transfers} = MintTransfers.parse(logs),
         addresses =
           Addresses.extract_addresses(%{
             blocks: blocks,
             logs: logs,
             mint_transfers: mint_transfers,
             token_transfers: token_transfers,
             transactions: transactions_with_receipts
           }),
         coin_balances_params_set =
           %{
             blocks_params: blocks,
             logs_params: logs,
             transactions_params: transactions_with_receipts
           }
           |> AddressCoinBalances.params_set(),
         coin_balances_params_daily_set =
           %{
             coin_balances_params: coin_balances_params_set,
             blocks: blocks
           }
           |> AddressCoinBalancesDaily.params_set(),
         address_token_balances = AddressTokenBalances.params_set(%{token_transfers_params: token_transfers}),
         {:ok, inserted} <-
           __MODULE__.import(
             state,
             %{
               addresses: %{params: addresses},
               address_coin_balances: %{params: coin_balances_params_set},
               address_coin_balances_daily: %{params: coin_balances_params_daily_set},
               address_token_balances: %{params: address_token_balances},
               blocks: %{params: blocks},
               block_second_degree_relations: %{params: block_second_degree_relations_params},
               block_rewards: %{errors: [], params: []},
               logs: %{params: logs},
               token_transfers: %{params: token_transfers},
               tokens: %{on_conflict: :nothing, params: tokens},
               transactions: %{params: transactions_with_receipts}
             }
           ) do
<<<<<<< HEAD
      Task.async(fn ->
        %FetchedBeneficiaries{params_set: beneficiary_params_set, errors: beneficiaries_errors} =
          fetch_beneficiaries(blocks, transactions_with_receipts, json_rpc_named_arguments)

        addresses_from_block_rewards =
          Addresses.extract_addresses(%{
            block_reward_contract_beneficiaries: MapSet.to_list(beneficiary_params_set)
          })

        coin_balances_params_set_from_block_rewards =
          %{
            beneficiary_params: MapSet.to_list(beneficiary_params_set)
          }
          |> AddressCoinBalances.params_set()

        coin_balances_params_daily_set_from_block_rewards =
          %{
            coin_balances_params: coin_balances_params_set_from_block_rewards,
            blocks: blocks
          }
          |> AddressCoinBalancesDaily.params_set()

        beneficiaries_with_gas_payment =
          beneficiaries_with_gas_payment(blocks, beneficiary_params_set, transactions_with_receipts)

        insert_params = %{
          addresses: %{params: addresses_from_block_rewards},
          address_coin_balances: %{params: coin_balances_params_set_from_block_rewards},
          blocks: %{params: []},
          block_rewards: %{errors: beneficiaries_errors, params: beneficiaries_with_gas_payment}
        }

        %MapSet{map: map} = coin_balances_params_daily_set_from_block_rewards

        insert_params =
          if map_size(map) == 0 do
            insert_params
          else
            insert_params
            |> Map.put(:address_coin_balances_daily, %{params: coin_balances_params_daily_set_from_block_rewards})
          end

        {:ok, inserted_from_rewards} =
          __MODULE__.import(
            state,
            insert_params
          )

        update_addresses_cache(inserted_from_rewards[:addresses])
      end)

=======
      Prometheus.Instrumenter.block_batch_fetch(fetch_time, callback_module)
>>>>>>> aa481994
      result = {:ok, %{inserted: inserted, errors: blocks_errors}}
      update_block_cache(inserted[:blocks])
      update_transactions_cache(inserted[:transactions])
      update_addresses_cache(inserted[:addresses])
      update_uncles_cache(inserted[:block_second_degree_relations])
      result
    else
      {step, {:error, reason}} -> {:error, {step, reason}}
      {:import, {:error, step, failed_value, changes_so_far}} -> {:error, {step, failed_value, changes_so_far}}
    end
  end

  defp update_block_cache([]), do: :ok

  defp update_block_cache(blocks) when is_list(blocks) do
    {min_block, max_block} = Enum.min_max_by(blocks, & &1.number)

    BlockNumber.update_all(max_block.number)
    BlockNumber.update_all(min_block.number)
    BlocksCache.update(blocks)
  end

  defp update_block_cache(_), do: :ok

  defp update_transactions_cache(transactions) do
    Transactions.update(transactions)
  end

  defp update_addresses_cache(addresses), do: Accounts.drop(addresses)

  defp update_uncles_cache(updated_relations) do
    Uncles.update_from_second_degree_relations(updated_relations)
  end

  def import(
        %__MODULE__{broadcast: broadcast, callback_module: callback_module} = state,
        options
      )
      when is_map(options) do
    {address_hash_to_fetched_balance_block_number, import_options} =
      pop_address_hash_to_fetched_balance_block_number(options)

    options_with_broadcast =
      Map.merge(
        import_options,
        %{
          address_hash_to_fetched_balance_block_number: address_hash_to_fetched_balance_block_number,
          broadcast: broadcast
        }
      )

    {import_time, result} = :timer.tc(fn -> callback_module.import(state, options_with_broadcast) end)

    no_blocks_to_import = length(options_with_broadcast.blocks.params)
    Prometheus.Instrumenter.block_import(import_time / no_blocks_to_import, callback_module)
    result
  end

  def async_import_token_instances(%{token_transfers: token_transfers}) do
    TokenInstance.async_fetch(token_transfers)
  end

  def async_import_token_instances(_), do: :ok

  def async_import_block_rewards([]), do: :ok

  def async_import_block_rewards(errors) when is_list(errors) do
    errors
    |> block_reward_errors_to_block_numbers()
    |> BlockReward.async_fetch()
  end

  def async_import_coin_balances(%{addresses: addresses}, %{
        address_hash_to_fetched_balance_block_number: address_hash_to_block_number
      }) do
    addresses
    |> Enum.map(fn %Address{hash: address_hash} ->
      block_number = Map.fetch!(address_hash_to_block_number, to_string(address_hash))
      %{address_hash: address_hash, block_number: block_number}
    end)
    |> CoinBalance.async_fetch_balances()
  end

  def async_import_coin_balances(_, _), do: :ok

  def async_import_created_contract_codes(%{transactions: transactions}) do
    transactions
    |> Enum.flat_map(fn
      %Transaction{
        block_number: block_number,
        hash: hash,
        created_contract_address_hash: %Hash{} = created_contract_address_hash,
        created_contract_code_indexed_at: nil
      } ->
        [%{block_number: block_number, hash: hash, created_contract_address_hash: created_contract_address_hash}]

      %Transaction{created_contract_address_hash: nil} ->
        []
    end)
    |> ContractCode.async_fetch(10_000)
  end

  def async_import_created_contract_codes(_), do: :ok

  def async_import_internal_transactions(%{blocks: blocks}) do
    blocks
    |> Enum.map(fn %Block{number: block_number} -> block_number end)
    |> InternalTransaction.async_fetch(10_000)
  end

  def async_import_internal_transactions(_), do: :ok

  def async_import_tokens(%{tokens: tokens}) do
    tokens
    |> Enum.map(& &1.contract_address_hash)
    |> Token.async_fetch()
  end

  def async_import_tokens(_), do: :ok

  def async_import_token_balances(%{address_token_balances: token_balances}) do
    TokenBalance.async_fetch(token_balances)
  end

  def async_import_token_balances(_), do: :ok

  def async_import_uncles(%{block_second_degree_relations: block_second_degree_relations}) do
    UncleBlock.async_fetch_blocks(block_second_degree_relations)
  end

  def async_import_uncles(_), do: :ok

  def async_import_replaced_transactions(%{transactions: transactions}) do
    transactions
    |> Enum.flat_map(fn
      %Transaction{block_hash: %Hash{} = block_hash, nonce: nonce, from_address_hash: %Hash{} = from_address_hash} ->
        [%{block_hash: block_hash, nonce: nonce, from_address_hash: from_address_hash}]

      %Transaction{block_hash: nil} ->
        []
    end)
    |> ReplacedTransaction.async_fetch(10_000)
  end

  def async_import_replaced_transactions(_), do: :ok

  defp block_reward_errors_to_block_numbers(block_reward_errors) when is_list(block_reward_errors) do
    Enum.map(block_reward_errors, &block_reward_error_to_block_number/1)
  end

  defp block_reward_error_to_block_number(%{data: %{block_number: block_number}}) when is_integer(block_number) do
    block_number
  end

  defp block_reward_error_to_block_number(%{data: %{block_quantity: block_quantity}}) when is_binary(block_quantity) do
    quantity_to_integer(block_quantity)
  end

  defp fetch_beneficiaries(blocks, all_transactions, json_rpc_named_arguments) do
    case Application.get_env(:indexer, :fetch_rewards_way) do
      "manual" -> fetch_beneficiaries_manual(blocks, all_transactions)
      _ -> fetch_beneficiaries_by_trace_block(blocks, json_rpc_named_arguments)
    end
  end

  def fetch_beneficiaries_manual(blocks, all_transactions) when is_list(blocks) do
    block_transactions_map = Enum.group_by(all_transactions, & &1.block_number)

    blocks
    |> Enum.map(fn block -> fetch_beneficiaries_manual(block, block_transactions_map[block.number] || []) end)
    |> Enum.reduce(%FetchedBeneficiaries{}, fn params_set, %{params_set: acc_params_set} = acc ->
      %FetchedBeneficiaries{acc | params_set: MapSet.union(acc_params_set, params_set)}
    end)
  end

  def fetch_beneficiaries_manual(block, transactions) do
    block
    |> Chain.block_reward_by_parts(transactions)
    |> reward_parts_to_beneficiaries()
  end

  defp reward_parts_to_beneficiaries(reward_parts) do
    reward =
      reward_parts.static_reward
      |> Wei.sum(reward_parts.txn_fees)
      |> Wei.sub(reward_parts.burned_fees)
      |> Wei.sum(reward_parts.uncle_reward)

    MapSet.new([
      %{
        address_hash: reward_parts.miner_hash,
        block_hash: reward_parts.block_hash,
        block_number: reward_parts.block_number,
        reward: reward,
        address_type: :validator
      }
    ])
  end

  defp fetch_beneficiaries_by_trace_block(blocks, json_rpc_named_arguments) do
    hash_string_by_number =
      Enum.into(blocks, %{}, fn %{number: number, hash: hash_string}
                                when is_integer(number) and is_binary(hash_string) ->
        {number, hash_string}
      end)

    hash_string_by_number
    |> Map.keys()
    |> EthereumJSONRPC.fetch_beneficiaries(json_rpc_named_arguments)
    |> case do
      {:ok, %FetchedBeneficiaries{params_set: params_set} = fetched_beneficiaries} ->
        consensus_params_set = consensus_params_set(params_set, hash_string_by_number)

        %FetchedBeneficiaries{fetched_beneficiaries | params_set: consensus_params_set}

      {:error, reason} ->
        Logger.error(fn -> ["Could not fetch beneficiaries: ", inspect(reason)] end)

        error =
          case reason do
            %{code: code, message: message} -> %{code: code, message: message}
            _ -> %{code: -1, message: inspect(reason)}
          end

        errors =
          Enum.map(hash_string_by_number, fn {number, _} when is_integer(number) ->
            Map.put(error, :data, %{block_number: number})
          end)

        %FetchedBeneficiaries{errors: errors}

      :ignore ->
        %FetchedBeneficiaries{}
    end
  end

  defp consensus_params_set(params_set, hash_string_by_number) do
    params_set
    |> Enum.filter(fn %{block_number: block_number, block_hash: block_hash_string}
                      when is_integer(block_number) and is_binary(block_hash_string) ->
      case Map.fetch!(hash_string_by_number, block_number) do
        ^block_hash_string ->
          true

        other_block_hash_string ->
          Logger.debug(fn ->
            [
              "fetch beneficiaries reported block number (",
              to_string(block_number),
              ") maps to different (",
              other_block_hash_string,
              ") block hash than the one from getBlock (",
              block_hash_string,
              "). A reorg has occurred."
            ]
          end)

          false
      end
    end)
    |> Enum.into(MapSet.new())
  end

  defp beneficiaries_with_gas_payment(blocks, beneficiary_params_set, transactions_with_receipts) do
    case Application.get_env(:indexer, :fetch_rewards_way) do
      "manual" ->
        beneficiary_params_set

      _ ->
        beneficiary_params_set
        |> add_gas_payments(transactions_with_receipts, blocks)
        |> BlockReward.reduce_uncle_rewards()
    end
  end

  defp add_gas_payments(beneficiaries, transactions, blocks) do
    transactions_by_block_number = Enum.group_by(transactions, & &1.block_number)

    Enum.map(beneficiaries, fn beneficiary ->
      case beneficiary.address_type do
        :validator ->
          block_hash = beneficiary.block_hash

          block = find_block(blocks, block_hash)

          block_miner_hash = block.miner_hash

          {:ok, block_miner} = Chain.string_to_address_hash(block_miner_hash)
          %{payout_key: block_miner_payout_address} = Reward.get_validator_payout_key_by_mining(block_miner)

          reward_with_gas(block_miner_payout_address, beneficiary, transactions_by_block_number)

        _ ->
          beneficiary
      end
    end)
  end

  defp reward_with_gas(block_miner_payout_address, beneficiary, transactions_by_block_number) do
    {:ok, beneficiary_address} = Chain.string_to_address_hash(beneficiary.address_hash)

    "0x" <> minted_hex = beneficiary.reward
    {minted, _} = if minted_hex == "", do: {0, ""}, else: Integer.parse(minted_hex, 16)

    if block_miner_payout_address && beneficiary_address.bytes == block_miner_payout_address.bytes do
      gas_payment = gas_payment(beneficiary, transactions_by_block_number)

      %{beneficiary | reward: minted + gas_payment}
    else
      %{beneficiary | reward: minted}
    end
  end

  defp find_block(blocks, block_hash) do
    blocks
    |> Enum.filter(fn block -> block.hash == block_hash end)
    |> Enum.at(0)
  end

  defp gas_payment(transactions) when is_list(transactions) do
    transactions
    |> Stream.map(&(&1.gas_used * &1.gas_price))
    |> Enum.sum()
  end

  defp gas_payment(%{block_number: block_number}, transactions_by_block_number)
       when is_map(transactions_by_block_number) do
    case Map.fetch(transactions_by_block_number, block_number) do
      {:ok, transactions} -> gas_payment(transactions)
      :error -> 0
    end
  end

  # `fetched_balance_block_number` is needed for the `CoinBalanceFetcher`, but should not be used for `import` because the
  # balance is not known yet.
  defp pop_address_hash_to_fetched_balance_block_number(options) do
    {address_hash_fetched_balance_block_number_pairs, import_options} =
      get_and_update_in(options, [:addresses, :params, Access.all()], &pop_hash_fetched_balance_block_number/1)

    address_hash_to_fetched_balance_block_number = Map.new(address_hash_fetched_balance_block_number_pairs)

    {address_hash_to_fetched_balance_block_number, import_options}
  end

  defp pop_hash_fetched_balance_block_number(
         %{
           fetched_coin_balance_block_number: fetched_coin_balance_block_number,
           hash: hash
         } = address_params
       ) do
    {{hash, fetched_coin_balance_block_number}, Map.delete(address_params, :fetched_coin_balance_block_number)}
  end
end<|MERGE_RESOLUTION|>--- conflicted
+++ resolved
@@ -138,8 +138,11 @@
          transactions_with_receipts = Receipts.put(transactions_params_without_receipts, receipts),
          %{token_transfers: token_transfers, tokens: tokens} = TokenTransfers.parse(logs),
          %{mint_transfers: mint_transfers} = MintTransfers.parse(logs),
+         %FetchedBeneficiaries{params_set: beneficiary_params_set, errors: beneficiaries_errors} =
+           fetch_beneficiaries(blocks, transactions_with_receipts, json_rpc_named_arguments),
          addresses =
            Addresses.extract_addresses(%{
+             block_reward_contract_beneficiaries: MapSet.to_list(beneficiary_params_set),
              blocks: blocks,
              logs: logs,
              mint_transfers: mint_transfers,
@@ -148,6 +151,7 @@
            }),
          coin_balances_params_set =
            %{
+             beneficiary_params: MapSet.to_list(beneficiary_params_set),
              blocks_params: blocks,
              logs_params: logs,
              transactions_params: transactions_with_receipts
@@ -159,6 +163,8 @@
              blocks: blocks
            }
            |> AddressCoinBalancesDaily.params_set(),
+         beneficiaries_with_gas_payment =
+           beneficiaries_with_gas_payment(blocks, beneficiary_params_set, transactions_with_receipts),
          address_token_balances = AddressTokenBalances.params_set(%{token_transfers_params: token_transfers}),
          {:ok, inserted} <-
            __MODULE__.import(
@@ -170,68 +176,14 @@
                address_token_balances: %{params: address_token_balances},
                blocks: %{params: blocks},
                block_second_degree_relations: %{params: block_second_degree_relations_params},
-               block_rewards: %{errors: [], params: []},
+               block_rewards: %{errors: beneficiaries_errors, params: beneficiaries_with_gas_payment},
                logs: %{params: logs},
                token_transfers: %{params: token_transfers},
                tokens: %{on_conflict: :nothing, params: tokens},
                transactions: %{params: transactions_with_receipts}
              }
            ) do
-<<<<<<< HEAD
-      Task.async(fn ->
-        %FetchedBeneficiaries{params_set: beneficiary_params_set, errors: beneficiaries_errors} =
-          fetch_beneficiaries(blocks, transactions_with_receipts, json_rpc_named_arguments)
-
-        addresses_from_block_rewards =
-          Addresses.extract_addresses(%{
-            block_reward_contract_beneficiaries: MapSet.to_list(beneficiary_params_set)
-          })
-
-        coin_balances_params_set_from_block_rewards =
-          %{
-            beneficiary_params: MapSet.to_list(beneficiary_params_set)
-          }
-          |> AddressCoinBalances.params_set()
-
-        coin_balances_params_daily_set_from_block_rewards =
-          %{
-            coin_balances_params: coin_balances_params_set_from_block_rewards,
-            blocks: blocks
-          }
-          |> AddressCoinBalancesDaily.params_set()
-
-        beneficiaries_with_gas_payment =
-          beneficiaries_with_gas_payment(blocks, beneficiary_params_set, transactions_with_receipts)
-
-        insert_params = %{
-          addresses: %{params: addresses_from_block_rewards},
-          address_coin_balances: %{params: coin_balances_params_set_from_block_rewards},
-          blocks: %{params: []},
-          block_rewards: %{errors: beneficiaries_errors, params: beneficiaries_with_gas_payment}
-        }
-
-        %MapSet{map: map} = coin_balances_params_daily_set_from_block_rewards
-
-        insert_params =
-          if map_size(map) == 0 do
-            insert_params
-          else
-            insert_params
-            |> Map.put(:address_coin_balances_daily, %{params: coin_balances_params_daily_set_from_block_rewards})
-          end
-
-        {:ok, inserted_from_rewards} =
-          __MODULE__.import(
-            state,
-            insert_params
-          )
-
-        update_addresses_cache(inserted_from_rewards[:addresses])
-      end)
-
-=======
       Prometheus.Instrumenter.block_batch_fetch(fetch_time, callback_module)
->>>>>>> aa481994
       result = {:ok, %{inserted: inserted, errors: blocks_errors}}
       update_block_cache(inserted[:blocks])
       update_transactions_cache(inserted[:transactions])
