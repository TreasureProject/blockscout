--- conflicted
+++ resolved
@@ -27,21 +27,17 @@
       |> Map.drop(~w(block_interval memory_monitor subscribe_named_arguments realtime_overrides)a)
       |> Block.Fetcher.new()
 
-<<<<<<< HEAD
-    realtime_fetcher = %Block.Fetcher{
+    fixing_realtime_fetcher = %Block.Fetcher{
       broadcast: false,
       callback_module: Realtime.Fetcher,
       json_rpc_named_arguments: json_rpc_named_arguments
     }
-=======
+
     realtime_block_fetcher =
       named_arguments
       |> Map.drop(~w(block_interval memory_monitor subscribe_named_arguments realtime_overrides)a)
       |> Map.merge(Enum.into(realtime_overrides, %{}))
       |> Block.Fetcher.new()
-
-    realtime_subscribe_named_arguments = realtime_overrides[:subscribe_named_arguments] || subscribe_named_arguments
->>>>>>> cd7c6735
 
     memory_monitor = Map.get(named_arguments, :memory_monitor)
 
@@ -71,7 +67,7 @@
          ]},
         {AddressesWithoutCode.Supervisor,
          [
-           realtime_fetcher,
+           fixing_realtime_fetcher,
            [name: AddressesWithoutCode.Supervisor]
          ]}
       ],
