defmodule Indexer.Memory.Monitor do
  @moduledoc """
  Monitors memory usage of Erlang VM.

  If memory usage (as reported by `:erlang.memory(:total)` exceeds the configured limit, then the `Process` with the
  worst memory usage (as reported by `Process.info(pid, :memory)`) in `shrinkable_set` is asked to
  `c:Indexer.Memory.Shrinkable.shrink/0`.
  """

  require Bitwise
  require Logger

  import Indexer.Logger, only: [process: 1]

  alias Indexer.Memory.Shrinkable

<<<<<<< HEAD
  defstruct timer_interval: :timer.minutes(1),
=======
  defstruct limit: 0,
            timer_interval: :timer.minutes(1),
>>>>>>> a019b6f9
            timer_reference: nil,
            shrinkable_set: MapSet.new()

  use GenServer

  @doc """
  Registers caller as `Indexer.Memory.Shrinkable`.
  """
  def shrinkable(server \\ __MODULE__) do
    GenServer.call(server, :shrinkable)
  end

  def child_spec([]) do
    child_spec([%{}, []])
  end

  def child_spec([init_options, gen_server_options] = start_link_arguments)
      when is_map(init_options) and is_list(gen_server_options) do
    Supervisor.child_spec(%{id: __MODULE__, start: {__MODULE__, :start_link, start_link_arguments}}, [])
  end

  def start_link(init_options, gen_server_options \\ []) when is_map(init_options) and is_list(gen_server_options) do
    GenServer.start_link(__MODULE__, init_options, Keyword.put_new(gen_server_options, :name, __MODULE__))
  end

  @impl GenServer
  def init(options) when is_map(options) do
    state = struct!(__MODULE__, options)
    {:ok, timer_reference} = :timer.send_interval(state.timer_interval, :check)

    {:ok, %__MODULE__{state | timer_reference: timer_reference}}
  end

  @impl GenServer
  def handle_call(:shrinkable, {pid, _}, %__MODULE__{shrinkable_set: shrinkable_set} = state) do
    Process.monitor(pid)

    {:reply, :ok, %__MODULE__{state | shrinkable_set: MapSet.put(shrinkable_set, pid)}}
  end

  @impl GenServer
  def handle_info({:DOWN, _, :process, pid, _}, %__MODULE__{shrinkable_set: shrinkable_set} = state) do
    {:noreply, %__MODULE__{state | shrinkable_set: MapSet.delete(shrinkable_set, pid)}}
  end

  @impl GenServer
  def handle_info(:check, state) do
    total = :erlang.memory(:total)

    if memory_limit() < total do
      log_memory(%{limit: memory_limit(), total: total})
      shrink_or_log(state)
    end

    flush(:check)

    {:noreply, state}
  end

  defp flush(message) do
    receive do
      ^message -> flush(message)
    after
      0 ->
        :ok
    end
  end

  defp memory(pid) when is_pid(pid) do
    case Process.info(pid, :memory) do
      {:memory, memory} -> memory
      # process died
      nil -> 0
    end
  end

  defp log_memory(%{total: total, limit: limit}) do
    Logger.warn(fn ->
      [
        to_string(total),
        " / ",
        to_string(limit),
        " bytes (",
        to_string(div(100 * total, limit)),
        "%) of memory limit used."
      ]
    end)
  end

  defp shrink_or_log(%__MODULE__{} = state) do
    case shrink(state) do
      :ok ->
        :ok

      {:error, :minimum_size} ->
        Logger.error(fn -> "No processes could be shrunk.  Limit will remain surpassed." end)
    end
  end

  defp shrink(%__MODULE__{} = state) do
    state
    |> shrinkable_memory_pairs()
    |> shrink()
  end

  defp shrink([]) do
    {:error, :minimum_size}
  end

  defp shrink([{pid, memory} | tail]) do
    Logger.warn(fn ->
      [
        "Worst memory usage (",
        to_string(memory),
        " bytes) among remaining shrinkable processes is ",
        process(pid),
        ".  Asking process to shrink to drop below limit."
      ]
    end)

    case Shrinkable.shrink(pid) do
      :ok ->
        Logger.info(fn ->
          after_memory = memory(pid)

          [
            process(pid),
            " shrunk from ",
            to_string(memory),
            " bytes to ",
            to_string(after_memory),
            " bytes (",
            to_string(div(100 * after_memory, memory)),
            "%)."
          ]
        end)

        :ok

      {:error, :minimum_size} ->
        Logger.error(fn ->
          [process(pid), " is at its minimum size and could not shrink."]
        end)

        shrink(tail)
    end
  end

  defp shrinkable_memory_pairs(%__MODULE__{shrinkable_set: shrinkable_set}) do
    shrinkable_set
    |> Enum.map(fn pid -> {pid, memory(pid)} end)
    |> Enum.sort_by(&elem(&1, 1), &>=/2)
  end

  defp memory_limit do
    Application.get_env(:indexer, :memory_limit)
  end
end<|MERGE_RESOLUTION|>--- conflicted
+++ resolved
@@ -14,12 +14,8 @@
 
   alias Indexer.Memory.Shrinkable
 
-<<<<<<< HEAD
-  defstruct timer_interval: :timer.minutes(1),
-=======
   defstruct limit: 0,
             timer_interval: :timer.minutes(1),
->>>>>>> a019b6f9
             timer_reference: nil,
             shrinkable_set: MapSet.new()
 
