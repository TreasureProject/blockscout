--- conflicted
+++ resolved
@@ -72,15 +72,6 @@
 
     uniq_block_hashes = unprocessed_non_empty_blocks_from_db
 
-<<<<<<< HEAD
-    Repo.update_all(
-      from(
-        block in Block,
-        where: block.hash in ^uniq_block_hashes
-      ),
-      set: [is_empty: false, updated_at: Timex.now()]
-    )
-=======
     if Enum.count(uniq_block_hashes) > 0 do
       Repo.update_all(
         from(
@@ -90,7 +81,6 @@
         set: [is_empty: false, updated_at: Timex.now()]
       )
     end
->>>>>>> 59b919f2
 
     unprocessed_empty_blocks_from_db = unprocessed_empty_blocks_query_list(@limit)
 
