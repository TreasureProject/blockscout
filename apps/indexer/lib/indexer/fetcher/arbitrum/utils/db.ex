defmodule Indexer.Fetcher.Arbitrum.Utils.Db do
  @moduledoc """
    Common functions to simplify DB routines for Indexer.Fetcher.Arbitrum fetchers
  """

  import Ecto.Query, only: [from: 2]

  import Indexer.Fetcher.Arbitrum.Utils.Logging, only: [log_warning: 1, log_info: 1]

  alias Explorer.{Chain, Repo}
  alias Explorer.Chain.Arbitrum
  alias Explorer.Chain.Arbitrum.Reader
  alias Explorer.Chain.Block, as: FullBlock
  alias Explorer.Chain.{Data, Hash}

  alias Explorer.Utility.MissingBlockRange

  require Logger

  # 32-byte signature of the event L2ToL1Tx(address caller, address indexed destination, uint256 indexed hash, uint256 indexed position, uint256 arbBlockNum, uint256 ethBlockNum, uint256 timestamp, uint256 callvalue, bytes data)
  @l2_to_l1_event "0x3e7aafa77dbf186b7fd488006beff893744caa3c4f6f299e8a709fa2087374fc"

  @doc """
    Indexes L1 transactions provided in the input map. For transactions that
    are already in the database, existing indices are taken. For new transactions,
    the next available indices are assigned.

    ## Parameters
    - `new_l1_txs`: A map of L1 transaction descriptions. The keys of the map are
      transaction hashes.

    ## Returns
    - `l1_txs`: A map of L1 transaction descriptions. Each element is extended with
      the key `:id`, representing the index of the L1 transaction in the
      `arbitrum_lifecycle_l1_transactions` table.
  """
  @spec get_indices_for_l1_transactions(%{
          binary() => %{
            :hash => binary(),
            :block_number => FullBlock.block_number(),
            :timestamp => DateTime.t(),
            :status => :unfinalized | :finalized,
            optional(:id) => non_neg_integer()
          }
        }) :: %{binary() => Arbitrum.LifecycleTransaction.to_import()}
  # TODO: consider a way to remove duplicate with ZkSync.Utils.Db
  def get_indices_for_l1_transactions(new_l1_txs)
      when is_map(new_l1_txs) do
    # Get indices for l1 transactions previously handled
    l1_txs =
      new_l1_txs
      |> Map.keys()
      |> Reader.lifecycle_transaction_ids()
      |> Enum.reduce(new_l1_txs, fn {hash, id}, txs ->
        {_, txs} =
          Map.get_and_update!(txs, hash.bytes, fn l1_tx ->
            {l1_tx, Map.put(l1_tx, :id, id)}
          end)

        txs
      end)

    # Get the next index for the first new transaction based
    # on the indices existing in DB
    l1_tx_next_id = Reader.next_lifecycle_transaction_id()

    # Assign new indices for the transactions which are not in
    # the l1 transactions table yet
    {updated_l1_txs, _} =
      l1_txs
      |> Map.keys()
      |> Enum.reduce(
        {l1_txs, l1_tx_next_id},
        fn hash, {txs, next_id} ->
          tx = txs[hash]
          id = Map.get(tx, :id)

          if is_nil(id) do
            {Map.put(txs, hash, Map.put(tx, :id, next_id)), next_id + 1}
          else
            {txs, next_id}
          end
        end
      )

    updated_l1_txs
  end

  @doc """
    Reads a list of L1 transactions by their hashes from the
    `arbitrum_lifecycle_l1_transactions` table and converts them to maps.

    ## Parameters
    - `l1_tx_hashes`: A list of hashes to retrieve L1 transactions for.

    ## Returns
    - A list of maps representing the `Explorer.Chain.Arbitrum.LifecycleTransaction`
      corresponding to the hashes from the input list. The output list is
      compatible with the database import operation.
  """
  @spec lifecycle_transactions([binary()]) :: [Arbitrum.LifecycleTransaction.to_import()]
  def lifecycle_transactions(l1_tx_hashes) do
    l1_tx_hashes
    |> Reader.lifecycle_transactions()
    |> Enum.map(&lifecycle_transaction_to_map/1)
  end

  @doc """
    Calculates the next L1 block number to search for the latest committed batch.

    ## Parameters
    - `value_if_nil`: The default value to return if no committed batch is found.

    ## Returns
    - The next L1 block number after the latest committed batch or `value_if_nil` if no committed batches are found.
  """
  @spec l1_block_to_discover_latest_committed_batch(FullBlock.block_number() | nil) :: FullBlock.block_number() | nil
  def l1_block_to_discover_latest_committed_batch(value_if_nil)
      when (is_integer(value_if_nil) and value_if_nil >= 0) or is_nil(value_if_nil) do
    case Reader.l1_block_of_latest_committed_batch() do
      nil ->
        log_warning("No committed batches found in DB")
        value_if_nil

      value ->
        value + 1
    end
  end

  @doc """
    Calculates the L1 block number to start the search for committed batches that precede
    the earliest batch already discovered.

    ## Parameters
    - `value_if_nil`: The default value to return if no committed batch is found.

    ## Returns
    - The L1 block number immediately preceding the earliest committed batch,
      or `value_if_nil` if no committed batches are found.
  """
  @spec l1_block_to_discover_earliest_committed_batch(nil | FullBlock.block_number()) :: nil | FullBlock.block_number()
  def l1_block_to_discover_earliest_committed_batch(value_if_nil)
      when (is_integer(value_if_nil) and value_if_nil >= 0) or is_nil(value_if_nil) do
    case Reader.l1_block_of_earliest_committed_batch() do
      nil ->
        log_warning("No committed batches found in DB")
        value_if_nil

      value ->
        value - 1
    end
  end

  @doc """
    Retrieves the block number of the highest rollup block that has been included in a batch.

    ## Parameters
    - `value_if_nil`: The default value to return if no rollup batches are found.

    ## Returns
    - The number of the highest rollup block included in a batch
      or `value_if_nil` if no rollup batches are found.
  """
  @spec highest_committed_block(nil | integer()) :: nil | FullBlock.block_number()
  def highest_committed_block(value_if_nil)
      when is_integer(value_if_nil) or is_nil(value_if_nil) do
    case Reader.highest_committed_block() do
      nil -> value_if_nil
      value -> value
    end
  end

  @doc """
    Calculates the next L1 block number to search for the latest message sent to L2.

    ## Parameters
    - `value_if_nil`: The default value to return if no L1-to-L2 messages have been discovered.

    ## Returns
    - The L1 block number immediately following the latest discovered message to L2,
      or `value_if_nil` if no messages to L2 have been found.
  """
  @spec l1_block_to_discover_latest_message_to_l2(nil | FullBlock.block_number()) :: nil | FullBlock.block_number()
  def l1_block_to_discover_latest_message_to_l2(value_if_nil)
      when (is_integer(value_if_nil) and value_if_nil >= 0) or is_nil(value_if_nil) do
    case Reader.l1_block_of_latest_discovered_message_to_l2() do
      nil ->
        log_warning("No messages to L2 found in DB")
        value_if_nil

      value ->
        value + 1
    end
  end

  @doc """
    Calculates the next L1 block number to start the search for messages sent to L2
    that precede the earliest message already discovered.

    ## Parameters
    - `value_if_nil`: The default value to return if no L1-to-L2 messages have been discovered.

    ## Returns
    - The L1 block number immediately preceding the earliest discovered message to L2,
      or `value_if_nil` if no messages to L2 have been found.
  """
  @spec l1_block_to_discover_earliest_message_to_l2(nil | FullBlock.block_number()) :: nil | FullBlock.block_number()
  def l1_block_to_discover_earliest_message_to_l2(value_if_nil)
      when (is_integer(value_if_nil) and value_if_nil >= 0) or is_nil(value_if_nil) do
    case Reader.l1_block_of_earliest_discovered_message_to_l2() do
      nil ->
        log_warning("No messages to L2 found in DB")
        value_if_nil

      value ->
        value - 1
    end
  end

  @doc """
    Determines the rollup block number to discover missed L2-to-L1 messages within
    a specified range.

    The function checks for the first missed L2-to-L1 message and whether historical
    block fetching is still in progress. If no missed messages are found and
    historical fetching is complete, it returns the block number just before the
    first rollup block. Otherwise, it returns the appropriate block number based on
    the findings.

    ## Parameters
    - `initial_value`: The initial block number to start the further search of the
      missed messages from if no missed messages are found and historical blocks
      are not fetched yet.
    - `rollup_first_block`: The block number of the first rollup block.

    ## Returns
    - The block number of the first missed L2-to-L1 message.
  """
  @spec rollup_block_to_discover_missed_messages_from_l2(FullBlock.block_number(), FullBlock.block_number()) ::
          nil | FullBlock.block_number()
  def rollup_block_to_discover_missed_messages_from_l2(initial_value, rollup_first_block) do
    arbsys_contract = Application.get_env(:indexer, Indexer.Fetcher.Arbitrum.Messaging)[:arbsys_contract]

    with {:block, nil} <-
           {:block, Reader.rollup_block_of_first_missed_message_from_l2(arbsys_contract, @l2_to_l1_event)},
         {:synced, true} <- {:synced, rollup_synced?()} do
      log_info("No missed messages from L2 found")
      rollup_first_block - 1
    else
      {:block, value} ->
        log_info("First missed message from L2 found in block #{value}")
        value

      {:synced, false} ->
        log_info("No missed messages from L2 found but historical blocks fetching still in progress")
        initial_value
    end
  end

  @doc """
    Determines the rollup block number to discover missed L1-to-L2 messages within
    a specified range.

    The function checks for the first missed L1-to-L2 message and whether historical
    block fetching is still in progress. If no missed messages are found and
    historical fetching is complete, it returns the block number just before the
    first rollup block. Otherwise, it returns the appropriate block number based on
    the findings.

    ## Parameters
    - `initial_value`: The initial block number to start the further search of the
      missed messages from if no missed messages are found and historical blocks
      are not fetched yet.
    - `rollup_first_block`: The block number of the first rollup block.

    ## Returns
    - The block number of the first missed L1-to-L2 message.
  """
  @spec rollup_block_to_discover_missed_messages_to_l2(FullBlock.block_number(), FullBlock.block_number()) ::
          nil | FullBlock.block_number()
  def rollup_block_to_discover_missed_messages_to_l2(initial_value, rollup_first_block) do
    with {:block, nil} <- {:block, Reader.rollup_block_of_first_missed_message_to_l2()},
         {:synced, true} <- {:synced, rollup_synced?()} do
      log_info("No missed messages to L2 found")
      rollup_first_block - 1
    else
      {:block, value} ->
        log_info("First missed message to L2 found in block #{value}")
        value

      {:synced, false} ->
        log_info("No missed messages to L2 found but historical blocks fetching still in progress")
        initial_value
    end
  end

  @doc """
    Retrieves the L1 block number immediately following the block where the confirmation transaction
    for the highest confirmed rollup block was included.

    ## Parameters
    - `value_if_nil`: The default value to return if no confirmed rollup blocks are found.

    ## Returns
    - The L1 block number immediately after the block containing the confirmation transaction of
      the highest confirmed rollup block, or `value_if_nil` if no confirmed rollup blocks are present.
  """
  @spec l1_block_of_latest_confirmed_block(nil | FullBlock.block_number()) :: nil | FullBlock.block_number()
  def l1_block_of_latest_confirmed_block(value_if_nil)
      when (is_integer(value_if_nil) and value_if_nil >= 0) or is_nil(value_if_nil) do
    case Reader.l1_block_of_latest_confirmed_block() do
      nil ->
        log_warning("No confirmed blocks found in DB")
        value_if_nil

      value ->
        value + 1
    end
  end

  @doc """
    Retrieves the block number of the highest rollup block for which a confirmation transaction
    has been sent to L1.

    ## Parameters
    - `value_if_nil`: The default value to return if no confirmed rollup blocks are found.

    ## Returns
    - The block number of the highest confirmed rollup block,
      or `value_if_nil` if no confirmed rollup blocks are found in the database.
  """
  @spec highest_confirmed_block(nil | integer()) :: nil | FullBlock.block_number()
  def highest_confirmed_block(value_if_nil)
      when is_integer(value_if_nil) or is_nil(value_if_nil) do
    case Reader.highest_confirmed_block() do
      nil -> value_if_nil
      value -> value
    end
  end

  @doc """
    Determines the next L1 block number to search for the latest execution of an L2-to-L1 message.

    ## Parameters
    - `value_if_nil`: The default value to return if no execution transactions for L2-to-L1 messages
      have been recorded.

    ## Returns
    - The L1 block number following the block that contains the latest execution transaction
      for an L2-to-L1 message, or `value_if_nil` if no such executions have been found.
  """
  @spec l1_block_to_discover_latest_execution(nil | FullBlock.block_number()) :: nil | FullBlock.block_number()
  def l1_block_to_discover_latest_execution(value_if_nil)
      when (is_integer(value_if_nil) and value_if_nil >= 0) or is_nil(value_if_nil) do
    case Reader.l1_block_of_latest_execution() do
      nil ->
        log_warning("No L1 executions found in DB")
        value_if_nil

      value ->
        value + 1
    end
  end

  @doc """
    Determines the L1 block number just before the block that contains the earliest known
    execution transaction for an L2-to-L1 message.

    ## Parameters
    - `value_if_nil`: The default value to return if no execution transactions for
       L2-to-L1 messages have been found.

    ## Returns
    - The L1 block number preceding the earliest known execution transaction for
      an L2-to-L1 message, or `value_if_nil` if no such executions are found in the database.
  """
  @spec l1_block_to_discover_earliest_execution(nil | FullBlock.block_number()) :: nil | FullBlock.block_number()
  def l1_block_to_discover_earliest_execution(value_if_nil)
      when (is_integer(value_if_nil) and value_if_nil >= 0) or is_nil(value_if_nil) do
    case Reader.l1_block_of_earliest_execution() do
      nil ->
        log_warning("No L1 executions found in DB")
        value_if_nil

      value ->
        value - 1
    end
  end

  @doc """
    Retrieves full details of rollup blocks, including associated transactions, for each
    block number specified in the input list.

    ## Parameters
    - `list_of_block_numbers`: A list of block numbers for which full block details are to be retrieved.

    ## Returns
    - A list of `Explorer.Chain.Block` instances containing detailed information for each
      block number in the input list. Returns an empty list if no blocks are found for the given numbers.
  """
<<<<<<< HEAD
  @spec rollup_blocks([FullBlock.block_number()]) :: [FullBlock.t()]
  def rollup_blocks(list_of_block_numbers)

  def rollup_blocks([]), do: []

=======
  @spec rollup_blocks(maybe_improper_list(FullBlock.block_number(), [])) :: [FullBlock.t()]
>>>>>>> 9a98839a
  def rollup_blocks(list_of_block_numbers)
      when is_list(list_of_block_numbers) do
    query =
      from(
        block in FullBlock,
        where: block.number in ^list_of_block_numbers
      )

    query
    # :optional is used since a block may not have any transactions
    |> Chain.join_associations(%{:transactions => :optional})
    |> Repo.all(timeout: :infinity)
  end

  @doc """
    Retrieves unfinalized L1 transactions that are involved in changing the statuses
    of rollup blocks or transactions.

    An L1 transaction is considered unfinalized if it has not yet reached a state
    where it is permanently included in the blockchain, meaning it is still susceptible
    to potential reorganization or change. Transactions are evaluated against
    the finalized_block parameter to determine their finalized status.

    ## Parameters
    - `finalized_block`: The block number up to which unfinalized transactions are to be retrieved.

    ## Returns
    - A list of maps representing unfinalized L1 transactions and compatible with the
      database import operation.
  """
  @spec lifecycle_unfinalized_transactions(FullBlock.block_number()) :: [Arbitrum.LifecycleTransaction.to_import()]
  def lifecycle_unfinalized_transactions(finalized_block)
      when is_integer(finalized_block) and finalized_block >= 0 do
    finalized_block
    |> Reader.lifecycle_unfinalized_transactions()
    |> Enum.map(&lifecycle_transaction_to_map/1)
  end

  @doc """
    Retrieves the block number associated with a specific hash of a rollup block.

    ## Parameters
    - `hash`: The hash of the rollup block whose number is to be retrieved.

    ## Returns
    - The block number associated with the given rollup block hash.
  """
  @spec rollup_block_hash_to_num(binary()) :: FullBlock.block_number() | nil
  def rollup_block_hash_to_num(hash) when is_binary(hash) do
    Reader.rollup_block_hash_to_num(hash)
  end

  @doc """
    Retrieves the L1 batch that includes a specified rollup block number.

    ## Parameters
    - `num`: The block number of the rollup block for which the containing
      L1 batch is to be retrieved.

    ## Returns
    - The `Explorer.Chain.Arbitrum.L1Batch` associated with the given rollup block number
      if it exists and its commit transaction is loaded.
  """
  @spec get_batch_by_rollup_block_number(FullBlock.block_number()) :: Arbitrum.L1Batch.t() | nil
  def get_batch_by_rollup_block_number(num)
      when is_integer(num) and num >= 0 do
    case Reader.get_batch_by_rollup_block_number(num) do
      nil ->
        nil

      batch ->
        case batch.commitment_transaction do
          nil ->
            raise "Incorrect state of the DB: commitment_transaction is not loaded for the batch with number #{num}"

          %Ecto.Association.NotLoaded{} ->
            raise "Incorrect state of the DB: commitment_transaction is not loaded for the batch with number #{num}"

          _ ->
            batch
        end
    end
  end

  @doc """
    Retrieves a batch by its number.

    ## Parameters
    - `number`: The number of a rollup batch.

    ## Returns
    - An instance of `Explorer.Chain.Arbitrum.L1Batch`, or `nil` if no batch with
      such a number is found.
  """
  @spec get_batch_by_number(non_neg_integer()) :: Arbitrum.L1Batch.t() | nil
  def get_batch_by_number(number) do
    Reader.get_batch_by_number(number)
  end

  @doc """
    Retrieves rollup blocks within a specified block range that have not yet been confirmed.

    ## Parameters
    - `first_block`: The starting block number of the range to search for unconfirmed rollup blocks.
    - `last_block`: The ending block number of the range.

    ## Returns
    - A list of maps, each representing an unconfirmed rollup block within the specified range.
      If no unconfirmed blocks are found within the range, an empty list is returned.
  """
  @spec unconfirmed_rollup_blocks(FullBlock.block_number(), FullBlock.block_number()) :: [
          Arbitrum.BatchBlock.to_import()
        ]
  def unconfirmed_rollup_blocks(first_block, last_block)
      when is_integer(first_block) and first_block >= 0 and
             is_integer(last_block) and first_block <= last_block do
    # credo:disable-for-lines:2 Credo.Check.Refactor.PipeChainStart
    Reader.unconfirmed_rollup_blocks(first_block, last_block)
    |> Enum.map(&rollup_block_to_map/1)
  end

  @doc """
    Counts the number of confirmed rollup blocks in a specified batch.

    ## Parameters
    - `batch_number`: The batch number for which the count of confirmed rollup blocks
      is to be determined.

    ## Returns
    - A number of rollup blocks confirmed in the specified batch.
  """
  @spec count_confirmed_rollup_blocks_in_batch(non_neg_integer()) :: non_neg_integer()
  def count_confirmed_rollup_blocks_in_batch(batch_number)
      when is_integer(batch_number) and batch_number >= 0 do
    Reader.count_confirmed_rollup_blocks_in_batch(batch_number)
  end

  @doc """
    Retrieves a list of L2-to-L1 messages that have been initiated up to
    a specified rollup block number.

    ## Parameters
    - `block_number`: The block number up to which initiated L2-to-L1 messages
      should be retrieved.

    ## Returns
    - A list of maps, each representing an initiated L2-to-L1 message compatible with the
      database import operation. If no initiated messages are found up to the specified
      block number, an empty list is returned.
  """
  @spec initiated_l2_to_l1_messages(FullBlock.block_number()) :: [Arbitrum.Message.to_import()]
  def initiated_l2_to_l1_messages(block_number)
      when is_integer(block_number) and block_number >= 0 do
    # credo:disable-for-lines:2 Credo.Check.Refactor.PipeChainStart
    Reader.l2_to_l1_messages(:initiated, block_number)
    |> Enum.map(&message_to_map/1)
  end

  @doc """
    Retrieves a list of L2-to-L1 'sent' messages that have been included up to
    a specified rollup block number.

    A message is considered 'sent' when there is a batch including the transaction
    that initiated the message, and this batch has been successfully delivered to L1.

    ## Parameters
    - `block_number`: The block number up to which sent L2-to-L1 messages are to be retrieved.

    ## Returns
    - A list of maps, each representing a sent L2-to-L1 message compatible with the
      database import operation. If no messages with the 'sent' status are found by
      the specified block number, an empty list is returned.
  """
  @spec sent_l2_to_l1_messages(FullBlock.block_number()) :: [Arbitrum.Message.to_import()]
  def sent_l2_to_l1_messages(block_number)
      when is_integer(block_number) and block_number >= 0 do
    # credo:disable-for-lines:2 Credo.Check.Refactor.PipeChainStart
    Reader.l2_to_l1_messages(:sent, block_number)
    |> Enum.map(&message_to_map/1)
  end

  @doc """
    Retrieves a list of L2-to-L1 'confirmed' messages that have been included up to
    a specified rollup block number.

    A message is considered 'confirmed' when its transaction was included in a rollup block,
    and the confirmation of this block has been delivered to L1.

    ## Parameters
    - `block_number`: The block number up to which confirmed L2-to-L1 messages are to be retrieved.

    ## Returns
    - A list of maps, each representing a confirmed L2-to-L1 message compatible with the
      database import operation. If no messages with the 'confirmed' status are found by
      the specified block number, an empty list is returned.
  """
  @spec confirmed_l2_to_l1_messages() :: [Arbitrum.Message.to_import()]
  def confirmed_l2_to_l1_messages do
    # credo:disable-for-lines:2 Credo.Check.Refactor.PipeChainStart
    Reader.l2_to_l1_messages(:confirmed, nil)
    |> Enum.map(&message_to_map/1)
  end

  @doc """
    Checks if the numbers from the provided list correspond to the numbers of indexed batches.

    ## Parameters
    - `batches_numbers`: The list of batch numbers.

    ## Returns
    - A list of batch numbers that are indexed and match the provided list, or `[]`
      if none of the batch numbers in the provided list exist in the database. The output list
      may be smaller than the input list.
  """
  @spec batches_exist([non_neg_integer()]) :: [non_neg_integer()]
  def batches_exist(batches_numbers) when is_list(batches_numbers) do
    Reader.batches_exist(batches_numbers)
  end

  @doc """
    Reads a list of transactions executing L2-to-L1 messages by their IDs.

    ## Parameters
    - `message_ids`: A list of IDs to retrieve executing transactions for.

    ## Returns
    - A list of `Explorer.Chain.Arbitrum.L1Execution` corresponding to the message IDs from
      the input list. The output list may be smaller than the input list if some IDs do not
      correspond to any existing transactions.
  """
  @spec l1_executions([non_neg_integer()]) :: [Arbitrum.L1Execution.t()]
  def l1_executions(message_ids) when is_list(message_ids) do
    Reader.l1_executions(message_ids)
  end

  @doc """
    Identifies the range of L1 blocks to investigate for missing confirmations of rollup blocks.

    This function determines the L1 block numbers bounding the interval where gaps in rollup block
    confirmations might exist. It uses the earliest and latest L1 block numbers associated with
    unconfirmed rollup blocks to define this range.

    ## Parameters
    - `right_pos_value_if_nil`: The default value to use for the upper bound of the range if no
      confirmed blocks found.

    ## Returns
    - A tuple containing two elements: the lower and upper bounds of L1 block numbers to check
      for missing rollup block confirmations. If the necessary confirmation data is unavailable,
      the first element will be `nil`, and the second will be `right_pos_value_if_nil`.
  """
  @spec l1_blocks_to_expect_rollup_blocks_confirmation(nil | FullBlock.block_number()) ::
          {nil | FullBlock.block_number(), nil | FullBlock.block_number()}
  def l1_blocks_to_expect_rollup_blocks_confirmation(right_pos_value_if_nil)
      when (is_integer(right_pos_value_if_nil) and right_pos_value_if_nil >= 0) or is_nil(right_pos_value_if_nil) do
    case Reader.l1_blocks_of_confirmations_bounding_first_unconfirmed_rollup_blocks_gap() do
      nil ->
        log_warning("No L1 confirmations found in DB")
        {nil, right_pos_value_if_nil}

      {nil, newer_confirmation_l1_block} ->
        {nil, newer_confirmation_l1_block - 1}

      {older_confirmation_l1_block, newer_confirmation_l1_block} ->
        {older_confirmation_l1_block + 1, newer_confirmation_l1_block - 1}
    end
  end

  @doc """
    Retrieves the transaction hashes as strings for missed L1-to-L2 messages within
    a specified block range.

    The function identifies missed messages by checking transactions of specific
    types that are supposed to contain L1-to-L2 messages and verifying if there are
    corresponding entries in the messages table. A message is considered missed if
    there is a transaction without a matching message record within the specified
    block range.

    ## Parameters
    - `start_block`: The starting block number of the range.
    - `end_block`: The ending block number of the range.

    ## Returns
    - A list of transaction hashes as strings for missed L1-to-L2 messages.
  """
  @spec transactions_for_missed_messages_to_l2(non_neg_integer(), non_neg_integer()) :: [String.t()]
  def transactions_for_missed_messages_to_l2(start_block, end_block) do
    # credo:disable-for-lines:2 Credo.Check.Refactor.PipeChainStart
    Reader.transactions_for_missed_messages_to_l2(start_block, end_block)
    |> Enum.map(&Hash.to_string/1)
  end

  @doc """
    Retrieves the logs for missed L2-to-L1 messages within a specified block range
    and converts them to maps.

    The function identifies missed messages by checking logs for the specified
    L2-to-L1 event and verifying if there are corresponding entries in the messages
    table. A message is considered missed if there is a log entry without a
    matching message record within the specified block range.

    ## Parameters
    - `start_block`: The starting block number of the range.
    - `end_block`: The ending block number of the range.

    ## Returns
    - A list of maps representing the logs for missed L2-to-L1 messages.
  """
  @spec logs_for_missed_messages_from_l2(non_neg_integer(), non_neg_integer()) :: [
          %{
            data: String.t(),
            index: non_neg_integer(),
            first_topic: String.t(),
            second_topic: String.t(),
            third_topic: String.t(),
            fourth_topic: String.t(),
            address_hash: String.t(),
            transaction_hash: String.t(),
            block_hash: String.t(),
            block_number: FullBlock.block_number()
          }
        ]
  def logs_for_missed_messages_from_l2(start_block, end_block) do
    arbsys_contract = Application.get_env(:indexer, Indexer.Fetcher.Arbitrum.Messaging)[:arbsys_contract]

    # credo:disable-for-lines:2 Credo.Check.Refactor.PipeChainStart
    Reader.logs_for_missed_messages_from_l2(start_block, end_block, arbsys_contract, @l2_to_l1_event)
    |> Enum.map(&logs_to_map/1)
  end

  @doc """
    Returns 32-byte signature of the event `L2ToL1Tx`
  """
  @spec l2_to_l1_event() :: <<_::528>>
  def l2_to_l1_event, do: @l2_to_l1_event

  @doc """
    Determines whether a given range of block numbers has been fully indexed without any missing blocks.

    ## Parameters
    - `start_block`: The starting block number of the range to check for completeness in indexing.
    - `end_block`: The ending block number of the range.

    ## Returns
    - `true` if the entire range from `start_block` to `end_block` is indexed and contains no missing
      blocks, indicating no intersection with missing block ranges; `false` otherwise.
  """
  @spec indexed_blocks?(FullBlock.block_number(), FullBlock.block_number()) :: boolean()
  def indexed_blocks?(start_block, end_block)
      when is_integer(start_block) and start_block >= 0 and
             is_integer(end_block) and start_block <= end_block do
    is_nil(MissingBlockRange.intersects_with_range(start_block, end_block))
  end

  @doc """
    Retrieves the block number for the closest block immediately after a given timestamp.

    ## Parameters
    - `timestamp`: The `DateTime` timestamp for which the closest subsequent block number is sought.

    ## Returns
    - `{:ok, block_number}` where `block_number` is the number of the closest block that occurred
      after the specified timestamp.
    - `{:error, :not_found}` if no block is found after the specified timestamp.
  """
  @spec closest_block_after_timestamp(DateTime.t()) :: {:error, :not_found} | {:ok, FullBlock.block_number()}
  def closest_block_after_timestamp(timestamp) do
    Chain.timestamp_to_block_number(timestamp, :after, false)
  end

<<<<<<< HEAD
  # Checks if the rollup is synced by verifying if the block after the first block exists in the database.
  @spec rollup_synced?() :: boolean()
  defp rollup_synced? do
    # Since zero block does not have any useful data, it make sense to consider
    # the block just after it
    rollup_tail = Application.get_all_env(:indexer)[:first_block] + 1

    query =
      from(
        block in FullBlock,
        where: block.number == ^rollup_tail and block.consensus == true
      )

    if(is_nil(query |> Repo.one()), do: false, else: true)
=======
  @doc """
    Checks if an AnyTrust keyset exists in the database using the provided keyset hash.

    ## Parameters
    - `keyset_hash`: The hash of the keyset to be checked.

    ## Returns
    - `true` if the keyset exists, `false` otherwise.
  """
  @spec anytrust_keyset_exists?(binary()) :: boolean()
  def anytrust_keyset_exists?(keyset_hash) do
    not Enum.empty?(Reader.get_anytrust_keyset(keyset_hash))
  end

  @spec get_da_info_by_batch_number(non_neg_integer()) :: map() | nil
  def get_da_info_by_batch_number(batch_number) do
    Reader.get_da_info_by_batch_number(batch_number)
>>>>>>> 9a98839a
  end

  @spec lifecycle_transaction_to_map(Arbitrum.LifecycleTransaction.t()) :: Arbitrum.LifecycleTransaction.to_import()
  defp lifecycle_transaction_to_map(tx) do
    [:id, :hash, :block_number, :timestamp, :status]
    |> db_record_to_map(tx)
  end

  @spec rollup_block_to_map(Arbitrum.BatchBlock.t()) :: Arbitrum.BatchBlock.to_import()
  defp rollup_block_to_map(block) do
    [:batch_number, :block_number, :confirmation_id]
    |> db_record_to_map(block)
  end

  @spec message_to_map(Arbitrum.Message.t()) :: Arbitrum.Message.to_import()
  defp message_to_map(message) do
    [
      :direction,
      :message_id,
      :originator_address,
      :originating_transaction_hash,
      :origination_timestamp,
      :originating_transaction_block_number,
      :completion_transaction_hash,
      :status
    ]
    |> db_record_to_map(message)
  end

  defp logs_to_map(log) do
    [
      :data,
      :index,
      :first_topic,
      :second_topic,
      :third_topic,
      :fourth_topic,
      :address_hash,
      :transaction_hash,
      :block_hash,
      :block_number
    ]
    |> db_record_to_map(log, true)
  end

  defp db_record_to_map(required_keys, record, encode \\ false) do
    required_keys
    |> Enum.reduce(%{}, fn key, record_as_map ->
      raw_value = Map.get(record, key)

      # credo:disable-for-lines:5 Credo.Check.Refactor.Nesting
      value =
        case raw_value do
          %Hash{} -> if(encode, do: Hash.to_string(raw_value), else: raw_value.bytes)
          %Data{} -> if(encode, do: Data.to_string(raw_value), else: raw_value.bytes)
          _ -> raw_value
        end

      Map.put(record_as_map, key, value)
    end)
  end
end<|MERGE_RESOLUTION|>--- conflicted
+++ resolved
@@ -398,15 +398,11 @@
     - A list of `Explorer.Chain.Block` instances containing detailed information for each
       block number in the input list. Returns an empty list if no blocks are found for the given numbers.
   """
-<<<<<<< HEAD
   @spec rollup_blocks([FullBlock.block_number()]) :: [FullBlock.t()]
   def rollup_blocks(list_of_block_numbers)
 
   def rollup_blocks([]), do: []
 
-=======
-  @spec rollup_blocks(maybe_improper_list(FullBlock.block_number(), [])) :: [FullBlock.t()]
->>>>>>> 9a98839a
   def rollup_blocks(list_of_block_numbers)
       when is_list(list_of_block_numbers) do
     query =
@@ -777,7 +773,25 @@
     Chain.timestamp_to_block_number(timestamp, :after, false)
   end
 
-<<<<<<< HEAD
+  @doc """
+    Checks if an AnyTrust keyset exists in the database using the provided keyset hash.
+
+    ## Parameters
+    - `keyset_hash`: The hash of the keyset to be checked.
+
+    ## Returns
+    - `true` if the keyset exists, `false` otherwise.
+  """
+  @spec anytrust_keyset_exists?(binary()) :: boolean()
+  def anytrust_keyset_exists?(keyset_hash) do
+    not Enum.empty?(Reader.get_anytrust_keyset(keyset_hash))
+  end
+
+  @spec get_da_info_by_batch_number(non_neg_integer()) :: map() | nil
+  def get_da_info_by_batch_number(batch_number) do
+    Reader.get_da_info_by_batch_number(batch_number)
+  end
+
   # Checks if the rollup is synced by verifying if the block after the first block exists in the database.
   @spec rollup_synced?() :: boolean()
   defp rollup_synced? do
@@ -792,25 +806,6 @@
       )
 
     if(is_nil(query |> Repo.one()), do: false, else: true)
-=======
-  @doc """
-    Checks if an AnyTrust keyset exists in the database using the provided keyset hash.
-
-    ## Parameters
-    - `keyset_hash`: The hash of the keyset to be checked.
-
-    ## Returns
-    - `true` if the keyset exists, `false` otherwise.
-  """
-  @spec anytrust_keyset_exists?(binary()) :: boolean()
-  def anytrust_keyset_exists?(keyset_hash) do
-    not Enum.empty?(Reader.get_anytrust_keyset(keyset_hash))
-  end
-
-  @spec get_da_info_by_batch_number(non_neg_integer()) :: map() | nil
-  def get_da_info_by_batch_number(batch_number) do
-    Reader.get_da_info_by_batch_number(batch_number)
->>>>>>> 9a98839a
   end
 
   @spec lifecycle_transaction_to_map(Arbitrum.LifecycleTransaction.t()) :: Arbitrum.LifecycleTransaction.to_import()
