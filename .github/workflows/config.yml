name: Blockscout

on:
  push:
    branches:
      - account

env:
  MIX_ENV: test
<<<<<<< HEAD
  OTP_VERSION: '24.2.2'
  ELIXIR_VERSION: '1.12.3'
  AUTH0_DOMAIN: 'blockscoutcom.us.auth0.com'
  AUTH0_CALLBACK_URL: 'https://blockscout.com/auth/auth0/callback'
  AUTH0_LOGOUT_URL: 'https://blockscoutcom.us.auth0.com/v2/logout'
  AUTH0_LOGOUT_RETURN_URL: 'https://blockscout.com/auth/logout'
=======
  OTP_VERSION: '24.3.3'
  ELIXIR_VERSION: '1.13.4'
>>>>>>> 9e937f00

jobs:
  build-and-cache:
    name: Build and Cache deps
    runs-on: ubuntu-18.04
    steps:
      - uses: actions/checkout@v2
      - uses: erlef/setup-beam@v1
        with:
          otp-version: ${{ env.OTP_VERSION }}
          elixir-version: ${{ env.ELIXIR_VERSION }}

      - name: "ELIXIR_VERSION.lock"
        run: echo "${ELIXIR_VERSION}" > ELIXIR_VERSION.lock

      - name: "OTP_VERSION.lock"
        run: echo "${OTP_VERSION}" > OTP_VERSION.lock

      - name: Restore Mix Deps Cache
        uses: actions/cache@v2
        id: deps-cache
        with:
          path: |
            deps
            _build
          key: ${{ runner.os }}-${{ env.ELIXIR_VERSION }}-${{ env.OTP_VERSION }}-${{ env.MIX_ENV }}-deps-mixlockhash_12-${{ hashFiles('mix.lock') }}
          restore-keys: |
            ${{ runner.os }}-${{ env.ELIXIR_VERSION }}-${{ env.OTP_VERSION }}-${{ env.MIX_ENV }}-deps-

      - name: Conditionally build Mix deps cache
        if: steps.deps-cache.outputs.cache-hit != 'true'
        run: |
          mix local.hex --force
          mix local.rebar --force
          mix deps.get
          mix deps.compile
          cd deps/libsecp256k1
          make

      - name: Restore Explorer NPM Cache
        uses: actions/cache@v2
        id: explorer-npm-cache
        with:
          path: apps/explorer/node_modules
          key: ${{ runner.os }}-${{ env.ELIXIR_VERSION }}-${{ env.OTP_VERSION }}-${{ env.MIX_ENV }}-explorer-npm-${{ hashFiles('apps/explorer/package-lock.json') }}
          restore-keys: |
            ${{ runner.os }}-${{ env.ELIXIR_VERSION }}-${{ env.OTP_VERSION }}-${{ env.MIX_ENV }}-explorer-npm-

      - name: Conditionally build Explorer NPM Cache
        if: steps.explorer-npm-cache.outputs.cache-hit != 'true'
        run: npm install
        working-directory: apps/explorer

      - name: Restore Blockscout Web NPM Cache
        uses: actions/cache@v2
        id: blockscoutweb-npm-cache
        with:
          path: apps/block_scout_web/assets/node_modules
          key: ${{ runner.os }}-${{ env.ELIXIR_VERSION }}-${{ env.OTP_VERSION }}-${{ env.MIX_ENV }}-blockscoutweb-npm-${{ hashFiles('apps/block_scout_web/assets/package-lock.json') }}
          restore-keys: |
            ${{ runner.os }}-${{ env.ELIXIR_VERSION }}-${{ env.OTP_VERSION }}-${{ env.MIX_ENV }}-blockscoutweb-npm-

      - name: Conditionally build Blockscout Web NPM Cache
        if: steps.blockscoutweb-npm-cache.outputs.cache-hit != 'true'
        run: npm install
        working-directory: apps/block_scout_web/assets

  credo:
    name: Credo
    runs-on: ubuntu-18.04
    needs: build-and-cache
    steps:
      - uses: actions/checkout@v2
      - uses: erlef/setup-beam@v1
        with:
          otp-version: ${{ env.OTP_VERSION }}
          elixir-version: ${{ env.ELIXIR_VERSION }}

      - name: Restore Mix Deps Cache
        uses: actions/cache@v2
        id: deps-cache
        with:
          path: |
            deps
            _build
          key: ${{ runner.os }}-${{ env.ELIXIR_VERSION }}-${{ env.OTP_VERSION }}-${{ env.MIX_ENV }}-deps-mixlockhash_12-${{ hashFiles('mix.lock') }}
          restore-keys: |
            ${{ runner.os }}-${{ env.ELIXIR_VERSION }}-${{ env.OTP_VERSION }}-${{ env.MIX_ENV }}-deps-"

      - run: mix credo

  check_formatted:
    name: Code formatting checks
    runs-on: ubuntu-18.04
    needs: build-and-cache
    steps:
      - uses: actions/checkout@v2
      - uses: erlef/setup-beam@v1
        with:
          otp-version: ${{ env.OTP_VERSION }}
          elixir-version: ${{ env.ELIXIR_VERSION }}

      - name: Restore Mix Deps Cache
        uses: actions/cache@v2
        id: deps-cache
        with:
          path: |
            deps
            _build
          key: ${{ runner.os }}-${{ env.ELIXIR_VERSION }}-${{ env.OTP_VERSION }}-${{ env.MIX_ENV }}-deps-mixlockhash_12-${{ hashFiles('mix.lock') }}
          restore-keys: |
            ${{ runner.os }}-${{ env.ELIXIR_VERSION }}-${{ env.OTP_VERSION }}-${{ env.MIX_ENV }}-deps-"

      - run: mix format --check-formatted
  dialyzer:
    name: Dialyzer static analysis
    runs-on: ubuntu-18.04
    needs: build-and-cache
    steps:
      - uses: actions/checkout@v2
      - uses: erlef/setup-beam@v1
        with:
          otp-version: ${{ env.OTP_VERSION }}
          elixir-version: ${{ env.ELIXIR_VERSION }}

      - name: Restore Mix Deps Cache
        uses: actions/cache@v2
        id: deps-cache
        with:
          path: |
            deps
            _build
          key: ${{ runner.os }}-${{ env.ELIXIR_VERSION }}-${{ env.OTP_VERSION }}-${{ env.MIX_ENV }}-deps-mixlockhash_12-${{ hashFiles('mix.lock') }}
          restore-keys: |
            ${{ runner.os }}-${{ env.ELIXIR_VERSION }}-${{ env.OTP_VERSION }}-${{ env.MIX_ENV }}-deps-"

      - name: Restore Dialyzer Cache
        uses: actions/cache@v2
        id: dialyzer-cache
        with:
          path: priv/plts
          key: ${{ runner.os }}-${{ env.ELIXIR_VERSION }}-${{ env.OTP_VERSION }}-${{ env.MIX_ENV }}-dialyzer-mixlockhash_11-${{ hashFiles('mix.lock') }}
          restore-keys: |
            ${{ runner.os }}-${{ env.ELIXIR_VERSION }}-${{ env.OTP_VERSION }}-${{ env.MIX_ENV }}-dialyzer-"

      - name: Conditionally build Dialyzer Cache
        if: steps.dialyzer-cache.output.cache-hit != 'true'
        run: |
          mkdir -p priv/plts
          mix dialyzer --plt

      - run: mix dialyzer --halt-exit-status
        name: Run Dialyzer

  gettext:
    name: Missing translation keys check
    runs-on: ubuntu-18.04
    needs: build-and-cache
    steps:
      - uses: actions/checkout@v2
      - uses: erlef/setup-beam@v1
        with:
          otp-version: ${{ env.OTP_VERSION }}
          elixir-version: ${{ env.ELIXIR_VERSION }}

      - name: Restore Mix Deps Cache
        uses: actions/cache@v2
        id: deps-cache
        with:
          path: |
            deps
            _build
          key: ${{ runner.os }}-${{ env.ELIXIR_VERSION }}-${{ env.OTP_VERSION }}-${{ env.MIX_ENV }}-deps-mixlockhash_12-${{ hashFiles('mix.lock') }}
          restore-keys: |
            ${{ runner.os }}-${{ env.ELIXIR_VERSION }}-${{ env.OTP_VERSION }}-${{ env.MIX_ENV }}-deps-"

      - run: |
          mix gettext.extract --merge | tee stdout.txt
          ! grep "Wrote " stdout.txt
        working-directory: "apps/block_scout_web"
  sobelow:
    name: Sobelow security analysis
    runs-on: ubuntu-18.04
    needs: build-and-cache
    steps:
      - uses: actions/checkout@v2
      - uses: erlef/setup-beam@v1
        with:
          otp-version: ${{ env.OTP_VERSION }}
          elixir-version: ${{ env.ELIXIR_VERSION }}

      - name: Mix Deps Cache
        uses: actions/cache@v2
        id: deps-cache
        with:
          path: |
            deps
            _build
          key: ${{ runner.os }}-${{ env.ELIXIR_VERSION }}-${{ env.OTP_VERSION }}-${{ env.MIX_ENV }}-deps-mixlockhash_12-${{ hashFiles('mix.lock') }}
          restore-keys: |
            ${{ runner.os }}-${{ env.ELIXIR_VERSION }}-${{ env.OTP_VERSION }}-${{ env.MIX_ENV }}-deps-"

      - name: Scan explorer for vulnerabilities
        run: mix sobelow --config
        working-directory: "apps/explorer"
      - name: Scan block_scout_web for vulnerabilities
        run: mix sobelow --config
        working-directory: "apps/block_scout_web"
  eslint:
    name: ESLint
    runs-on: ubuntu-18.04
    needs: build-and-cache
    steps:
      - uses: actions/checkout@v2
      - uses: erlef/setup-beam@v1
        with:
          otp-version: ${{ env.OTP_VERSION }}
          elixir-version: ${{ env.ELIXIR_VERSION }}

      - name: Mix Deps Cache
        uses: actions/cache@v2
        id: deps-cache
        with:
          path: |
            deps
            _build
          key: ${{ runner.os }}-${{ env.ELIXIR_VERSION }}-${{ env.OTP_VERSION }}-${{ env.MIX_ENV }}-deps-mixlockhash_12-${{ hashFiles('mix.lock') }}
          restore-keys: |
            ${{ runner.os }}-${{ env.ELIXIR_VERSION }}-${{ env.OTP_VERSION }}-${{ env.MIX_ENV }}-deps-"

      - name: Restore Explorer NPM Cache
        uses: actions/cache@v2
        id: explorer-npm-cache
        with:
          path: apps/explorer/node_modules
          key: ${{ runner.os }}-${{ env.ELIXIR_VERSION }}-${{ env.OTP_VERSION }}-${{ env.MIX_ENV }}-explorer-npm-${{ hashFiles('apps/explorer/package-lock.json') }}
          restore-keys: |
            ${{ runner.os }}-${{ env.ELIXIR_VERSION }}-${{ env.OTP_VERSION }}-${{ env.MIX_ENV }}-explorer-npm-

      - name: Restore Blockscout Web NPM Cache
        uses: actions/cache@v2
        id: blockscoutweb-npm-cache
        with:
          path: apps/block_scout_web/assets/node_modules
          key: ${{ runner.os }}-${{ env.ELIXIR_VERSION }}-${{ env.OTP_VERSION }}-${{ env.MIX_ENV }}-blockscoutweb-npm-${{ hashFiles('apps/block_scout_web/assets/package-lock.json') }}
          restore-keys: |
            ${{ runner.os }}-${{ env.ELIXIR_VERSION }}-${{ env.OTP_VERSION }}-${{ env.MIX_ENV }}-blockscoutweb-npm-

      - name: Build assets
        run: node node_modules/webpack/bin/webpack.js --mode development
        working-directory: "apps/block_scout_web/assets"

      - run: ./node_modules/.bin/eslint --format=junit --output-file="test/eslint/junit.xml" js/**
        working-directory: apps/block_scout_web/assets
  jest:
    name: JS Tests
    runs-on: ubuntu-18.04
    needs: build-and-cache
    steps:
      - uses: actions/checkout@v2
      - uses: erlef/setup-beam@v1
        with:
          otp-version: ${{ env.OTP_VERSION }}
          elixir-version: ${{ env.ELIXIR_VERSION }}

      - name: Mix Deps Cache
        uses: actions/cache@v2
        id: deps-cache
        with:
          path: |
            deps
            _build
          key: ${{ runner.os }}-${{ env.ELIXIR_VERSION }}-${{ env.OTP_VERSION }}-${{ env.MIX_ENV }}-deps-mixlockhash_12-${{ hashFiles('mix.lock') }}
          restore-keys: |
            ${{ runner.os }}-${{ env.ELIXIR_VERSION }}-${{ env.OTP_VERSION }}-${{ env.MIX_ENV }}-deps-"

      - name: Restore Blockscout Web NPM Cache
        uses: actions/cache@v2
        id: blockscoutweb-npm-cache
        with:
          path: apps/block_scout_web/assets/node_modules
          key: ${{ runner.os }}-${{ env.ELIXIR_VERSION }}-${{ env.OTP_VERSION }}-${{ env.MIX_ENV }}-blockscoutweb-npm-${{ hashFiles('apps/block_scout_web/assets/package-lock.json') }}
          restore-keys: |
            ${{ runner.os }}-${{ env.ELIXIR_VERSION }}-${{ env.OTP_VERSION }}-${{ env.MIX_ENV }}-blockscoutweb-npm-

      - name: Build assets
        run: node node_modules/webpack/bin/webpack.js --mode development
        working-directory: "apps/block_scout_web/assets"

      - run: ./node_modules/.bin/jest
        working-directory: apps/block_scout_web/assets

  test_parity_mox_ethereum_jsonrpc:
    name: EthereumJSONRPC Tests
    runs-on: ubuntu-18.04
    needs: build-and-cache
    services:
      postgres:
        image: postgres
        env:
          # Match apps/explorer/config/test.exs config :explorer, Explorer.Repo, database
          POSTGRES_DB: explorer_test
          # match PGPASSWORD for elixir image above
          POSTGRES_PASSWORD: postgres
          # match PGUSER for elixir image above
          POSTGRES_USER: postgres
        # Set health checks to wait until postgres has started
        options: >-
          --health-cmd pg_isready
          --health-interval 10s
          --health-timeout 5s
          --health-retries 5
        ports:
          # Maps tcp port 5432 on service container to the host
          - 5432:5432
    steps:
      - uses: actions/checkout@v2
      - uses: erlef/setup-beam@v1
        with:
          otp-version: ${{ env.OTP_VERSION }}
          elixir-version: ${{ env.ELIXIR_VERSION }}
      - run: curl --proto '=https' --tlsv1.2 -sSf https://sh.rustup.rs | sh -s -- -y
      - run: echo 'export PATH=~/.cargo/bin/:$PATH' >> $GITHUB_ENV

      - name: Mix Deps Cache
        uses: actions/cache@v2
        id: deps-cache
        with:
          path: |
            deps
            _build
          key: ${{ runner.os }}-${{ env.ELIXIR_VERSION }}-${{ env.OTP_VERSION }}-${{ env.MIX_ENV }}-deps-mixlockhash_12-${{ hashFiles('mix.lock') }}
          restore-keys: |
            ${{ runner.os }}-${{ env.ELIXIR_VERSION }}-${{ env.OTP_VERSION }}-${{ env.MIX_ENV }}-deps-"

      - run: ./bin/install_chrome_headless.sh
      - name: mix test --exclude no_parity
        run: |
          cd apps/ethereum_jsonrpc
          mix compile
          mix test --no-start --exclude no_parity
        env:
          # match POSTGRES_PASSWORD for postgres image below
          PGPASSWORD: postgres
          # match POSTGRES_USER for postgres image below
          PGUSER: postgres
          ETHEREUM_JSONRPC_CASE: "EthereumJSONRPC.Case.Parity.Mox"
          ETHEREUM_JSONRPC_WEB_SOCKET_CASE: "EthereumJSONRPC.WebSocket.Case.Mox"
  test_parity_mox_explorer:
    name: Explorer Tests
    runs-on: ubuntu-18.04
    needs: build-and-cache
    services:
      postgres:
        image: postgres
        env:
          # Match apps/explorer/config/test.exs config :explorer, Explorer.Repo, database
          POSTGRES_DB: explorer_test
          # match PGPASSWORD for elixir image above
          POSTGRES_PASSWORD: postgres
          # match PGUSER for elixir image above
          POSTGRES_USER: postgres
        # Set health checks to wait until postgres has started
        options: >-
          --health-cmd pg_isready
          --health-interval 10s
          --health-timeout 5s
          --health-retries 5
        ports:
          # Maps tcp port 5432 on service container to the host
          - 5432:5432
    steps:
      - uses: actions/checkout@v2
      - uses: erlef/setup-beam@v1
        with:
          otp-version: ${{ env.OTP_VERSION }}
          elixir-version: ${{ env.ELIXIR_VERSION }}
      - run: curl --proto '=https' --tlsv1.2 -sSf https://sh.rustup.rs | sh -s -- -y
      - run: echo 'export PATH=~/.cargo/bin/:$PATH' >> $GITHUB_ENV

      - name: Mix Deps Cache
        uses: actions/cache@v2
        id: deps-cache
        with:
          path: |
            deps
            _build
          key: ${{ runner.os }}-${{ env.ELIXIR_VERSION }}-${{ env.OTP_VERSION }}-${{ env.MIX_ENV }}-deps-mixlockhash_12-${{ hashFiles('mix.lock') }}
          restore-keys: |
            ${{ runner.os }}-${{ env.ELIXIR_VERSION }}-${{ env.OTP_VERSION }}-${{ env.MIX_ENV }}-deps-"

      - name: Restore Explorer NPM Cache
        uses: actions/cache@v2
        id: explorer-npm-cache
        with:
          path: apps/explorer/node_modules
          key: ${{ runner.os }}-${{ env.ELIXIR_VERSION }}-${{ env.OTP_VERSION }}-${{ env.MIX_ENV }}-explorer-npm-${{ hashFiles('apps/explorer/package-lock.json') }}
          restore-keys: |
            ${{ runner.os }}-${{ env.ELIXIR_VERSION }}-${{ env.OTP_VERSION }}-${{ env.MIX_ENV }}-explorer-npm

      - run: ./bin/install_chrome_headless.sh
      - name: mix test --exclude no_parity
        run: |
          mix ecto.create --quiet
          mix ecto.migrate
          cd apps/explorer
          mix compile
          mix test --no-start --exclude no_parity
        env:
          # match POSTGRES_PASSWORD for postgres image below
          PGPASSWORD: postgres
          # match POSTGRES_USER for postgres image below
          PGUSER: postgres
          ETHEREUM_JSONRPC_CASE: "EthereumJSONRPC.Case.Parity.Mox"
          ETHEREUM_JSONRPC_WEB_SOCKET_CASE: "EthereumJSONRPC.WebSocket.Case.Mox"
  test_parity_mox_indexer:
    name: Indexer Tests
    runs-on: ubuntu-18.04
    needs: build-and-cache
    services:
      postgres:
        image: postgres
        env:
          # Match apps/explorer/config/test.exs config :explorer, Explorer.Repo, database
          POSTGRES_DB: explorer_test
          # match PGPASSWORD for elixir image above
          POSTGRES_PASSWORD: postgres
          # match PGUSER for elixir image above
          POSTGRES_USER: postgres
        # Set health checks to wait until postgres has started
        options: >-
          --health-cmd pg_isready
          --health-interval 10s
          --health-timeout 5s
          --health-retries 5
        ports:
          # Maps tcp port 5432 on service container to the host
          - 5432:5432
    steps:
      - uses: actions/checkout@v2
      - uses: erlef/setup-beam@v1
        with:
          otp-version: ${{ env.OTP_VERSION }}
          elixir-version: ${{ env.ELIXIR_VERSION }}
      - run: curl --proto '=https' --tlsv1.2 -sSf https://sh.rustup.rs | sh -s -- -y
      - run: echo 'export PATH=~/.cargo/bin/:$PATH' >> $GITHUB_ENV

      - name: Mix Deps Cache
        uses: actions/cache@v2
        id: deps-cache
        with:
          path: |
            deps
            _build
          key: ${{ runner.os }}-${{ env.ELIXIR_VERSION }}-${{ env.OTP_VERSION }}-${{ env.MIX_ENV }}-deps-mixlockhash_12-${{ hashFiles('mix.lock') }}
          restore-keys: |
            ${{ runner.os }}-${{ env.ELIXIR_VERSION }}-${{ env.OTP_VERSION }}-${{ env.MIX_ENV }}-deps-"


      - run: ./bin/install_chrome_headless.sh

      - name: mix test --exclude no_parity
        run: |
          mix ecto.create --quiet
          mix ecto.migrate
          cd apps/indexer
          mix compile
          mix test --no-start --exclude no_parity
        env:
          # match POSTGRES_PASSWORD for postgres image below
          PGPASSWORD: postgres
          # match POSTGRES_USER for postgres image below
          PGUSER: postgres
          ETHEREUM_JSONRPC_CASE: "EthereumJSONRPC.Case.Parity.Mox"
          ETHEREUM_JSONRPC_WEB_SOCKET_CASE: "EthereumJSONRPC.WebSocket.Case.Mox"

  test_parity_mox_block_scout_web:
    name: Blockscout Web Tests
    runs-on: ubuntu-18.04
    needs: build-and-cache
    services:
      postgres:
        image: postgres
        env:
          # Match apps/explorer/config/test.exs config :explorer, Explorer.Repo, database
          POSTGRES_DB: explorer_test
          # match PGPASSWORD for elixir image above
          POSTGRES_PASSWORD: postgres
          # match PGUSER for elixir image above
          POSTGRES_USER: postgres
        # Set health checks to wait until postgres has started
        options: >-
          --health-cmd pg_isready
          --health-interval 10s
          --health-timeout 5s
          --health-retries 5
        ports:
          # Maps tcp port 5432 on service container to the host
          - 5432:5432
    steps:
      - uses: actions/checkout@v2
      - uses: erlef/setup-beam@v1
        with:
          otp-version: ${{ env.OTP_VERSION }}
          elixir-version: ${{ env.ELIXIR_VERSION }}
      - run: curl --proto '=https' --tlsv1.2 -sSf https://sh.rustup.rs | sh -s -- -y
      - run: echo 'export PATH=~/.cargo/bin/:$PATH' >> $GITHUB_ENV

      - name: Mix Deps Cache
        uses: actions/cache@v2
        id: deps-cache
        with:
          path: |
            deps
            _build
          key: ${{ runner.os }}-${{ env.ELIXIR_VERSION }}-${{ env.OTP_VERSION }}-${{ env.MIX_ENV }}-deps-mixlockhash_12-${{ hashFiles('mix.lock') }}
          restore-keys: |
            ${{ runner.os }}-${{ env.ELIXIR_VERSION }}-${{ env.OTP_VERSION }}-${{ env.MIX_ENV }}-deps-"


      - name: Restore Explorer NPM Cache
        uses: actions/cache@v2
        id: explorer-npm-cache
        with:
          path: apps/explorer/node_modules
          key: ${{ runner.os }}-${{ env.ELIXIR_VERSION }}-${{ env.OTP_VERSION }}-${{ env.MIX_ENV }}-explorer-npm-${{ hashFiles('apps/explorer/package-lock.json') }}
          restore-keys: |
            ${{ runner.os }}-${{ env.ELIXIR_VERSION }}-${{ env.OTP_VERSION }}-${{ env.MIX_ENV }}-explorer-npm-

      - name: Restore Blockscout Web NPM Cache
        uses: actions/cache@v2
        id: blockscoutweb-npm-cache
        with:
          path: apps/block_scout_web/assets/node_modules
          key: ${{ runner.os }}-${{ env.ELIXIR_VERSION }}-${{ env.OTP_VERSION }}-${{ env.MIX_ENV }}-blockscoutweb-npm-${{ hashFiles('apps/block_scout_web/assets/package-lock.json') }}
          restore-keys: |
            ${{ runner.os }}-${{ env.ELIXIR_VERSION }}-${{ env.OTP_VERSION }}-${{ env.MIX_ENV }}-blockscoutweb-npm-

      - name: Build assets
        run: node node_modules/webpack/bin/webpack.js --mode development
        working-directory: "apps/block_scout_web/assets"

      - run: ./bin/install_chrome_headless.sh

      - name: mix test --exclude no_parity
        run: |
          mix ecto.create --quiet
          mix ecto.migrate
          cd apps/block_scout_web
          mix compile
          mix test --no-start --exclude no_parity
        env:
          # match POSTGRES_PASSWORD for postgres image below
          PGPASSWORD: postgres
          # match POSTGRES_USER for postgres image below
          PGUSER: postgres
          ETHEREUM_JSONRPC_CASE: "EthereumJSONRPC.Case.Parity.Mox"
          ETHEREUM_JSONRPC_WEB_SOCKET_CASE: "EthereumJSONRPC.WebSocket.Case.Mox"
          CHAIN_ID: "77"
          ADMIN_PANEL_ENABLED: "true"<|MERGE_RESOLUTION|>--- conflicted
+++ resolved
@@ -7,17 +7,12 @@
 
 env:
   MIX_ENV: test
-<<<<<<< HEAD
-  OTP_VERSION: '24.2.2'
-  ELIXIR_VERSION: '1.12.3'
+  OTP_VERSION: '24.3.3'
+  ELIXIR_VERSION: '1.13.4'
   AUTH0_DOMAIN: 'blockscoutcom.us.auth0.com'
   AUTH0_CALLBACK_URL: 'https://blockscout.com/auth/auth0/callback'
   AUTH0_LOGOUT_URL: 'https://blockscoutcom.us.auth0.com/v2/logout'
   AUTH0_LOGOUT_RETURN_URL: 'https://blockscout.com/auth/logout'
-=======
-  OTP_VERSION: '24.3.3'
-  ELIXIR_VERSION: '1.13.4'
->>>>>>> 9e937f00
 
 jobs:
   build-and-cache:
